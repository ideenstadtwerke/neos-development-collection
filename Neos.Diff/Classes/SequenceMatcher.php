<?php
namespace Neos\Diff;

/**
 * This file is part of the Neos.Diff package.
 *
 * (c) 2009 Chris Boulton <chris.boulton@interspire.com>
 * (c) Contributors of the Neos Project - www.neos.io
 *
 * This package is Open Source Software. For the full copyright and license
 * information, please view the LICENSE file which was distributed with this
 * source code.
 */

/**
 * A Diff Sequence Matcher
 */
class SequenceMatcher
{
    /**
     * @var string|array Either a string or an array containing a callback function to determine if a line is "junk" or not.
     */
    private $junkCallback = null;

    /**
     * @var array The first sequence to compare against.
     */
    private $a = null;

    /**
     * @var array The second sequence.
     */
    private $b = null;

    /**
     * @var array Array of characters that are considered junk from the second sequence. Characters are the array key.
     */
    private $junkDict = [];

    /**
     * @var array Array of indices that do not contain junk elements.
     */
    private $b2j = [];

    /**
     * @var array
     */
    private $options = [];

    /**
     * @var array
     */
    private $defaultOptions = [
        'ignoreNewLines' => false,
        'ignoreWhitespace' => false,
        'ignoreCase' => false
    ];

    /**
     * @var array
     */
    private $matchingBlocks;

    /**
     * @var array
     */
    private $opCodes;

    /**
     * @var array
     */
    private $fullBCount;

    /**
     * The constructor. With the sequences being passed, they'll be set for the
     * sequence matcher and it will perform a basic cleanup & calculate junk
     * elements.
     *
     * @param string|array $a A string or array containing the lines to compare against.
     * @param string|array $b A string or array containing the lines to compare.
     * @param string|array $junkCallback Either an array or string that references a callback function (if there is one) to determine 'junk' characters.
     * @param array $options An array of options for the matcher.
     */
<<<<<<< HEAD
    public function __construct($a, $b, $junkCallback = null, $options = [])
=======
    public function __construct($a, $b, $junkCallback = null, array $options = [])
>>>>>>> c76f651e
    {
        $this->a = null;
        $this->b = null;
        $this->junkCallback = $junkCallback;
        $this->setOptions($options);
        $this->setSequences($a, $b);
    }

    /**
     * Set options for the matcher.
     *
     * @param array $options
     * @return void
     */
    public function setOptions(array $options)
    {
        $this->options = array_merge($this->defaultOptions, $options);
    }

    /**
     * Set the first and second sequences to use with the sequence matcher.
     *
     * @param string|array $a A string or array containing the lines to compare against.
     * @param string|array $b A string or array containing the lines to compare.
     * @return void
     */
    public function setSequences($a, $b)
    {
        $this->setSeq1($a);
        $this->setSeq2($b);
    }

    /**
     * Set the first sequence ($a) and reset any internal caches to indicate that
     * when calling the calculation methods, we need to recalculate them.
     *
     * @param string|array $a The sequence to set as the first sequence.
     * @return void
     */
    public function setSeq1($a)
    {
        if (!is_array($a)) {
            $a = str_split($a);
        }
        if ($a == $this->a) {
            return;
        }

        $this->a = $a;
        $this->matchingBlocks = null;
        $this->opCodes = null;
    }

    /**
     * Set the second sequence ($b) and reset any internal caches to indicate that
     * when calling the calculation methods, we need to recalculate them.
     *
     * @param string|array $b The sequence to set as the second sequence.
     * @return void
     */
    public function setSeq2($b)
    {
        if (!is_array($b)) {
            $b = str_split($b);
        }
        if ($b == $this->b) {
            return;
        }

        $this->b = $b;
        $this->matchingBlocks = null;
        $this->opCodes = null;
        $this->fullBCount = null;
        $this->chainB();
    }

    /**
     * Generate the internal arrays containing the list of junk and non-junk
     * characters for the second ($b) sequence.
     *
     * @return void
     */
    private function chainB()
    {
        $length = count($this->b);
        $this->b2j = [];
        $popularDict = [];

        for ($i = 0; $i < $length; ++$i) {
            $char = $this->b[$i];
            if (isset($this->b2j[$char])) {
                if ($length >= 200 && count($this->b2j[$char]) * 100 > $length) {
                    $popularDict[$char] = 1;
                    unset($this->b2j[$char]);
                } else {
                    $this->b2j[$char][] = $i;
                }
            } else {
                $this->b2j[$char] = [
                    $i
                ];
            }
        }

        // Remove leftovers
        foreach (array_keys($popularDict) as $char) {
            unset($this->b2j[$char]);
        }

        $this->junkDict = [];
        if (is_callable($this->junkCallback)) {
            foreach (array_keys($popularDict) as $char) {
                if (call_user_func($this->junkCallback, $char)) {
                    $this->junkDict[$char] = 1;
                    unset($popularDict[$char]);
                }
            }

            foreach (array_keys($this->b2j) as $char) {
                if (call_user_func($this->junkCallback, $char)) {
                    $this->junkDict[$char] = 1;
                    unset($this->b2j[$char]);
                }
            }
        }
    }

    /**
     * Checks if a particular character is in the junk dictionary
     * for the list of junk characters.
     *
     * @param string $b
     * @return boolean $b True if the character is considered junk. False if not.
     */
    private function isBJunk($b)
    {
        if (isset($this->junkDict[$b])) {
            return true;
        }

        return false;
    }

    /**
     * Find the longest matching block in the two sequences, as defined by the
     * lower and upper constraints for each sequence. (for the first sequence,
     * $alo - $ahi and for the second sequence, $blo - $bhi)
     *
     * Essentially, of all of the maximal matching blocks, return the one that
     * starts earliest in $a, and all of those maximal matching blocks that
     * start earliest in $a, return the one that starts earliest in $b.
     *
     * If the junk callback is defined, do the above but with the restriction
     * that the junk element appears in the block. Extend it as far as possible
     * by matching only junk elements in both $a and $b.
     *
     * @param int $alo The lower constraint for the first sequence.
     * @param int $ahi The upper constraint for the first sequence.
     * @param int $blo The lower constraint for the second sequence.
     * @param int $bhi The upper constraint for the second sequence.
     * @return array Array containing the longest match that includes the starting position in $a, start in $b and the length/size.
     */
    public function findLongestMatch($alo, $ahi, $blo, $bhi)
    {
        $a = $this->a;
        $b = $this->b;

        $bestI = $alo;
        $bestJ = $blo;
        $bestSize = 0;

        $j2Len = [];
        $nothing = [];

        for ($i = $alo; $i < $ahi; ++$i) {
            $newJ2Len = [];
            $jDict = $this->arrayGetDefault($this->b2j, $a[$i], $nothing);
            foreach ($jDict as $jKey => $j) {
                if ($j < $blo) {
                    continue;
                } else {
                    if ($j >= $bhi) {
                        break;
                    }
                }

                $k = $this->arrayGetDefault($j2Len, $j - 1, 0) + 1;
                $newJ2Len[$j] = $k;
                if ($k > $bestSize) {
                    $bestI = $i - $k + 1;
                    $bestJ = $j - $k + 1;
                    $bestSize = $k;
                }
            }

            $j2Len = $newJ2Len;
        }

        while ($bestI > $alo && $bestJ > $blo && !$this->isBJunk($b[$bestJ - 1]) &&
            !$this->linesAreDifferent($bestI - 1, $bestJ - 1)) {
            --$bestI;
            --$bestJ;
            ++$bestSize;
        }

        while ($bestI + $bestSize < $ahi && ($bestJ + $bestSize) < $bhi &&
            !$this->isBJunk($b[$bestJ + $bestSize]) && !$this->linesAreDifferent(
                $bestI + $bestSize,
                $bestJ + $bestSize
            )) {
            ++$bestSize;
        }

        while ($bestI > $alo && $bestJ > $blo && $this->isBJunk($b[$bestJ - 1]) &&
            !$this->linesAreDifferent($bestI - 1, $bestJ - 1)) {
            --$bestI;
            --$bestJ;
            ++$bestSize;
        }

        while ($bestI + $bestSize < $ahi && $bestJ + $bestSize < $bhi &&
            $this->isBJunk($b[$bestJ + $bestSize]) && !$this->linesAreDifferent(
                $bestI + $bestSize,
                $bestJ + $bestSize
            )) {
            ++$bestSize;
        }

        return [
            $bestI,
            $bestJ,
            $bestSize
        ];
    }

    /**
     * Check if the two lines at the given indexes are different or not.
     *
     * @param int $aIndex Line number to check against in a.
     * @param int $bIndex Line number to check against in b.
     * @return boolean True if the lines are different and false if not.
     */
    public function linesAreDifferent($aIndex, $bIndex)
    {
        $lineA = $this->a[$aIndex];
        $lineB = $this->b[$bIndex];

        if ($this->options['ignoreWhitespace']) {
            $replace = ["\t", ' '];
            $lineA = str_replace($replace, '', $lineA);
            $lineB = str_replace($replace, '', $lineB);
        }

        if ($this->options['ignoreCase']) {
            $lineA = strtolower($lineA);
            $lineB = strtolower($lineB);
        }

        if ($lineA != $lineB) {
            return true;
        }

        return false;
    }

    /**
     * Return a nested set of arrays for all of the matching sub-sequences
     * in the strings $a and $b.
     *
     * Each block contains the lower constraint of the block in $a, the lower
     * constraint of the block in $b and finally the number of lines that the
     * block continues for.
     *
     * @return array Nested array of the matching blocks, as described by the function.
     */
    public function getMatchingBlocks()
    {
        if (!empty($this->matchingBlocks)) {
            return $this->matchingBlocks;
        }

        $aLength = $this->a === null ? 0 : count($this->a);
        $bLength = $this->b === null ? 0 : count($this->b);

        $queue = [
            [
                0,
                $aLength,
                0,
                $bLength
            ]
        ];

        $matchingBlocks = [];
        while (!empty($queue)) {
            list($alo, $ahi, $blo, $bhi) = array_pop($queue);
            $x = $this->findLongestMatch($alo, $ahi, $blo, $bhi);
            list($i, $j, $k) = $x;
            if ($k) {
                $matchingBlocks[] = $x;
                if ($alo < $i && $blo < $j) {
                    $queue[] = [
                        $alo,
                        $i,
                        $blo,
                        $j
                    ];
                }

                if ($i + $k < $ahi && $j + $k < $bhi) {
                    $queue[] = [
                        $i + $k,
                        $ahi,
                        $j + $k,
                        $bhi
                    ];
                }
            }
        }

        usort($matchingBlocks, [$this, 'tupleSort']);

        $i1 = 0;
        $j1 = 0;
        $k1 = 0;
        $nonAdjacent = [];
        foreach ($matchingBlocks as $block) {
            list($i2, $j2, $k2) = $block;
            if ($i1 + $k1 == $i2 && $j1 + $k1 == $j2) {
                $k1 += $k2;
            } else {
                if ($k1) {
                    $nonAdjacent[] = [
                        $i1,
                        $j1,
                        $k1
                    ];
                }

                $i1 = $i2;
                $j1 = $j2;
                $k1 = $k2;
            }
        }

        if ($k1) {
            $nonAdjacent[] = [
                $i1,
                $j1,
                $k1
            ];
        }

        $nonAdjacent[] = [
            $aLength,
            $bLength,
            0
        ];

        $this->matchingBlocks = $nonAdjacent;
        return $this->matchingBlocks;
    }

    /**
     * Return a list of all of the opcodes for the differences between the
     * two strings.
     *
     * The nested array returned contains an array describing the opcode
     * which includes:
     * 0 - The type of tag (as described below) for the opcode.
     * 1 - The beginning line in the first sequence.
     * 2 - The end line in the first sequence.
     * 3 - The beginning line in the second sequence.
     * 4 - The end line in the second sequence.
     *
     * The different types of tags include:
     * replace - The string from $i1 to $i2 in $a should be replaced by
     *           the string in $b from $j1 to $j2.
     * delete -  The string in $a from $i1 to $j2 should be deleted.
     * insert -  The string in $b from $j1 to $j2 should be inserted at
     *           $i1 in $a.
     * equal  -  The two strings with the specified ranges are equal.
     *
     * @return array Array of the opcodes describing the differences between the strings.
     */
    public function getOpCodes()
    {
        if (!empty($this->opCodes)) {
            return $this->opCodes;
        }

        $i = 0;
        $j = 0;
        $this->opCodes = [];

        $blocks = $this->getMatchingBlocks();
        foreach ($blocks as $block) {
            list($ai, $bj, $size) = $block;
            $tag = '';
            if ($i < $ai && $j < $bj) {
                $tag = 'replace';
            } else {
                if ($i < $ai) {
                    $tag = 'delete';
                } else {
                    if ($j < $bj) {
                        $tag = 'insert';
                    }
                }
            }

            if ($tag) {
                $this->opCodes[] = [
                    $tag,
                    $i,
                    $ai,
                    $j,
                    $bj
                ];
            }

            $i = $ai + $size;
            $j = $bj + $size;

            if ($size) {
                $this->opCodes[] = [
                    'equal',
                    $ai,
                    $i,
                    $bj,
                    $j
                ];
            }
        }
        return $this->opCodes;
    }

    /**
     * Return a series of nested arrays containing different groups of generated
     * opcodes for the differences between the strings with up to $context lines
     * of surrounding content.
     *
     * Essentially what happens here is any big equal blocks of strings are stripped
     * out, the smaller subsets of changes are then arranged in to their groups.
     * This means that the sequence matcher and diffs do not need to include the full
     * content of the different files but can still provide context as to where the
     * changes are.
     *
     * @param int $context The number of lines of context to provide around the groups.
     * @return array Nested array of all of the grouped opcodes.
     */
    public function getGroupedOpcodes($context = 3)
    {
        $opCodes = $this->getOpCodes();
        if (empty($opCodes)) {
            $opCodes = [
                [
                    'equal',
                    0,
                    1,
                    0,
                    1
                ]
            ];
        }

        if ($opCodes[0][0] == 'equal') {
            $opCodes[0] = [
                $opCodes[0][0],
                max($opCodes[0][1], $opCodes[0][2] - $context),
                $opCodes[0][2],
                max($opCodes[0][3], $opCodes[0][4] - $context),
                $opCodes[0][4]
            ];
        }

        $lastItem = count($opCodes) - 1;
        if ($opCodes[$lastItem][0] == 'equal') {
            list($tag, $i1, $i2, $j1, $j2) = $opCodes[$lastItem];
            $opCodes[$lastItem] = [
                $tag,
                $i1,
                min($i2, $i1 + $context),
                $j1,
                min($j2, $j1 + $context)
            ];
        }

        $maxRange = $context * 2;
        $groups = [];
        $group = [];
        foreach ($opCodes as $code) {
            list($tag, $i1, $i2, $j1, $j2) = $code;
            if ($tag == 'equal' && $i2 - $i1 > $maxRange) {
                $group[] = [
                    $tag,
                    $i1,
                    min($i2, $i1 + $context),
                    $j1,
                    min($j2, $j1 + $context)
                ];
                $groups[] = $group;
                $group = [];
                $i1 = max($i1, $i2 - $context);
                $j1 = max($j1, $j2 - $context);
            }
            $group[] = [
                $tag,
                $i1,
                $i2,
                $j1,
                $j2
            ];
        }

        if (!empty($group) && !(count($group) == 1 && $group[0][0] == 'equal')) {
            $groups[] = $group;
        }

        return $groups;
    }

    /**
     * Return a measure of the similarity between the two sequences.
     * This will be a float value between 0 and 1.
     *
     * Out of all of the ratio calculation functions, this is the most
     * expensive to call if getMatchingBlocks or getOpCodes is yet to be
     * called. The other calculation methods (quickRatio and realquickRatio)
     * can be used to perform quicker calculations but may be less accurate.
     *
     * The ratio is calculated as (2 * number of matches) / total number of
     * elements in both sequences.
     *
     * @return float The calculated ratio.
     */
    public function ratio()
    {
        $matches = array_reduce($this->getMatchingBlocks(), [$this, 'ratioReduce'], 0);
        return $this->calculateRatio($matches, count($this->a) + count($this->b));
    }

    /**
     * Helper function to calculate the number of matches for Ratio().
     *
     * @param int $sum The running total for the number of matches.
     * @param array $triple Array containing the matching block triple to add to the running total.
     * @return int The new running total for the number of matches.
     */
    private function ratioReduce($sum, array $triple)
    {
        return $sum + ($triple[count($triple) - 1]);
    }

    /**
     * Quickly return an upper bound ratio for the similarity of the strings.
     * This is quicker to compute than Ratio().
     *
     * @return float The calculated ratio.
     * @todo throw away or make public
     */
    private function quickRatio()
    {
        if ($this->fullBCount === null) {
            $this->fullBCount = [];
            $bLength = count($this->b);
            for ($i = 0; $i < $bLength; ++$i) {
                $char = $this->b[$i];
                $this->fullBCount[$char] = $this->arrayGetDefault($this->fullBCount, $char, 0) + 1;
            }
        }

        $avail = [];
        $matches = 0;
        $aLength = count($this->a);
        for ($i = 0; $i < $aLength; ++$i) {
            $char = $this->a[$i];
            if (isset($avail[$char])) {
                $numb = $avail[$char];
            } else {
                $numb = $this->arrayGetDefault($this->fullBCount, $char, 0);
            }
            $avail[$char] = $numb - 1;
            if ($numb > 0) {
                ++$matches;
            }
        }

        $this->calculateRatio($matches, count($this->a) + count($this->b));
    }

    /**
     * Return an upper bound ratio really quickly for the similarity of the strings.
     * This is quicker to compute than Ratio() and quickRatio().
     *
     * @return float The calculated ratio.
     * @todo throw away or make public
     */
    private function realquickRatio()
    {
        $aLength = count($this->a);
        $bLength = count($this->b);

        return $this->calculateRatio(min($aLength, $bLength), $aLength + $bLength);
    }

    /**
     * Helper function for calculating the ratio to measure similarity for the strings.
     * The ratio is defined as being 2 * (number of matches / total length)
     *
     * @param int $matches The number of matches in the two strings.
     * @param int $length The length of the two strings.
     * @return float The calculated ratio.
     */
    private function calculateRatio($matches, $length = 0)
    {
        if ($length) {
            return 2 * ($matches / $length);
        } else {
            return 1;
        }
    }

    /**
     * Helper function that provides the ability to return the value for a key
     * in an array of it exists, or if it doesn't then return a default value.
     * Essentially cleaner than doing a series of if(isset()) {} else {} calls.
     *
     * @param array $array The array to search.
     * @param string $key The key to check that exists.
     * @param mixed $default The value to return as the default value if the key doesn't exist.
     * @return mixed The value from the array if the key exists or otherwise the default.
     */
    private function arrayGetDefault(array $array, $key, $default)
    {
        if (isset($array[$key])) {
            return $array[$key];
        } else {
            return $default;
        }
    }

    /**
     * Sort an array by the nested arrays it contains. Helper function for getMatchingBlocks
     *
     * @param array $a First array to compare.
     * @param array $b Second array to compare.
     * @return int -1, 0 or 1, as expected by the usort function.
     */
    private function tupleSort(array $a, array $b)
    {
        $max = max(count($a), count($b));
        for ($i = 0; $i < $max; ++$i) {
            if ($a[$i] < $b[$i]) {
                return -1;
            } else {
                if ($a[$i] > $b[$i]) {
                    return 1;
                }
            }
        }

        if (count($a) == count($b)) {
            return 0;
        } else {
            if (count($a) < count($b)) {
                return -1;
            } else {
                return 1;
            }
        }
    }
}<|MERGE_RESOLUTION|>--- conflicted
+++ resolved
@@ -81,11 +81,7 @@
      * @param string|array $junkCallback Either an array or string that references a callback function (if there is one) to determine 'junk' characters.
      * @param array $options An array of options for the matcher.
      */
-<<<<<<< HEAD
-    public function __construct($a, $b, $junkCallback = null, $options = [])
-=======
     public function __construct($a, $b, $junkCallback = null, array $options = [])
->>>>>>> c76f651e
     {
         $this->a = null;
         $this->b = null;
