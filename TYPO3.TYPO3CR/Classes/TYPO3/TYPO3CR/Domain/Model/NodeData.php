<?php
namespace TYPO3\TYPO3CR\Domain\Model;

/*
 * This file is part of the TYPO3.TYPO3CR package.
 *
 * (c) Contributors of the Neos Project - www.neos.io
 *
 * This package is Open Source Software. For the full copyright and license
 * information, please view the LICENSE file which was distributed with this
 * source code.
 */

use Doctrine\Common\Collections\ArrayCollection;
use Doctrine\Common\Collections\Collection;
use Doctrine\ORM\Mapping as ORM;
use Gedmo\Mapping\Annotation as Gedmo;
use TYPO3\Flow\Annotations as Flow;
use TYPO3\Flow\Reflection\ObjectAccess;
use TYPO3\Flow\Utility\Algorithms;
use TYPO3\TYPO3CR\Domain\Repository\NodeDataRepository;
use TYPO3\TYPO3CR\Domain\Service\NodeServiceInterface;
use TYPO3\TYPO3CR\Domain\Utility\NodePaths;
use TYPO3\TYPO3CR\Exception\NodeExistsException;
use TYPO3\TYPO3CR\Utility;

/**
 * The node data inside the content repository. This is only a data
 * container that could be exchanged in the future.
 *
 * NOTE: This is internal only and should not be used or extended by userland code.
 *
 * @Flow\Entity
 * @ORM\Table(
 *    uniqueConstraints={
 * 		@ORM\UniqueConstraint(name="path_workspace_dimensions",columns={"pathhash", "workspace", "dimensionshash"}),
 * 		@ORM\UniqueConstraint(name="identifier_workspace_dimensions_movedto",columns={"identifier", "workspace", "dimensionshash", "movedto"})
 *    },
 *    indexes={
 * 		@ORM\Index(name="parentpath_sortingindex",columns={"parentpathhash", "sortingindex"}),
 * 		@ORM\Index(name="identifierindex",columns={"identifier"}),
 * 		@ORM\Index(name="nodetypeindex",columns={"nodetype"})
 *    }
 * )
 */
class NodeData extends AbstractNodeData
{
    /**
     * Auto-incrementing version of this node data, used for optimistic locking
     *
     * @ORM\Version
     * @var integer
     */
    protected $version;

    /**
     * MD5 hash of the path
     * This property is needed for the unique index over path & workspace (for which the path property is too large).
     * The hash is generated in calculatePathHash().
     *
     * @var string
     * @ORM\Column(length=32)
     */
    protected $pathHash;

    /**
     * Absolute path of this node
     *
     * @var string
     * @ORM\Column(length=4000)
     * @Flow\Validate(type="StringLength", options={ "minimum"=1, "maximum"=4000 })
     */
    protected $path;

    /**
     * MD5 hash of the parent path
     * This property is needed to speed up lookup by parent path.
     * The hash is generated in calculateParentPathHash().
     *
     * @var string
     * @ORM\Column(length=32)
     */
    protected $parentPathHash;

    /**
     * Absolute path of the parent path
     *
     * @var string
     * @ORM\Column(length=4000)
     * @Flow\Validate(type="StringLength", options={ "maximum"=4000 })
     */
    protected $parentPath;

    /**
     * Workspace this node is contained in
     *
     * @var \TYPO3\TYPO3CR\Domain\Model\Workspace
     *
     * Note: Since we compare workspace instances for various purposes it's unsafe to have a lazy relation
     * @ORM\ManyToOne
     * @ORM\JoinColumn(onDelete="SET NULL")
     */
    protected $workspace;

    /**
     * Identifier of this node which is unique within its workspace
     *
     * @var string
     */
    protected $identifier;

    /**
     * Index within the nodes with the same parent
     *
     * @var integer
     * @ORM\Column(name="sortingindex", nullable=true)
     */
    protected $index;

    /**
     * Level number within the global node tree
     *
     * @var integer
     * @Flow\Transient
     */
    protected $depth;

    /**
     * Node name, derived from its node path
     *
     * @var string
     * @Flow\Transient
     */
    protected $name;

    /**
     * Optional proxy for a content object which acts as an alternative property container
     *
     * @var \TYPO3\TYPO3CR\Domain\Model\ContentObjectProxy
     * @ORM\ManyToOne
     */
    protected $contentObjectProxy;

    /**
     * If this is a removed node. This flag can and is only used in workspaces
     * which do have a base workspace. In a bottom level workspace nodes are
     * really removed, in other workspaces, removal is realized by this flag.
     *
     * @var boolean
     */
    protected $removed = false;

    /**
     * @ORM\OneToMany(mappedBy="nodeData", orphanRemoval=true)
     * @var \Doctrine\Common\Collections\Collection<\TYPO3\TYPO3CR\Domain\Model\NodeDimension>
     */
    protected $dimensions;

    /**
     * MD5 hash of the content dimensions
     * The hash is generated in buildDimensionValues().
     *
     * @var string
     * @ORM\Column(length=32)
     */
    protected $dimensionsHash;

    /**
     * @var \DateTime
     * @Gedmo\Timestampable(on="update", field={"pathHash", "parentPathHash", "identifier", "index", "contentObjectProxy", "removed", "dimensionHash", "hidden", "hiddenBeforeDateTime", "hiddenAfterDateTime", "hiddenInIndex", "nodeType", "properties"})
     */
    protected $lastModificationDateTime;

    /**
     * @var \DateTime
     * @ORM\Column(nullable=true)
     */
    protected $lastPublicationDateTime;

    /**
     * @var \DateTime
     * @ORM\Column(nullable=true)
     */
    protected $hiddenBeforeDateTime;

    /**
     * @var \DateTime
     * @ORM\Column(nullable=true)
     */
    protected $hiddenAfterDateTime;

    /**
     * @ORM\Column(type="flow_json_array")
     * @var array
     */
    protected $dimensionValues;

    /**
     * If a node data is moved a "shadow" node data is inserted that references the new node data
     *
     * @var NodeData
     * @ORM\ManyToOne
     * @ORM\JoinColumn(onDelete="SET NULL")
     */
    protected $movedTo;

    /**
     * @Flow\Inject
     * @var \TYPO3\Flow\Security\Context
     */
    protected $securityContext;

    /**
     * @Flow\Inject
     * @var NodeServiceInterface
     */
    protected $nodeService;

    /**
     * Constructs this node data container
     *
     * Creating new nodes by instantiating NodeData is not part of the public API!
     * The content repository needs to properly integrate new nodes into the node
     * tree and therefore you must use createNode() or createNodeFromTemplate()
     * in a Node object which will internally create a NodeData object.
     *
     * @param string $path Absolute path of this node
     * @param \TYPO3\TYPO3CR\Domain\Model\Workspace $workspace The workspace this node will be contained in
     * @param string $identifier The node identifier (not the persistence object identifier!). Specifying this only makes sense while creating corresponding nodes
     * @param array $dimensions An array of dimension name to dimension values
     */
    public function __construct($path, Workspace $workspace, $identifier = null, array $dimensions = null)
    {
        parent::__construct();
        $this->creationDateTime = new \DateTime();
        $this->lastModificationDateTime = new \DateTime();
        $this->setPath($path, false);
        $this->workspace = $workspace;
        $this->identifier = ($identifier === null) ? Algorithms::generateUUID() : $identifier;

        $this->dimensions = new ArrayCollection();
        if ($dimensions !== null) {
            foreach ($dimensions as $dimensionName => $dimensionValues) {
                foreach ($dimensionValues as $dimensionValue) {
                    $this->dimensions->add(new NodeDimension($this, $dimensionName, $dimensionValue));
                }
            }
        }
        $this->buildDimensionValues();
    }

    /**
     * Returns the name of this node
     *
     * @return string
     */
    public function getName()
    {
        return NodePaths::getNodeNameFromPath($this->path);
    }

    /**
     * Sets the absolute path of this node
     *
     * @param string $path
     * @param boolean $recursive
     * @return void
     * @throws \InvalidArgumentException if the given node path is invalid.
     */
    public function setPath($path, $recursive = true)
    {
        if (!is_string($path) || preg_match(NodeInterface::MATCH_PATTERN_PATH, $path) !== 1) {
            throw new \InvalidArgumentException('Invalid path "' . $path . '" (a path must be a valid string, be absolute (starting with a slash) and contain only the allowed characters).', 1284369857);
        }

        if ($path === $this->path) {
            return;
        }

        if ($recursive === true) {
            /** @var $childNodeData NodeData */
            foreach ($this->getChildNodeData() as $childNodeData) {
                $childNodeData->setPath(NodePaths::addNodePathSegment($path, $childNodeData->getName()));
            }
        }

        $pathBeforeChange = $this->path;

        $this->path = $path;
        $this->calculatePathHash();
        $this->parentPath = NodePaths::getParentPath($path);
        $this->calculateParentPathHash();
        $this->depth = NodePaths::getPathDepth($path);

        if ($pathBeforeChange !== null) {
            // this method is called both for changing the path AND in the constructor of Node; so we only want to do
            // these things below if called OUTSIDE a constructor.
            $this->emitNodePathChanged($this);
            $this->addOrUpdate();
        }
    }

    /**
     * Returns the path of this node
     *
     * Example: /sites/mysitecom/homepage/about
     *
     * @return string The absolute node path
     */
    public function getPath()
    {
        return $this->path;
    }

    /**
     * Returns the absolute path of this node with additional context information (such as the workspace name).
     *
     * Example: /sites/mysitecom/homepage/about@user-admin
     *
     * @return string Node path with context information
     */
    public function getContextPath()
    {
        return NodePaths::generateContextPath($this->path, $this->workspace->getName(), $this->getDimensionValues());
    }

    /**
     * Returns the level at which this node is located.
     * Counting starts with 0 for "/", 1 for "/foo", 2 for "/foo/bar" etc.
     *
     * @return integer
     */
    public function getDepth()
    {
        if ($this->depth === null) {
            $this->depth = NodePaths::getPathDepth($this->path);
        }

        return $this->depth;
    }

    /**
     * Sets the workspace of this node.
     *
     *
     * @param \TYPO3\TYPO3CR\Domain\Model\Workspace $workspace
     * @return void
     */
    public function setWorkspace(Workspace $workspace = null)
    {
        if ($this->workspace !== $workspace) {
            $this->workspace = $workspace;
            $this->addOrUpdate();
        }
    }

    /**
     * Returns the workspace this node is contained in
     *
     * @return \TYPO3\TYPO3CR\Domain\Model\Workspace
     */
    public function getWorkspace()
    {
        return $this->workspace;
    }

    /**
     * Returns the identifier of this node.
     *
     * This UUID is not the same as the technical persistence identifier used by
     * Flow's persistence framework. It is an additional identifier which is unique
     * within the same workspace and is used for tracking the same node in across
     * workspaces.
     *
     * It is okay and recommended to use this identifier for synchronisation purposes
     * as it does not change even if all of the nodes content or its path changes.
     *
     * @return string the node's UUID
     */
    public function getIdentifier()
    {
        return $this->identifier;
    }

    /**
     * Sets the index of this node
     *
     * @param integer $index The new index
     * @return void
     */
    public function setIndex($index)
    {
        if ($this->index !== $index) {
            $this->index = $index;
            $this->addOrUpdate();
        }
    }

    /**
     * Returns the index of this node which determines the order among siblings
     * with the same parent node.
     *
     * @return integer
     */
    public function getIndex()
    {
        return $this->index;
    }

    /**
     * Returns the parent node of this node
     *
     * @return \TYPO3\TYPO3CR\Domain\Model\NodeData The parent node or NULL if this is the root node
     */
    public function getParent()
    {
        if ($this->path === '/') {
            return null;
        }

        return $this->nodeDataRepository->findOneByPath($this->parentPath, $this->workspace);
    }

    /**
     * Returns the parent node path
     *
     * @return string Absolute node path of the parent node
     */
    public function getParentPath()
    {
        return $this->parentPath;
    }

    /**
     * Creates, adds and returns a child node of this node. Also sets default
     * properties and creates default subnodes.
     *
     * @param string $name Name of the new node
     * @param \TYPO3\TYPO3CR\Domain\Model\NodeType $nodeType Node type of the new node (optional)
     * @param string $identifier The identifier of the node, unique within the workspace, optional(!)
     * @param \TYPO3\TYPO3CR\Domain\Model\Workspace $workspace
     * @param array $dimensions
     * @return \TYPO3\TYPO3CR\Domain\Model\NodeData
     */
    public function createNodeData($name, NodeType $nodeType = null, $identifier = null, Workspace $workspace = null, array $dimensions = null)
    {
        $newNodeData = $this->createSingleNodeData($name, $nodeType, $identifier, $workspace, $dimensions);
        if ($nodeType !== null) {
            foreach ($nodeType->getDefaultValuesForProperties() as $propertyName => $propertyValue) {
                if (substr($propertyName, 0, 1) === '_') {
                    ObjectAccess::setProperty($newNodeData, substr($propertyName, 1), $propertyValue);
                } else {
                    $newNodeData->setProperty($propertyName, $propertyValue);
                }
            }

            foreach ($nodeType->getAutoCreatedChildNodes() as $childNodeName => $childNodeType) {
                $newNodeData->createNodeData($childNodeName, $childNodeType, null, $workspace, $dimensions);
            }
        }

        return $newNodeData;
    }

    /**
     * Creates, adds and returns a child node of this node, without setting default
     * properties or creating subnodes.
     *
     * @param string $name Name of the new node
     * @param \TYPO3\TYPO3CR\Domain\Model\NodeType $nodeType Node type of the new node (optional)
     * @param string $identifier The identifier of the node, unique within the workspace, optional(!)
     * @param \TYPO3\TYPO3CR\Domain\Model\Workspace $workspace
     * @param array $dimensions An array of dimension name to dimension values
     * @throws NodeExistsException if a node with this path already exists.
     * @throws \InvalidArgumentException if the node name is not accepted.
     * @return \TYPO3\TYPO3CR\Domain\Model\NodeData
     */
    public function createSingleNodeData($name, NodeType $nodeType = null, $identifier = null, Workspace $workspace = null, array $dimensions = null)
    {
        if (!is_string($name) || preg_match(NodeInterface::MATCH_PATTERN_NAME, $name) !== 1) {
            throw new \InvalidArgumentException('Invalid node name "' . $name . '" (a node name must only contain lowercase characters, numbers and the "-" sign).', 1292428697);
        }

        $nodeWorkspace = $workspace ?: $this->workspace;
        $newPath = NodePaths::addNodePathSegment($this->path, $name);
        if ($this->nodeDataRepository->findOneByPath($newPath, $nodeWorkspace, $dimensions, null) !== null) {
            throw new NodeExistsException(sprintf('Node with path "' . $newPath . '" already exists in workspace %s and given dimensions %s.', $nodeWorkspace->getName(), var_export($dimensions, true)), 1292503471);
        }

        $newNodeData = new NodeData($newPath, $nodeWorkspace, $identifier, $dimensions);
        if ($nodeType !== null) {
            $newNodeData->setNodeType($nodeType);
        }
        $this->nodeDataRepository->setNewIndex($newNodeData, NodeDataRepository::POSITION_LAST);

        return $newNodeData;
    }

    /**
     * Creates and persists a node from the given $nodeTemplate as child node
     *
     * @param \TYPO3\TYPO3CR\Domain\Model\NodeTemplate $nodeTemplate
     * @param string $nodeName name of the new node. If not specified the name of the nodeTemplate will be used.
     * @param \TYPO3\TYPO3CR\Domain\Model\Workspace $workspace
     * @param array $dimensions
     * @return \TYPO3\TYPO3CR\Domain\Model\NodeData the freshly generated node
     */
    public function createNodeDataFromTemplate(NodeTemplate $nodeTemplate, $nodeName = null, Workspace $workspace = null, array $dimensions = null)
    {
        $newNodeName = $nodeName !== null ? $nodeName : $nodeTemplate->getName();
        $possibleNodeName = $this->nodeService->generateUniqueNodeName($this->getPath(), $newNodeName);

        $newNodeData = $this->createNodeData($possibleNodeName, $nodeTemplate->getNodeType(), $nodeTemplate->getIdentifier(), $workspace, $dimensions);
        $newNodeData->similarize($nodeTemplate);

        return $newNodeData;
    }

    /**
     * Change the identifier of this node data
     *
     * NOTE: This is only used for some very rare cases (to replace existing instances when moving).
     *
     * @param string $identifier
     * @return void
     */
    public function setIdentifier($identifier)
    {
        $this->identifier = $identifier;
    }

    /**
     * Returns all direct child node data of this node data without reducing the result (multiple variants can be returned)
     *
     * @return array<\TYPO3\TYPO3CR\Domain\Model\NodeData>
     */
    protected function getChildNodeData()
    {
        return $this->nodeDataRepository->findByParentWithoutReduce($this->path, $this->workspace);
    }

    /**
     * Returns the number of child nodes a similar getChildNodes() call would return.
     *
     * @param string $nodeTypeFilter If specified, only nodes with that node type are considered
     * @param Workspace $workspace
     * @param array $dimensions
     * @return integer The number of child nodes
     */
    public function getNumberOfChildNodes($nodeTypeFilter = null, Workspace $workspace, array $dimensions)
    {
        return $this->nodeDataRepository->countByParentAndNodeType($this->path, $nodeTypeFilter, $workspace, $dimensions);
    }

    /**
     * Removes this node and all its child nodes. This is an alias for setRemoved(TRUE)
     *
     * @return void
     */
    public function remove()
    {
        $this->setRemoved(true);
    }

    /**
     * Enables using the remove method when only setters are available
     *
     * @param boolean $removed If TRUE, this node and it's child nodes will be removed. This can handle FALSE as well.
     * @return void
     */
    public function setRemoved($removed)
    {
        $this->removed = (boolean)$removed;

        $this->addOrUpdate();
    }

    /**
     * If this node is a removed node.
     *
     * @return boolean
     */
    public function isRemoved()
    {
        return $this->removed;
    }

    /**
     * Tells if this node is "visible".
     *
     * For this the "hidden" flag and the "hiddenBeforeDateTime" and "hiddenAfterDateTime" dates are taken into account.
     * The fact that a node is "visible" does not imply that it can / may be shown to the user. Further modifiers
     * such as isAccessible() need to be evaluated.
     *
     * @return boolean
     */
    public function isVisible()
    {
        if ($this->hidden === true) {
            return false;
        }

        return true;
    }

    /**
     * Tells if this node may be accessed according to the current security context.
     *
     * @return boolean
     */
    public function isAccessible()
    {
        if ($this->hasAccessRestrictions() === false) {
            return true;
        }

        if ($this->securityContext->canBeInitialized() === false) {
            return true;
        }

        foreach ($this->accessRoles as $roleName) {
            if ($this->securityContext->hasRole($roleName)) {
                return true;
            }
        }

        return false;
    }

    /**
     * Tells if a node, in general, has access restrictions, independent of the
     * current security context.
     *
     * @return boolean
     */
    public function hasAccessRestrictions()
    {
        if (!is_array($this->accessRoles) || empty($this->accessRoles)) {
            return false;
        }
        if (count($this->accessRoles) === 1 && in_array('TYPO3.Flow:Everybody', $this->accessRoles)) {
            return false;
        }

        return true;
    }

    /**
     * Internal use, do not retrieve collection directly
     *
     * @return array<NodeDimension>
     */
    public function getDimensions()
    {
        return $this->dimensions->toArray();
    }

    /**
     * Internal use, do not manipulate collection directly
     *
     * @param array <NodeDimension> $dimensionsToBeSet
     * @return void
     */
    public function setDimensions(array $dimensionsToBeSet)
    {
<<<<<<< HEAD
        if ($this->dimensions->count() > 0) {
            $givenDimensions = $dimensionsToBeSet;
            $dimensionsToBeSet = [];
            /** @var NodeDimension $dimensionToBeSet */
            foreach ($givenDimensions as $dimensionToBeSet) {
                $dimensionExisted = false;
                /** @var NodeDimension $dimension */
                foreach ($this->dimensions as $dimension) {
                    if ($dimension->getName() === $dimensionToBeSet->getName() && $dimensionToBeSet->getValue() === $dimension->getValue()) {
                        $dimensionsToBeSet[] = $dimension;
                        $dimensionExisted = true;
                    }
                }
=======
        if ($this->dimensions->count() === 0) {
            $this->dimensions = new ArrayCollection($dimensionsToBeSet);
            $this->buildDimensionValues();
            return;
        }
>>>>>>> 2129c36a

        $expectedDimensions = [];
        /** @var NodeDimension $dimensionToBeSet */
        foreach ($dimensionsToBeSet as $dimensionToBeSet) {
            $dimensionToBeSet->setNodeData($this);
            $existingDimension = $this->findExistingDimensionMatching($dimensionToBeSet);
            $expectedDimensions[] = $existingDimension !== null ? $existingDimension : $dimensionToBeSet;
            if ($existingDimension === null) {
                $this->dimensions->add($dimensionToBeSet);
            }
        }

        // remove entries not to be set
        $dimensionsToRemove = $this->dimensions->filter(function (NodeDimension $dimension) use ($expectedDimensions) {
            return (array_search($dimension, $expectedDimensions) === false);
        });

        foreach ($dimensionsToRemove as $dimension) {
            $this->dimensions->removeElement($dimension);
        }

        $this->buildDimensionValues();
    }

    /**
     * Internal method used in setDimensions to reuse dimension objects with the same name/value pair.
     *
     * @param NodeDimension $dimensionToBeSet
     * @return NodeDimension|null
     * @see setDimensions
     */
    protected function findExistingDimensionMatching(NodeDimension $dimensionToBeSet)
    {
        return array_reduce($this->dimensions->toArray(), function ($found, NodeDimension $dimension) use ($dimensionToBeSet) {
            if ($found === null && $dimension->getName() === $dimensionToBeSet->getName() && $dimensionToBeSet->getValue() === $dimension->getValue()) {
                $found = $dimension;
            }

            return $found;
        }, null);
    }

    /**
     * @return NodeData
     */
    public function getMovedTo()
    {
        return $this->movedTo;
    }

    /**
     * @param NodeData $nodeData
     * @return void
     */
    public function setMovedTo(NodeData $nodeData = null)
    {
        $this->movedTo = $nodeData;
    }

    /**
     * Make the node "similar" to the given source node. That means,
     *  - all properties
     *  - index
     *  - node type
     *  - content object
     * will be set to the same values as in the source node.
     *
     * @param \TYPO3\TYPO3CR\Domain\Model\AbstractNodeData $sourceNode
     * @param boolean $isCopy
     * @return void
     */
    public function similarize(AbstractNodeData $sourceNode, $isCopy = false)
    {
        $this->properties = [];
        foreach ($sourceNode->getProperties() as $propertyName => $propertyValue) {
            $this->setProperty($propertyName, $propertyValue);
        }

        $propertyNames = [
            'nodeType',
            'hidden',
            'hiddenAfterDateTime',
            'hiddenBeforeDateTime',
            'hiddenInIndex',
            'accessRoles'
        ];
        if (!$isCopy) {
            $propertyNames[] = 'creationDateTime';
            $propertyNames[] = 'lastModificationDateTime';
        }
        if ($sourceNode instanceof NodeData) {
            $propertyNames[] = 'index';
        }
        foreach ($propertyNames as $propertyName) {
            ObjectAccess::setProperty($this, $propertyName, ObjectAccess::getProperty($sourceNode, $propertyName));
        }

        $contentObject = $sourceNode->getContentObject();
        if ($contentObject !== null) {
            $this->setContentObject($contentObject);
        }
    }

    /**
     * Returns the dimensions and their values.
     *
     * @return array
     */
    public function getDimensionValues()
    {
        return $this->dimensionValues;
    }

    /**
     * Build a cached array of dimension values and a hash to search for it.
     *
     * @return void
     */
    protected function buildDimensionValues()
    {
        $dimensionValues = [];
        foreach ($this->dimensions as $dimension) {
            /** @var NodeDimension $dimension */
            $dimensionValues[$dimension->getName()][] = $dimension->getValue();
        }
        $this->dimensionsHash = Utility::sortDimensionValueArrayAndReturnDimensionsHash($dimensionValues);
        $this->dimensionValues = $dimensionValues;
    }

    /**
     * Get a unique string for all dimension values
     *
     * Internal method
     *
     * @return string
     */
    public function getDimensionsHash()
    {
        return $this->dimensionsHash;
    }

    /**
     * Checks if this instance matches the given workspace and dimensions.
     *
     * @param Workspace $workspace
     * @param array $dimensions
     * @return boolean
     */
    public function matchesWorkspaceAndDimensions($workspace, array $dimensions = null)
    {
        if ($this->workspace->getName() !== $workspace->getName()) {
            return false;
        }
        if ($dimensions !== null) {
            $nodeDimensionValues = $this->dimensionValues;
            foreach ($dimensions as $dimensionName => $dimensionValues) {
                if (isset($nodeDimensionValues[$dimensionName]) && $nodeDimensionValues[$dimensionName] !== [] && array_intersect($nodeDimensionValues[$dimensionName], $dimensionValues) === []) {
                    return false;
                }
            }
        }

        return true;
    }

    /**
     * Check if this NodeData object is a purely internal technical object (like a shadow node).
     * An internal NodeData should never produce a Node object.
     *
     * @return boolean
     */
    public function isInternal()
    {
        return $this->movedTo !== null && $this->removed === true;
    }

    /**
     * Move this NodeData to the given path and workspace.
     *
     * Basically 4 scenarios have to be covered here, depending on:
     *
     * - Does the NodeData have to be materialized (adapted to the workspace or target dimension)?
     * - Does a shadow node exist on the target path?
     *
     * Because unique key constraints and Doctrine ORM don't support arbitrary removal and update combinations,
     * existing NodeData instances are re-used and the metadata and content is swapped around.
     *
     * @param string $path
     * @param Workspace $workspace
     * @return NodeData If a shadow node was created this is the new NodeData object after the move.
     */
    public function move($path, $workspace)
    {
        $nodeData = $this;
        $originalPath = $this->path;
        if ($originalPath === $path) {
            return $this;
        }

        $targetPathShadowNodeData = $this->getExistingShadowNodeData($path, $workspace, $nodeData->getDimensionValues());

        if ($this->workspace->getName() !== $workspace->getName()) {
            if ($targetPathShadowNodeData === null) {
                // If there is no shadow node at the target path we need to materialize before moving and create a shadow node.
                $nodeData = $this->materializeToWorkspace($workspace);
                $nodeData->setPath($path, false);
                $movedNodeData = $nodeData;
            } else {
                // The existing shadow node on the target path will be used as the moved node. We don't need to materialize into the workspace.
                $movedNodeData = $targetPathShadowNodeData;
                $movedNodeData->setAsShadowOf(null);
                $movedNodeData->setIdentifier($nodeData->getIdentifier());
                $movedNodeData->similarize($nodeData);
                // A new shadow node will be created for the node data that references the recycled, existing shadow node
            }
            $movedNodeData->createShadow($originalPath);
        } else {
            $referencedShadowNode = $this->nodeDataRepository->findOneByMovedTo($nodeData);
            if ($targetPathShadowNodeData === null) {
                if ($referencedShadowNode === null) {
                    // There is no shadow node on the original or target path, so the current node data will be turned to a shadow node and a new node data will be created for the moved node.
                    // We cannot just create a new shadow node, since the order of Doctrine queries would cause unique key conflicts
                    $movedNodeData = new NodeData($path, $nodeData->getWorkspace(), $nodeData->getIdentifier(), $nodeData->getDimensionValues());
                    $movedNodeData->similarize($nodeData);
                    $this->addOrUpdate($movedNodeData);

                    $shadowNodeData = $nodeData;
                    $shadowNodeData->setAsShadowOf($movedNodeData);
                } else {
                    // A shadow node that references this node data already exists, so we just move the current node data
                    $movedNodeData = $nodeData;
                    $movedNodeData->setPath($path, false);
                }
            } else {
                if ($referencedShadowNode === null) {
                    // Turn the target path shadow node into the moved node (and adjust the identifier!)
                    // Do not reset the movedTo property to keep tracing the original move operation - TODO: Does that make sense if the identifier changes?
                    $movedNodeData = $targetPathShadowNodeData;
                    // Since the shadow node at the target path does not belong to the current node, we have to adjust the identifier
                    $movedNodeData->setRemoved(false);
                    $movedNodeData->setIdentifier($nodeData->getIdentifier());
                    $movedNodeData->similarize($nodeData);
                    // Create a shadow node from the current node that shadows the recycled node
                    $shadowNodeData = $nodeData;
                    $shadowNodeData->setAsShadowOf($movedNodeData);
                } else {
                    // If there is already shadow node on the target path, we need to make that shadow node the actual moved node and remove the current node data (which cannot be live).
                    // We cannot remove the shadow node and update the current node data, since the order of Doctrine queries would cause unique key conflicts.
                    $movedNodeData = $targetPathShadowNodeData;
                    $movedNodeData->setAsShadowOf(null);
                    $movedNodeData->similarize($nodeData);
                    $movedNodeData->setPath($path, false);
                    $this->nodeDataRepository->remove($nodeData);
                }
            }
        }

        return $movedNodeData;
    }

    /**
     * Find an existing shadow node data on the given path for the current node data of the node (used by setPath)
     *
     * @param string $path The (new) path of the node data
     * @param Workspace $workspace
     * @param array $dimensionValues
     * @return NodeData|null
     */
    protected function getExistingShadowNodeData($path, $workspace, $dimensionValues)
    {
        return $this->nodeDataRepository->findShadowNodeByPath($path, $workspace, $dimensionValues);
    }

    /**
     * Create a shadow NodeData at the given path with the same workspace and dimensions as this
     *
     * Note: The constructor will already add the new object to the repository
     *
     * @param string $path The (original) path for the node data
     * @return NodeData
     */
    protected function createShadow($path)
    {
        $shadowNode = new NodeData($path, $this->workspace, $this->identifier, $this->dimensionValues);
        $shadowNode->similarize($this);
        $shadowNode->setAsShadowOf($this);

        return $shadowNode;
    }

    /**
     * This becomes a shdow of the given NodeData object.
     * If NULL or no argument is given then movedTo is nulled and removed is set to FALSE effectively turning this into a normal NodeData.
     *
     * @param NodeData $nodeData
     * @return void
     */
    protected function setAsShadowOf(NodeData $nodeData = null)
    {
        $this->setMovedTo($nodeData);
        $this->setRemoved(($nodeData !== null));
        $this->addOrUpdate();
    }

    /**
     * Materializes the original node data (of a different workspace) into the current
     * workspace, excluding content dimensions
     *
     * This is only used in setPath for now
     *
     * @param Workspace $workspace
     * @return NodeData
     */
    protected function materializeToWorkspace($workspace)
    {
        $newNodeData = new NodeData($this->path, $workspace, $this->identifier, $this->dimensionValues);
        $this->nodeDataRepository->add($newNodeData);

        $newNodeData->similarize($this);

        return $newNodeData;
    }

    /**
     * Adds this node to the Node Repository or updates it if it has been added earlier
     *
     * @param NodeData $nodeData Other NodeData object to addOrUpdate
     * @throws \TYPO3\Flow\Persistence\Exception\IllegalObjectTypeException
     */
    protected function addOrUpdate(NodeData $nodeData = null)
    {
        $nodeData = ($nodeData === null ? $this : $nodeData);

        // If this NodeData was previously removed and is in live workspace we don't want to add it again to persistence.
        if ($nodeData->isRemoved() && $this->workspace->getBaseWorkspace() === null) {
            // Actually it should be removed from the identity map here.
            if ($this->persistenceManager->isNewObject($nodeData) === false) {
                $this->nodeDataRepository->remove($nodeData);
            }
        } else {
            if ($this->persistenceManager->isNewObject($nodeData)) {
                $this->nodeDataRepository->add($nodeData);
            } else {
                $this->nodeDataRepository->update($nodeData);
            }
        }
    }

    /**
     * Updates the attached content object
     *
     * @param object $contentObject
     * @return void
     */
    protected function updateContentObject($contentObject)
    {
        $this->persistenceManager->update($contentObject);
    }

    /**
     * Calculates the hash corresponding to the path of this instance.
     *
     * @return void
     */
    protected function calculatePathHash()
    {
        $this->pathHash = md5($this->path);
    }

    /**
     * Calculates the hash corresponding to the dimensions and their values for this instance.
     *
     * @return void
     */
    protected function calculateParentPathHash()
    {
        $this->parentPathHash = md5($this->parentPath);
    }

    /**
     * Create a fresh collection instance and clone dimensions
     *
     * @return void
     */
    public function __clone()
    {
        if ($this->dimensions instanceof Collection) {
            $existingDimensions = $this->dimensions->toArray();
            $this->dimensions = new ArrayCollection();
            /** @var NodeDimension $existingDimension */
            foreach ($existingDimensions as $existingDimension) {
                $this->dimensions->add(new NodeDimension($this, $existingDimension->getName(), $existingDimension->getValue()));
            }
        }
    }

    /**
     * Signals that a node has changed its path.
     *
     * @Flow\Signal
     * @param NodeData $nodeData the node data instance that has been changed
     * @return void
     */
    protected function emitNodePathChanged(NodeData $nodeData)
    {
    }
}<|MERGE_RESOLUTION|>--- conflicted
+++ resolved
@@ -663,27 +663,11 @@
      */
     public function setDimensions(array $dimensionsToBeSet)
     {
-<<<<<<< HEAD
-        if ($this->dimensions->count() > 0) {
-            $givenDimensions = $dimensionsToBeSet;
-            $dimensionsToBeSet = [];
-            /** @var NodeDimension $dimensionToBeSet */
-            foreach ($givenDimensions as $dimensionToBeSet) {
-                $dimensionExisted = false;
-                /** @var NodeDimension $dimension */
-                foreach ($this->dimensions as $dimension) {
-                    if ($dimension->getName() === $dimensionToBeSet->getName() && $dimensionToBeSet->getValue() === $dimension->getValue()) {
-                        $dimensionsToBeSet[] = $dimension;
-                        $dimensionExisted = true;
-                    }
-                }
-=======
         if ($this->dimensions->count() === 0) {
             $this->dimensions = new ArrayCollection($dimensionsToBeSet);
             $this->buildDimensionValues();
             return;
         }
->>>>>>> 2129c36a
 
         $expectedDimensions = [];
         /** @var NodeDimension $dimensionToBeSet */
