--- conflicted
+++ resolved
@@ -771,14 +771,13 @@
      */
     public function getProperty($propertyName, $returnNodesAsIdentifiers = false)
     {
-<<<<<<< HEAD
         $value = $this->nodeData->getProperty($propertyName);
         if (!empty($value)) {
             $nodeType = $this->getNodeType();
             if ($nodeType->hasConfiguration('properties.' . $propertyName)) {
                 $expectedPropertyType = $nodeType->getPropertyType($propertyName);
                 switch ($expectedPropertyType) {
-                    case 'references' :
+                    case 'references':
                         if ($returnNodesAsIdentifiers === false) {
                             $nodes = array();
                             foreach ($value as $nodeIdentifier) {
@@ -791,7 +790,7 @@
                             $value = $nodes;
                         }
                         break;
-                    case 'reference' :
+                    case 'reference':
                         if ($returnNodesAsIdentifiers === false) {
                             $value = $this->context->getNodeByIdentifier($value);
                         }
@@ -800,25 +799,6 @@
                         $value = $this->propertyMapper->convert($value, $expectedPropertyType);
                         break;
                 }
-=======
-        $value = $this->nodeData->getProperty($propertyName, $returnNodesAsIdentifiers, $this->context);
-        if (!empty($value) && $returnNodesAsIdentifiers === false) {
-            switch ($this->getNodeType()->getPropertyType($propertyName)) {
-                case 'references':
-                    $nodes = array();
-                    foreach ($value as $nodeData) {
-                        $node = $this->nodeFactory->createFromNodeData($nodeData, $this->context);
-                        // $node can be NULL if the node is not visible according to the current content context:
-                        if ($node !== null) {
-                            $nodes[] = $node;
-                        }
-                    }
-                    $value = $nodes;
-                break;
-                case 'reference':
-                    $value = $this->nodeFactory->createFromNodeData($value, $this->context);
-                break;
->>>>>>> 7cdc2679
             }
         }
         return $value;
