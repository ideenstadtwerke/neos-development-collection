--- conflicted
+++ resolved
@@ -121,7 +121,6 @@
         'hiddenAfterDateTime' => array(
             'columnType' => Type::DATETIME
         ),
-<<<<<<< HEAD
         'creationDateTime' => array(
             'columnType' => Type::DATETIME
         ),
@@ -131,8 +130,6 @@
         'lastPublicationDateTime' => array(
             'columnType' => Type::DATETIME
         ),
-=======
->>>>>>> 6b7c76d2
         'accessRoles' => array()
     );
 
@@ -308,10 +305,6 @@
                 break;
             case 'hiddenBeforeDateTime':
             case 'hiddenAfterDateTime':
-                $this->nodeDataStack[count($this->nodeDataStack) - 1][$elementName] = $this->propertyMapper->convert($xmlReader->readString(), 'DateTime', $this->propertyMappingConfiguration);
-                break;
-            case 'hiddenBeforeDateTime':
-            case 'hiddenAfterDateTime':
             case 'creationDateTime':
             case 'lastModificationDateTime':
             case 'lastPublicationDateTime':
@@ -531,12 +524,9 @@
         switch ($reader->name) {
             case 'hiddenBeforeDateTime':
             case 'hiddenAfterDateTime':
-<<<<<<< HEAD
             case 'creationDateTime':
             case 'lastModificationDateTime':
             case 'lastPublicationDateTime':
-=======
->>>>>>> 6b7c76d2
             case 'accessRoles':
                 break;
             case 'node':
