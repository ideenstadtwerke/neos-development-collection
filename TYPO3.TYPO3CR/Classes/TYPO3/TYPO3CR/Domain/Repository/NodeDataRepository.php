<?php
namespace TYPO3\TYPO3CR\Domain\Repository;

/*
 * This file is part of the TYPO3.TYPO3CR package.
 *
 * (c) Contributors of the Neos Project - www.neos.io
 *
 * This package is Open Source Software. For the full copyright and license
 * information, please view the LICENSE file which was distributed with this
 * source code.
 */

use Doctrine\ORM\Query;
use Doctrine\ORM\QueryBuilder;
use TYPO3\Flow\Annotations as Flow;
use TYPO3\Flow\Persistence\QueryInterface;
use TYPO3\Flow\Persistence\Repository;
use TYPO3\Flow\Utility\Arrays;
use TYPO3\Flow\Utility\Unicode\Functions as UnicodeFunctions;
use TYPO3\TYPO3CR\Domain\Model\NodeData;
use TYPO3\TYPO3CR\Domain\Model\NodeInterface;
use TYPO3\TYPO3CR\Domain\Model\Workspace;
use TYPO3\TYPO3CR\Domain\Service\Context;
use TYPO3\TYPO3CR\Exception;

/**
 * A purely internal repository for NodeData storage
 *
 * DO NOT USE outside the TYPO3CR package!
 *
 * The ContextFactory can be used to create a Context that allows to find Node instances that act as the
 * public API to the TYPO3CR.
 *
 * @Flow\Scope("singleton")
 */
class NodeDataRepository extends Repository
{
    /**
     * Constants for setNewIndex()
     */
    const POSITION_BEFORE = 1;
    const POSITION_AFTER = 2;
    const POSITION_LAST = 3;

    /**
     * Maximum possible index
     */
    const INDEX_MAXIMUM = 2147483647;

    /**
     * @var \SplObjectStorage
     */
    protected $addedNodes;

    /**
     * @var \SplObjectStorage
     */
    protected $removedNodes;

    /**
     * Doctrine's Entity Manager. Note that "ObjectManager" is the name of the related
     * interface ...
     *
     * @Flow\Inject
     * @var \Doctrine\Common\Persistence\ObjectManager
     */
    protected $entityManager;

    /**
     * @Flow\Inject
     * @var \TYPO3\TYPO3CR\Domain\Service\NodeTypeManager
     */
    protected $nodeTypeManager;

    /**
     * @Flow\Inject
     * @var \TYPO3\Flow\Log\SystemLoggerInterface
     */
    protected $systemLogger;

    /**
     * @Flow\Inject
     * @var \TYPO3\TYPO3CR\Domain\Factory\NodeFactory
     */
    protected $nodeFactory;

    /**
     * @Flow\Inject
     * @var \TYPO3\Flow\Security\Context
     */
    protected $securityContext;

    /**
     * @var array
     */
    protected $highestIndexCache = [];

    /**
     * @var array
     */
    protected $defaultOrderings = array(
        'index' => QueryInterface::ORDER_ASCENDING
    );

    /**
     * Constructor
     */
    public function __construct()
    {
        $this->addedNodes = new \SplObjectStorage();
        $this->removedNodes = new \SplObjectStorage();
        parent::__construct();
    }

    /**
     * Adds a NodeData object to this repository.
     *
     * This repository keeps track of added and removed nodes (additionally to the other Unit of Work)
     * in order to find in-memory nodes.
     *
     * @param object $object The object to add
     * @return void
     * @api
     */
    public function add($object)
    {
        if ($this->removedNodes->contains($object)) {
            $this->removedNodes->detach($object);
        }
        if (!$this->addedNodes->contains($object)) {
            $this->addedNodes->attach($object);
        }
        parent::add($object);
    }

    /**
     * Removes an object to the persistence.
     *
     * This repository keeps track of added and removed nodes (additionally to the
     * other Unit of Work) in order to find in-memory nodes.
     *
     * @param object $object The object to remove
     * @return void
     * @api
     */
    public function remove($object)
    {
        if ($object instanceof NodeInterface) {
            $object = $object->getNodeData();
        }
        if ($this->addedNodes->contains($object)) {
            $this->addedNodes->detach($object);
        }
        if (!$this->removedNodes->contains($object)) {
            $this->removedNodes->attach($object);
        }
        parent::remove($object);
    }

    /**
     * Find a single node by exact path.
     *
     * @param string $path Absolute path of the node
     * @param Workspace $workspace The containing workspace
     * @param array $dimensions An array of dimensions with array of ordered values to use for fallback matching
     * @param boolean|NULL $removedNodes Include removed nodes, NULL (all), FALSE (no removed nodes) or TRUE (only removed nodes)
     * @throws \InvalidArgumentException
     * @return NodeData The matching node if found, otherwise NULL
     */
    public function findOneByPath($path, Workspace $workspace, array $dimensions = null, $removedNodes = false)
    {
        $path = strtolower($path);
        if (strlen($path) === 0 || ($path !== '/' && ($path[0] !== '/' || substr($path, -1, 1) === '/'))) {
            throw new \InvalidArgumentException('"' . $path . '" is not a valid path: must start but not end with a slash.', 1284985489);
        }

        if ($path === '/') {
            return $workspace->getRootNodeData();
        }

        $workspaces = array();
        while ($workspace !== null) {
            /** @var $node NodeData */
            foreach ($this->addedNodes as $node) {
                if ($node->getPath() === $path && $node->matchesWorkspaceAndDimensions($workspace, $dimensions)) {
                    return $node;
                }
            }

            foreach ($this->removedNodes as $node) {
                if ($node->getPath() === $path && $node->matchesWorkspaceAndDimensions($workspace, $dimensions)) {
                    return null;
                }
            }

            $workspaces[] = $workspace;
            $workspace = $workspace->getBaseWorkspace();
        }

        $queryBuilder = $this->createQueryBuilder($workspaces);
        if ($dimensions !== null) {
            $this->addDimensionJoinConstraintsToQueryBuilder($queryBuilder, $dimensions);
        } else {
            $dimensions = array();
        }
        $this->addPathConstraintToQueryBuilder($queryBuilder, $path);

        $query = $queryBuilder->getQuery();
        $nodes = $query->getResult();

        $foundNodes = $this->reduceNodeVariantsByWorkspacesAndDimensions($nodes, $workspaces, $dimensions);
        $foundNodes = $this->filterRemovedNodes($foundNodes, $removedNodes);

        if ($foundNodes !== array()) {
            return reset($foundNodes);
        }
        return null;
    }

    /**
     * Finds a node by its path and context.
     *
     * If the node does not exist in the specified context's workspace, this function will
     * try to find one with the given path in one of the base workspaces (if any).
     *
     * Examples for valid paths:
     *
     * /          the root node
     * /foo       node "foo" on the first level
     * /foo/bar   node "bar" on the second level
     * /foo/      first node on second level, below "foo"
     *
     * @param string $path Absolute path of the node
     * @param Context $context The containing context
     * @return NodeInterface|NULL The matching node if found, otherwise NULL
     * @throws \InvalidArgumentException
     */
    public function findOneByPathInContext($path, Context $context)
    {
        $node = $this->findOneByPath($path, $context->getWorkspace(), $context->getDimensions(), ($context->isRemovedContentShown() ? null : false));
        if ($node !== null) {
            $node = $this->nodeFactory->createFromNodeData($node, $context);
        }

        return $node;
    }

    /**
     * Finds a node by its identifier and workspace.
     *
     * If the node does not exist in the specified workspace, this function will
     * try to find one with the given identifier in one of the base workspaces (if any).
     *
     * @param string $identifier Identifier of the node
     * @param Workspace $workspace The containing workspace
     * @param array $dimensions An array of dimensions with array of ordered values to use for fallback matching
     * @return NodeData The matching node if found, otherwise NULL
     */
    public function findOneByIdentifier($identifier, Workspace $workspace, array $dimensions = null)
    {
        $workspaces = array();
        while ($workspace !== null) {
            /** @var $node NodeData */
            foreach ($this->addedNodes as $node) {
                if ($node->getIdentifier() === $identifier && $node->matchesWorkspaceAndDimensions($workspace, $dimensions)) {
                    return $node;
                }
            }

            /** @var $node NodeData */
            foreach ($this->removedNodes as $node) {
                if ($node->getIdentifier() === $identifier && $node->matchesWorkspaceAndDimensions($workspace, $dimensions)) {
                    return null;
                }
            }

            $workspaces[] = $workspace;
            $workspace = $workspace->getBaseWorkspace();
        }

        $queryBuilder = $this->createQueryBuilder($workspaces);
        if ($dimensions !== null) {
            $this->addDimensionJoinConstraintsToQueryBuilder($queryBuilder, $dimensions);
        } else {
            $dimensions = array();
        }
        $this->addIdentifierConstraintToQueryBuilder($queryBuilder, $identifier);

        $query = $queryBuilder->getQuery();
        $nodes = $query->getResult();

        $foundNodes = $this->reduceNodeVariantsByWorkspacesAndDimensions($nodes, $workspaces, $dimensions);
        $foundNodes = $this->filterRemovedNodes($foundNodes, false);

        if ($foundNodes !== array()) {
            return reset($foundNodes);
        }
        return null;
    }

    /**
     * Assigns an index to the given node which reflects the specified position.
     * If the position is "before" or "after", an index will be chosen which makes
     * the given node the previous or next node of the given reference node.
     * If the position "last" is specified, an index higher than any existing index
     * will be chosen.
     *
     * If no free index is available between two nodes (for "before" and "after"),
     * the whole index of the current node level will be renumbered.
     *
     * @param NodeData $node The node to set the new index for
     * @param integer $position The position the new index should reflect, must be one of the POSITION_* constants
     * @param NodeInterface $referenceNode The reference node. Mandatory for POSITION_BEFORE and POSITION_AFTER
     * @return void
     * @throws \InvalidArgumentException
     */
    public function setNewIndex(NodeData $node, $position, NodeInterface $referenceNode = null)
    {
        $parentPath = $node->getParentPath();

        switch ($position) {
            case self::POSITION_BEFORE:
                if ($referenceNode === null) {
                    throw new \InvalidArgumentException('The reference node must be specified for POSITION_BEFORE.', 1317198857);
                }
                $referenceIndex = $referenceNode->getIndex();
                $nextLowerIndex = $this->findNextLowerIndex($parentPath, $referenceIndex);
                if ($nextLowerIndex === null) {
                    // FIXME: $nextLowerIndex returns 0 and not NULL in case no lower index is found. So this case seems to be
                        // never executed. We need to check that again!
                    $newIndex = (integer)round($referenceIndex / 2);
                } elseif ($nextLowerIndex < ($referenceIndex - 1)) {
                    // there is free space left between $referenceNode and preceding sibling.
                    $newIndex = (integer)round($nextLowerIndex + (($referenceIndex - $nextLowerIndex) / 2));
                } else {
                    // there is no free space left between $referenceNode and following sibling -> we have to make room!
                    $this->openIndexSpace($parentPath, $referenceIndex);
                    $referenceIndex = $referenceNode->getIndex();
                    $nextLowerIndex = $this->findNextLowerIndex($parentPath, $referenceIndex);
                    if ($nextLowerIndex === null) {
                        $newIndex = (integer)round($referenceIndex / 2);
                    } else {
                        $newIndex = (integer)round($nextLowerIndex + (($referenceIndex - $nextLowerIndex) / 2));
                    }
                }
            break;
            case self::POSITION_AFTER:
                if ($referenceNode === null) {
                    throw new \InvalidArgumentException('The reference node must be specified for POSITION_AFTER.', 1317198858);
                }
                $referenceIndex = $referenceNode->getIndex();
                $nextHigherIndex = $this->findNextHigherIndex($parentPath, $referenceIndex);
                if ($nextHigherIndex === null) {
                    // $referenceNode is last node, so we can safely add an index at the end by incrementing the reference index.
                    $newIndex = $referenceIndex + 100;
                    $this->setHighestIndexInParentPath($parentPath, $newIndex);
                } elseif ($nextHigherIndex > ($referenceIndex + 1)) {
                    // $referenceNode is not last node, but there is free space left between $referenceNode and following sibling.
                    $newIndex = (integer)round($referenceIndex + (($nextHigherIndex - $referenceIndex) / 2));
                } else {
                    // $referenceNode is not last node, and no free space is left -> we have to make room after the reference node!
                    $this->openIndexSpace($parentPath, $referenceIndex + 1);
                    $nextHigherIndex = $this->findNextHigherIndex($parentPath, $referenceIndex);
                    if ($nextHigherIndex === null) {
                        $newIndex = $referenceIndex + 100;
                        $this->setHighestIndexInParentPath($parentPath, $newIndex);
                    } else {
                        $newIndex = (integer)round($referenceIndex + (($nextHigherIndex - $referenceIndex) / 2));
                    }
                }
            break;
            case self::POSITION_LAST:
                $nextFreeIndex = $this->findNextFreeIndexInParentPath($parentPath);
                $newIndex = $nextFreeIndex;
            break;
            default:
                throw new \InvalidArgumentException('Invalid position for new node index given.', 1329729088);
        }

        $node->setIndex($newIndex);
    }

    /**
     * Finds recursively nodes by its parent and (optionally) by its node type.
     *
     * @see findByParentAndNodeType()
     *
     * @param string $parentPath Absolute path of the parent node
     * @param string $nodeTypeFilter Filter the node type of the nodes, allows complex expressions (e.g. "TYPO3.Neos:Page", "!TYPO3.Neos:Page,TYPO3.Neos:Text" or NULL)
     * @param Workspace $workspace The containing workspace
     * @param array $dimensions An array of dimensions to dimension values
     * @param boolean $removedNodes If TRUE the result has ONLY removed nodes. If FALSE removed nodes are NOT inside the result. If NULL the result contains BOTH removed and non-removed nodes. (defaults to FALSE)
     * @return array<\TYPO3\TYPO3CR\Domain\Model\NodeData> The nodes found on the given path
     */
    public function findByParentAndNodeTypeRecursively($parentPath, $nodeTypeFilter, Workspace $workspace, array $dimensions = null, $removedNodes = false)
    {
        return $this->findByParentAndNodeType($parentPath, $nodeTypeFilter, $workspace, $dimensions, $removedNodes, true);
    }

    /**
     * Finds nodes by its parent and (optionally) by its node type.
     * If the $recursive flag is set to TRUE, all matching nodes underneath $parentPath will be returned
     *
     * Note: Filters out removed nodes.
     *
     * The primary sort key is the *index*, the secondary sort key (if indices are equal, which
     * only occurs in very rare cases) is the *identifier*.
     *
     * @param string $parentPath Absolute path of the parent node
     * @param string $nodeTypeFilter Filter the node type of the nodes, allows complex expressions (e.g. "TYPO3.Neos:Page", "!TYPO3.Neos:Page,TYPO3.Neos:Text" or NULL)
     * @param Workspace $workspace The containing workspace
     * @param array $dimensions An array of dimensions to dimension values
     * @param boolean $removedNodes If TRUE the result has ONLY removed nodes. If FALSE removed nodes are NOT inside the result. If NULL the result contains BOTH removed and non-removed nodes. (defaults to FALSE)
     * @param boolean $recursive If TRUE *all* matching nodes underneath the specified parent path are returned
     * @return array<\TYPO3\TYPO3CR\Domain\Model\NodeData> The nodes found on the given path
     * @todo Improve implementation by using DQL
     */
    public function findByParentAndNodeType($parentPath, $nodeTypeFilter, Workspace $workspace, array $dimensions = null, $removedNodes = false, $recursive = false)
    {
        $parentPath = strtolower($parentPath);
        $foundNodes = $this->getNodeDataForParentAndNodeType($parentPath, $nodeTypeFilter, $workspace, $dimensions, $removedNodes, $recursive);

        if ($parentPath === '/') {
            /** @var $addedNode NodeData */
            foreach ($this->addedNodes as $addedNode) {
                if ($addedNode->getDepth() === 1 && $addedNode->matchesWorkspaceAndDimensions($workspace, $dimensions)) {
                    $foundNodes[$addedNode->getIdentifier()] = $addedNode;
                }
            }
            /** @var $removedNode NodeData */
            foreach ($this->removedNodes as $removedNode) {
                if (isset($foundNodes[$removedNode->getIdentifier()]) && $removedNode->matchesWorkspaceAndDimensions($workspace, $dimensions)) {
                    unset($foundNodes[$removedNode->getIdentifier()]);
                }
            }
        } else {
            $childNodeDepth = substr_count($parentPath, '/') + 1;
            /** @var $addedNode NodeData */
            $constraints = $nodeTypeFilter !== '' ? $this->getNodeTypeFilterConstraintsForDql($nodeTypeFilter) : array();
            foreach ($this->addedNodes as $addedNode) {
                if ($addedNode->getDepth() === $childNodeDepth && substr($addedNode->getPath(), 0, strlen($parentPath) + 1) === ($parentPath . '/') && $addedNode->matchesWorkspaceAndDimensions($workspace, $dimensions)) {
                    $nodeType = $addedNode->getNodeType();
                    $disallowed = false;
                    foreach ($constraints['includeNodeTypes'] as $includeNodeType) {
                        if (!$nodeType->isOfType($includeNodeType)) {
                            $disallowed = true;
                        }
                    }
                    foreach ($constraints['excludeNodeTypes'] as $excludeNodeTypes) {
                        if ($nodeType->isOfType($excludeNodeTypes)) {
                            $disallowed = true;
                        }
                    }
                    if ($disallowed === false) {
                        $foundNodes[$addedNode->getIdentifier()] = $addedNode;
                    }
                }
            }
            /** @var $removedNode NodeData */
            foreach ($this->removedNodes as $removedNode) {
                if ($removedNode->getDepth() === $childNodeDepth && substr($removedNode->getPath(), 0, strlen($parentPath) + 1) === ($parentPath . '/') && $removedNode->matchesWorkspaceAndDimensions($workspace, $dimensions)) {
                    if (isset($foundNodes[$removedNode->getIdentifier()])) {
                        unset($foundNodes[$removedNode->getIdentifier()]);
                    }
                }
            }
        }

        $foundNodes = $this->sortNodesByIndex($foundNodes);

        return $foundNodes;
    }

    /**
     * Internal method
     *
     * @param string $parentPath
     * @param string $nodeTypeFilter
     * @param Workspace $workspace
     * @param array $dimensions
     * @param boolean|NULL $removedNodes
     * @param boolean $recursive
     * @return array
     */
    protected function getNodeDataForParentAndNodeType($parentPath, $nodeTypeFilter, Workspace $workspace, array $dimensions = null, $removedNodes, $recursive)
    {
        $workspaces = array();
        while ($workspace !== null) {
            $workspaces[] = $workspace;
            $workspace = $workspace->getBaseWorkspace();
        }

        $queryBuilder = $this->createQueryBuilder($workspaces);
        if ($dimensions !== null) {
            $this->addDimensionJoinConstraintsToQueryBuilder($queryBuilder, $dimensions);
        } else {
            $dimensions = array();
        }
        $this->addParentPathConstraintToQueryBuilder($queryBuilder, $parentPath, $recursive);
        if ($nodeTypeFilter !== null) {
            $this->addNodeTypeFilterConstraintsToQueryBuilder($queryBuilder, $nodeTypeFilter);
        }

        $query = $queryBuilder->getQuery();
        $nodes = $query->getResult();

        $foundNodes = $this->reduceNodeVariantsByWorkspacesAndDimensions($nodes, $workspaces, $dimensions);
        $foundNodes = $this->filterRemovedNodes($foundNodes, $removedNodes);

        return $foundNodes;
    }

    /**
     * Find NodeData by parent path without any dimension reduction and grouping by identifier
     *
     * Only used internally for setting the path of all child nodes
     *
     * @param string $parentPath
     * @param Workspace $workspace
     * @return array<\TYPO3\TYPO3CR\Domain\Model\NodeData> A unreduced array of NodeData
     */
    public function findByParentWithoutReduce($parentPath, Workspace $workspace)
    {
        $parentPath = strtolower($parentPath);
        $workspaces = array();
        while ($workspace !== null) {
            $workspaces[] = $workspace;
            $workspace = $workspace->getBaseWorkspace();
        }

        $queryBuilder = $this->createQueryBuilder($workspaces);
        $this->addParentPathConstraintToQueryBuilder($queryBuilder, $parentPath);

        $query = $queryBuilder->getQuery();
        $foundNodes = $query->getResult();

        if ($parentPath === '/') {
            /** @var $addedNode NodeData */
            foreach ($this->addedNodes as $addedNode) {
                if ($addedNode->getDepth() === 1) {
                    $foundNodes[] = $addedNode;
                }
            }
            /** @var $removedNode NodeData */
            foreach ($this->removedNodes as $removedNode) {
                $foundNodes = array_filter($foundNodes, function ($nodeData) use ($removedNode) { return $nodeData !== $removedNode; });
            }
        } else {
            $childNodeDepth = substr_count($parentPath, '/') + 1;
            /** @var $addedNode NodeData */
            foreach ($this->addedNodes as $addedNode) {
                if ($addedNode->getDepth() === $childNodeDepth && substr($addedNode->getPath(), 0, strlen($parentPath) + 1) === ($parentPath . '/')) {
                    $foundNodes[] = $addedNode;
                }
            }
            /** @var $removedNode NodeData */
            foreach ($this->removedNodes as $removedNode) {
                if ($removedNode->getDepth() === $childNodeDepth && substr($removedNode->getPath(), 0, strlen($parentPath) + 1) === ($parentPath . '/')) {
                    $foundNodes = array_filter($foundNodes, function ($nodeData) use ($removedNode) { return $nodeData !== $removedNode; });
                }
            }
        }

        return $foundNodes;
    }

    /**
     * Find NodeData by identifier path without any dimension reduction
     *
     * Only used internally for finding whether the node exists in another dimension
     *
     * @param string $identifier
     * @param Workspace $workspace
     * @return array<\TYPO3\TYPO3CR\Domain\Model\NodeData> A unreduced array of NodeData
     */
    public function findByIdentifierWithoutReduce($identifier, Workspace $workspace)
    {
        $workspaces = array();
        while ($workspace !== null) {
            $workspaces[] = $workspace;
            $workspace = $workspace->getBaseWorkspace();
        }

        $queryBuilder = $this->createQueryBuilder($workspaces);
        $this->addIdentifierConstraintToQueryBuilder($queryBuilder, $identifier);

        $query = $queryBuilder->getQuery();
        $foundNodes = $query->getResult();

        return $foundNodes;
    }

    /**
     * Finds nodes by its parent and (optionally) by its node type given a Context
     *
     * TODO Move to a new Node operation getDescendantNodes(...)
     *
     * @param string $parentPath Absolute path of the parent node
     * @param string $nodeTypeFilter Filter the node type of the nodes, allows complex expressions (e.g. "TYPO3.Neos:Page", "!TYPO3.Neos:Page,TYPO3.Neos:Text" or NULL)
     * @param Context $context The containing workspace
     * @param boolean $recursive If TRUE *all* matching nodes underneath the specified parent path are returned
     * @return array<\TYPO3\TYPO3CR\Domain\Model\NodeInterface> The nodes found on the given path
     */
    public function findByParentAndNodeTypeInContext($parentPath, $nodeTypeFilter, Context $context, $recursive = false)
    {
        $nodeDataElements = $this->findByParentAndNodeType($parentPath, $nodeTypeFilter, $context->getWorkspace(), $context->getDimensions(), ($context->isRemovedContentShown() ? null : false), $recursive);
        $finalNodes = array();
        foreach ($nodeDataElements as $nodeData) {
            $node = $this->nodeFactory->createFromNodeData($nodeData, $context);
            if ($node !== null) {
                $finalNodes[] = $node;
            }
        }

        return $finalNodes;
    }

    /**
     * Counts nodes by its parent and (optionally) by its node type.
     *
     * NOTE: Only considers persisted nodes!
     *
     * @param string $parentPath Absolute path of the parent node
     * @param string $nodeTypeFilter Filter the node type of the nodes, allows complex expressions (e.g. "TYPO3.Neos:Page", "!TYPO3.Neos:Page,TYPO3.Neos:Text" or NULL)
     * @param Workspace $workspace The containing workspace
     * @param array $dimensions
     * @param boolean $includeRemovedNodes Should removed nodes be included in the result (defaults to FALSE)
     * @return integer The number of nodes a similar call to findByParentAndNodeType() would return without any pending added nodes
     */
    public function countByParentAndNodeType($parentPath, $nodeTypeFilter, Workspace $workspace, array $dimensions = null, $includeRemovedNodes = false)
    {
        return count($this->findByParentAndNodeType($parentPath, $nodeTypeFilter, $workspace, $dimensions, $includeRemovedNodes));
    }

    /**
     * Make room in the sortindex-index space of a given path in preparation to inserting a node.
     * All indices that are greater or equal to the given referenceIndex are incremented by 100
     *
     * @param string $parentPath
     * @param integer $referenceIndex
     * @throws Exception\NodeException
     */
    protected function openIndexSpace($parentPath, $referenceIndex)
    {
<<<<<<< HEAD
        $this->systemLogger->log(sprintf('Renumbering nodes in level below %s.', $parentPath), LOG_INFO);
=======
        $this->systemLogger->log(sprintf('Opening sortindex space after index %s at path %s.', $referenceIndex, $parentPath), LOG_INFO);
>>>>>>> 9945330e

        /** @var Query $query */
        $query = $this->entityManager->createQuery('SELECT n.Persistence_Object_Identifier identifier, n.index, n.path FROM TYPO3\TYPO3CR\Domain\Model\NodeData n WHERE n.parentPathHash = :parentPathHash ORDER BY n.index ASC');
        $query->setParameter('parentPathHash', md5($parentPath));

        $nodesOnLevel = array();
        /** @var $node NodeData */
        foreach ($query->getArrayResult() as $node) {
            $nodesOnLevel[] = array(
                'identifier' => $node['identifier'],
                'path' => $node['path'],
                'index' => $node['index']
            );
        }

        /** @var $node NodeData */
        foreach ($this->addedNodes as $node) {
            if ($node->getParentPath() === $parentPath) {
                $nodesOnLevel[] = array(
                    'addedNode' => $node,
                    'path' => $node->getPath(),
                    'index' => $node->getIndex()
                );
            }
        }

        $query = $this->entityManager->createQuery('UPDATE TYPO3\TYPO3CR\Domain\Model\NodeData n SET n.index = :index WHERE n.Persistence_Object_Identifier = :identifier');
        foreach ($nodesOnLevel as $node) {
            if ($node['index'] < $referenceIndex) {
                continue;
            }
            $newIndex = $node['index'] + 100;
            if ($newIndex > self::INDEX_MAXIMUM) {
                throw new Exception\NodeException(sprintf('Reached maximum node index of %s while setting index of node %s.', $newIndex, $node['path']), 1317140402);
            }
            if (isset($node['addedNode'])) {
                $node['addedNode']->setIndex($newIndex);
            } else {
                if ($entity = $this->entityManager->getUnitOfWork()->tryGetById($node['identifier'], 'TYPO3\TYPO3CR\Domain\Model\NodeData')) {
                    $entity->setIndex($newIndex);
                }
                $query->setParameter('index', $newIndex);
                $query->setParameter('identifier', $node['identifier']);
                $query->execute();
            }
        }
    }

    /**
     * Finds the next free index on the level below the given parent path
     * across all workspaces.
     *
     * @param string $parentPath Path of the parent node specifying the level in the node tree
     * @return integer The next available index
     */
    protected function findNextFreeIndexInParentPath($parentPath)
    {
        if (!isset($this->highestIndexCache[$parentPath])) {
            /** @var \Doctrine\ORM\Query $query */
            $query = $this->entityManager->createQuery('SELECT MAX(n.index) FROM TYPO3\TYPO3CR\Domain\Model\NodeData n WHERE n.parentPathHash = :parentPathHash');
            $query->setParameter('parentPathHash', md5($parentPath));
            $this->highestIndexCache[$parentPath] = $query->getSingleScalarResult() ?: 0;
        }

        $this->highestIndexCache[$parentPath] += 100;
        return $this->highestIndexCache[$parentPath];
    }

    /**
     * @param string $parentPath
     * @param integer $highestIndex
     * @return void
     */
    protected function setHighestIndexInParentPath($parentPath, $highestIndex)
    {
        $this->highestIndexCache[$parentPath] = $highestIndex;
    }

    /**
     * Returns the next-lower-index seen from the given reference index in the
     * level below the specified parent path. If no node with a lower than the
     * given index exists at that level, the reference index is returned.
     *
     * The result is determined workspace-agnostic.
     *
     * @param string $parentPath Path of the parent node specifying the level in the node tree
     * @param integer $referenceIndex Index of a known node
     * @return integer The currently next lower index
     */
    protected function findNextLowerIndex($parentPath, $referenceIndex)
    {
        $this->persistEntities();
        /** @var \Doctrine\ORM\Query $query */
        $query = $this->entityManager->createQuery('SELECT MAX(n.index) FROM TYPO3\TYPO3CR\Domain\Model\NodeData n WHERE n.parentPathHash = :parentPathHash AND n.index < :referenceIndex');
        $query->setParameter('parentPathHash', md5($parentPath));
        $query->setParameter('referenceIndex', $referenceIndex);
        return $query->getSingleScalarResult() ?: 0;
    }

    /**
     * Returns the next-higher-index seen from the given reference index in the
     * level below the specified parent path. If no node with a higher than the
     * given index exists at that level, NULL is returned.
     *
     * The result is determined workspace-agnostic.
     *
     * @param string $parentPath Path of the parent node specifying the level in the node tree
     * @param integer $referenceIndex Index of a known node
     * @return integer The currently next higher index or NULL if no node with a higher index exists
     */
    protected function findNextHigherIndex($parentPath, $referenceIndex)
    {
        if (isset($this->highestIndexCache[$parentPath]) && $this->highestIndexCache[$parentPath] === $referenceIndex) {
            NULL;
        }
        $this->persistEntities();
        /** @var \Doctrine\ORM\Query $query */
        $query = $this->entityManager->createQuery('SELECT MIN(n.index) FROM TYPO3\TYPO3CR\Domain\Model\NodeData n WHERE n.parentPathHash = :parentPathHash AND n.index > :referenceIndex');
        $query->setParameter('parentPathHash', md5($parentPath));
        $query->setParameter('referenceIndex', $referenceIndex);
        return $query->getSingleScalarResult() ?: null;
    }

    /**
     * Counts the number of nodes within the specified workspace
     *
     * Note: Also counts removed nodes
     *
     * @param Workspace $workspace The containing workspace
     * @return integer The number of nodes found
     */
    public function countByWorkspace(Workspace $workspace)
    {
        $query = $this->createQuery();
        $nodesInDatabase = $query->matching($query->equals('workspace', $workspace))->execute()->count();

        $nodesInMemory = 0;
        /** @var $node NodeData */
        foreach ($this->addedNodes as $node) {
            if ($node->getWorkspace()->getName() === $workspace->getName()) {
                $nodesInMemory++;
            }
        }

        return $nodesInDatabase + $nodesInMemory;
    }

    /**
     * Sorts the given nodes by their index
     *
     * @param array $nodes Nodes
     * @return array Nodes sorted by index
     */
    protected function sortNodesByIndex(array $nodes)
    {
        usort($nodes, function (NodeData $node1, NodeData $node2) {
                if ($node1->getIndex() < $node2->getIndex()) {
                    return -1;
                } elseif ($node1->getIndex() > $node2->getIndex()) {
                    return 1;
                } else {
                    return strcmp($node1->getIdentifier(), $node2->getIdentifier());
                }
            });
        return $nodes;
    }

    /**
     * Finds a single node by its parent and (optionally) by its node type
     *
     * @param string $parentPath Absolute path of the parent node
     * @param string $nodeTypeFilter Filter the node type of the nodes, allows complex expressions (e.g. "TYPO3.Neos:Page", "!TYPO3.Neos:Page,TYPO3.Neos:Text" or NULL)
     * @param array $dimensions
     * @param Workspace $workspace The containing workspace
     * @param boolean $removedNodes If TRUE the result has ONLY removed nodes. If FALSE removed nodes are NOT inside the result. If NULL the result contains BOTH removed and non-removed nodes. (defaults to FALSE)
     * @return NodeData The node found or NULL
     */
    public function findFirstByParentAndNodeType($parentPath, $nodeTypeFilter, Workspace $workspace, array $dimensions, $removedNodes = false)
    {
        $nodes = $this->findByParentAndNodeType($parentPath, $nodeTypeFilter, $workspace, $dimensions, $removedNodes);
        if ($nodes !== array()) {
            return reset($nodes);
        }
        return null;
    }

    /**
     * Finds a single node by its parent and (optionally) by its node type
     *
     * @param string $parentPath Absolute path of the parent node
     * @param string $nodeTypeFilter Filter the node type of the nodes, allows complex expressions (e.g. "TYPO3.Neos:Page", "!TYPO3.Neos:Page,TYPO3.Neos:Text" or NULL)
     * @param Context $context The containing context
     * @return NodeData The node found or NULL
     */
    public function findFirstByParentAndNodeTypeInContext($parentPath, $nodeTypeFilter, Context $context)
    {
        $firstNode = $this->findFirstByParentAndNodeType($parentPath, $nodeTypeFilter, $context->getWorkspace(), $context->getDimensions(), ($context->isRemovedContentShown() ? null : false));

        if ($firstNode !== null) {
            $firstNode = $this->nodeFactory->createFromNodeData($firstNode, $context);
        }

        return $firstNode;
    }

    /**
     * Finds all nodes of the specified workspace lying on the path specified by
     * (and including) the given starting point and end point and (optionally) a node type filter.
     *
     * If some node does not exist in the specified workspace, this function will
     * try to find a corresponding node in one of the base workspaces (if any).
     *
     * @param string $pathStartingPoint Absolute path specifying the starting point
     * @param string $pathEndPoint Absolute path specifying the end point
     * @param Workspace $workspace The containing workspace
     * @param array $dimensions Array of dimensions to array of dimension values
     * @param boolean $includeRemovedNodes Should removed nodes be included in the result (defaults to FALSE)
     * @param string $nodeTypeFilter Optional filter for the node type of the nodes, supports complex expressions (e.g. "TYPO3.Neos:Page", "!TYPO3.Neos:Page,TYPO3.Neos:Text" or NULL)
     * @throws \InvalidArgumentException
     * @return array<\TYPO3\TYPO3CR\Domain\Model\NodeData> The nodes found on the given path
     * @todo findOnPath should probably not return child nodes of removed nodes unless removed nodes are included.
     */
    public function findOnPath($pathStartingPoint, $pathEndPoint, Workspace $workspace, array $dimensions = null, $includeRemovedNodes = false, $nodeTypeFilter = null)
    {
        $pathStartingPoint = strtolower($pathStartingPoint);
        $pathEndPoint = strtolower($pathEndPoint);
        if ($pathStartingPoint !== substr($pathEndPoint, 0, strlen($pathStartingPoint))) {
            throw new \InvalidArgumentException('Invalid paths: path of starting point must first part of end point path.', 1284391181);
        }

        $workspaces = array();
        while ($workspace !== null) {
            $workspaces[] = $workspace;
            $workspace = $workspace->getBaseWorkspace();
        }

        $queryBuilder = $this->createQueryBuilder($workspaces);

        if ($dimensions !== null) {
            $this->addDimensionJoinConstraintsToQueryBuilder($queryBuilder, $dimensions);
        } else {
            $dimensions = array();
        }

        if ($nodeTypeFilter !== null) {
            $this->addNodeTypeFilterConstraintsToQueryBuilder($queryBuilder, $nodeTypeFilter);
        }

        $pathConstraints = array();
        $constraintPath = $pathStartingPoint;
        $pathSegments = explode('/', substr($pathEndPoint, strlen($pathStartingPoint)));
        foreach ($pathSegments as $pathSegment) {
            $constraintPath .= $pathSegment;
            $pathConstraints[] = md5($constraintPath);
            $constraintPath .= '/';
        }
        if (count($pathConstraints) > 0) {
            $queryBuilder->andWhere('n.pathHash IN (:paths)')
                ->setParameter('paths', $pathConstraints);
        }

        $query = $queryBuilder->getQuery();
        $foundNodes = $query->getResult();
        $foundNodes = $this->reduceNodeVariantsByWorkspacesAndDimensions($foundNodes, $workspaces, $dimensions);

        if ($includeRemovedNodes === false) {
            $foundNodes = $this->filterRemovedNodes($foundNodes, false);
        }

        $nodesByDepth = array();
        /** @var NodeData $node */
        foreach ($foundNodes as $node) {
            $nodesByDepth[$node->getDepth()] = $node;
        }
        ksort($nodesByDepth);
        return array_values($nodesByDepth);
    }

    /**
     * Find nodes by a value in properties
     *
     * This method is internal and will be replaced with better search capabilities.
     *
     * @param string $term Search term
     * @param string $nodeTypeFilter Node type filter
     * @param Workspace $workspace
     * @param array $dimensions
     * @param string $pathStartingPoint
     * @return array<\TYPO3\TYPO3CR\Domain\Model\NodeData>
     */
    public function findByProperties($term, $nodeTypeFilter, $workspace, $dimensions, $pathStartingPoint = null)
    {
        $pathStartingPoint = strtolower($pathStartingPoint);
        if (strlen($term) === 0) {
            throw new \InvalidArgumentException('"term" cannot be empty: provide a term to search for.', 1421329285);
        }
        $workspaces = array();
        while ($workspace !== null) {
            $workspaces[] = $workspace;
            $workspace = $workspace->getBaseWorkspace();
        }

        $queryBuilder = $this->createQueryBuilder($workspaces);
        $this->addDimensionJoinConstraintsToQueryBuilder($queryBuilder, $dimensions);
        $this->addNodeTypeFilterConstraintsToQueryBuilder($queryBuilder, $nodeTypeFilter);
        // Convert to lowercase, then to json, and then trim quotes from json to have valid JSON escaping.
        $likeParameter = '%' . trim(json_encode(UnicodeFunctions::strtolower($term), JSON_UNESCAPED_UNICODE), '"') . '%';
        $queryBuilder->andWhere("LOWER(CONCAT('', n.properties)) LIKE :term")->setParameter('term', $likeParameter);

        if (strlen($pathStartingPoint) > 0) {
            $pathConstraint = $queryBuilder->expr()->orx()
                ->add($queryBuilder->expr()->like('n.parentPath', ':parentPath'))
                ->add($queryBuilder->expr()->eq('n.pathHash', ':pathHash'));
            $queryBuilder
                ->setParameter('parentPath', $pathStartingPoint . '%')
                ->setParameter('pathHash', md5($pathStartingPoint));
            $queryBuilder->getDQLPart('where')->add($pathConstraint);
        }

        $query = $queryBuilder->getQuery();
        $foundNodes = $query->getResult();
        $foundNodes = $this->reduceNodeVariantsByWorkspacesAndDimensions($foundNodes, $workspaces, $dimensions);
        $foundNodes = $this->filterRemovedNodes($foundNodes, false);

        return $foundNodes;
    }

    /**
     * Flushes the addedNodes and removedNodes registry.
     *
     * This method is (and should only be) used as a slot to the allObjectsPersisted
     * signal.
     *
     * @return void
     */
    public function flushNodeRegistry()
    {
        $this->highestIndexCache = [];
        $this->addedNodes = new \SplObjectStorage();
        $this->removedNodes = new \SplObjectStorage();
    }

    /**
     * Add node type filter constraints to the query builder
     *
     * @param QueryBuilder $queryBuilder
     * @param string $nodeTypeFilter
     * @return void
     */
    public function addNodeTypeFilterConstraintsToQueryBuilder(QueryBuilder $queryBuilder, $nodeTypeFilter)
    {
        $constraints = $this->getNodeTypeFilterConstraintsForDql($nodeTypeFilter);
        if (count($constraints['includeNodeTypes']) > 0) {
            $queryBuilder->andWhere('n.nodeType IN (:includeNodeTypes)')
                ->setParameter('includeNodeTypes', $constraints['includeNodeTypes']);
        }
        if (count($constraints['excludeNodeTypes']) > 0) {
            $queryBuilder->andWhere('n.nodeType NOT IN (:excludeNodeTypes)')
                ->setParameter('excludeNodeTypes', $constraints['excludeNodeTypes']);
        }
    }

    /**
     * Generates a two dimensional array with the filters. First level is:
     * 'excludeNodeTypes'
     * 'includeNodeTypes'
     *
     * Both are numeric arrays with the respective node types that are included or excluded.
     *
     * @param string $nodeTypeFilter
     * @return array
     */
    protected function getNodeTypeFilterConstraintsForDql($nodeTypeFilter)
    {
        $constraints = array(
            'excludeNodeTypes' => array(),
            'includeNodeTypes' => array()
        );

        $nodeTypeFilterParts = Arrays::trimExplode(',', $nodeTypeFilter);
        foreach ($nodeTypeFilterParts as $nodeTypeFilterPart) {
            $nodeTypeFilterPart = trim($nodeTypeFilterPart);
            if (strpos($nodeTypeFilterPart, '!') === 0) {
                $negate = true;
                $nodeTypeFilterPart = substr($nodeTypeFilterPart, 1);
            } else {
                $negate = false;
            }
            $nodeTypeFilterPartSubTypes = array_merge(array($nodeTypeFilterPart), $this->nodeTypeManager->getSubNodeTypes($nodeTypeFilterPart));

            foreach ($nodeTypeFilterPartSubTypes as $nodeTypeFilterPartSubType) {
                if ($negate === true) {
                    $constraints['excludeNodeTypes'][] = $nodeTypeFilterPartSubType;
                } else {
                    $constraints['includeNodeTypes'][] = $nodeTypeFilterPartSubType;
                }
            }
        }

        return $constraints;
    }

    /**
     * @param QueryInterface $query
     * @param $nodeTypeFilter
     * @return array
     */
    protected function getNodeTypeFilterConstraints(QueryInterface $query, $nodeTypeFilter)
    {
        $includeNodeTypeConstraints = array();
        $excludeNodeTypeConstraints = array();
        $nodeTypeFilterParts = Arrays::trimExplode(',', $nodeTypeFilter);
        foreach ($nodeTypeFilterParts as $nodeTypeFilterPart) {
            $nodeTypeFilterPart = trim($nodeTypeFilterPart);
            if (strpos($nodeTypeFilterPart, '!') === 0) {
                $negate = true;
                $nodeTypeFilterPart = substr($nodeTypeFilterPart, 1);
            } else {
                $negate = false;
            }
            $nodeTypeFilterPartSubTypes = array_merge(array($nodeTypeFilterPart), $this->nodeTypeManager->getSubNodeTypes($nodeTypeFilterPart, false));

            foreach ($nodeTypeFilterPartSubTypes as $nodeTypeFilterPartSubType) {
                if ($negate === true) {
                    $excludeNodeTypeConstraints[] = $query->logicalNot($query->equals('nodeType', $nodeTypeFilterPartSubType));
                } else {
                    $includeNodeTypeConstraints[] = $query->equals('nodeType', $nodeTypeFilterPartSubType);
                }
            }
        }

        $constraints = $excludeNodeTypeConstraints;
        if (count($includeNodeTypeConstraints) > 0) {
            $constraints[] = $query->logicalOr($includeNodeTypeConstraints);
        }

        return $constraints;
    }

    /**
     * Iterates of the array of objects and removes all those which have recently been removed from the repository,
     * but whose removal has not yet been persisted.
     *
     * Technically this is a check of the given array against $this->removedNodes.
     *
     * @param array &$objects An array of objects to filter, passed by reference.
     * @return void
     */
    protected function filterOutRemovedObjects(array &$objects)
    {
        foreach ($objects as $index => $object) {
            if ($this->removedNodes->contains($object)) {
                unset($objects[$index]);
            }
        }
    }

    /**
     * Removes NodeData with the removed property set from the given array.
     *
     * @param array $nodes NodeData including removed entries
     * @param boolean|NULL $removedNodes If TRUE the result has ONLY removed nodes. If FALSE removed nodes are NOT inside the result. If NULL the result contains BOTH removed and non-removed nodes.
     * @return array NodeData with removed entries removed
     */
    protected function filterRemovedNodes($nodes, $removedNodes)
    {
        if ($removedNodes === true) {
            return array_filter($nodes, function (NodeData $node) use ($removedNodes) {
                return $node->isRemoved();
            });
        } elseif ($removedNodes === false) {
            return array_filter($nodes, function (NodeData $node) use ($removedNodes) {
                return !$node->isRemoved();
            });
        } else {
            return $nodes;
        }
    }

    /**
     * Persists all entities managed by the repository and all cascading dependencies
     *
     * @return void
     */
    public function persistEntities()
    {
        foreach ($this->entityManager->getUnitOfWork()->getIdentityMap() as $className => $entities) {
            if ($className === $this->entityClassName) {
                foreach ($entities as $entityToPersist) {
                    $this->entityManager->flush($entityToPersist);
                }
                $this->emitRepositoryObjectsPersisted();
                break;
            }
        }
    }

    /**
     * Signals that persistEntities() in this repository finished correctly.
     *
     * @Flow\Signal
     * @return void
     */
    protected function emitRepositoryObjectsPersisted()
    {
    }

    /**
     * Reset instances (internal).
     *
     * @return void
     * @deprecated Use flushNodeRegistry()
     * @see flushNodeRegistry()
     */
    public function reset()
    {
        $this->flushNodeRegistry();
    }

    /**
     * If $dimensions is not empty, adds join constraints to the given $queryBuilder
     * limiting the query result to matching hits.
     *
     * @param QueryBuilder $queryBuilder
     * @param array $dimensions
     * @return void
     */
    protected function addDimensionJoinConstraintsToQueryBuilder(QueryBuilder $queryBuilder, array $dimensions)
    {
        $count = 0;
        foreach ($dimensions as $dimensionName => $dimensionValues) {
            $dimensionAlias = 'd' . $count;
            $queryBuilder->andWhere('n IN (SELECT IDENTITY(' . $dimensionAlias . '.nodeData) FROM TYPO3\TYPO3CR\Domain\Model\NodeDimension ' . $dimensionAlias . ' WHERE ' . $dimensionAlias . '.name = \'' . $dimensionName . '\' AND ' . $dimensionAlias . '.value IN (:' . $dimensionAlias . '))');
            $queryBuilder->setParameter($dimensionAlias, $dimensionValues);
            $count++;
        }
    }

    /**
     * Given an array with duplicate nodes (from different workspaces and dimensions) those are reduced to uniqueness (by node identifier)
     *
     * @param array $nodes NodeData result with multiple and duplicate identifiers (different nodes and redundant results for node variants with different dimensions)
     * @param array $workspaces
     * @param array $dimensions
     * @return array Array of unique node results indexed by identifier
     */
    protected function reduceNodeVariantsByWorkspacesAndDimensions(array $nodes, array $workspaces, array $dimensions)
    {
        $foundNodes = array();

        $minimalDimensionPositionsByIdentifier = array();
        foreach ($nodes as $node) {
            /** @var NodeData $node */
            $nodeDimensions = $node->getDimensionValues();

            // Find the position of the workspace, a smaller value means more priority
            $workspacePosition = array_search($node->getWorkspace(), $workspaces);
            if ($workspacePosition === false) {
                throw new Exception\NodeException('Node workspace not found in allowed workspaces, this could result from a detached workspace entity in the context.', 1413902143);
            }

            // Find positions in dimensions, add workspace in front for highest priority
            $dimensionPositions = array();

            // Special case for no dimensions
            if ($dimensions === array()) {
                // We can just decide if the given node has no dimensions.
                $dimensionPositions[] = ($nodeDimensions === array()) ? 0 : 1;
            }

            foreach ($dimensions as $dimensionName => $dimensionValues) {
                foreach ($nodeDimensions[$dimensionName] as $nodeDimensionValue) {
                    $position = array_search($nodeDimensionValue, $dimensionValues);
                    $dimensionPositions[$dimensionName] = isset($dimensionPositions[$dimensionName]) ? min($dimensionPositions[$dimensionName], $position) : $position;
                }
            }
            $dimensionPositions[] = $workspacePosition;

            $identifier = $node->getIdentifier();
            // Yes, it seems to work comparing arrays that way!
            if (!isset($minimalDimensionPositionsByIdentifier[$identifier]) || $dimensionPositions < $minimalDimensionPositionsByIdentifier[$identifier]) {
                $foundNodes[$identifier] = $node;
                $minimalDimensionPositionsByIdentifier[$identifier] = $dimensionPositions;
            }
        }

        return $foundNodes;
    }

    /**
     * Given an array with duplicate nodes (from different workspaces) those are reduced to uniqueness (by node identifier and dimensions hash)
     *
     * @param array $nodes NodeData
     * @param array $workspaces
     * @return array Array of unique node results indexed by identifier and dimensions hash
     */
    protected function reduceNodeVariantsByWorkspaces(array $nodes, array $workspaces)
    {
        $foundNodes = array();

        $minimalPositionByIdentifier = array();
        /** @var $node NodeData */
        foreach ($nodes as $node) {

            // Find the position of the workspace, a smaller value means more priority
            $workspacePosition = array_search($node->getWorkspace(), $workspaces);

            $uniqueNodeDataIdentity = $node->getIdentifier() . '|' . $node->getDimensionsHash();
            if (!isset($minimalPositionByIdentifier[$uniqueNodeDataIdentity]) || $workspacePosition < $minimalPositionByIdentifier[$uniqueNodeDataIdentity]) {
                $foundNodes[$uniqueNodeDataIdentity] = $node;
                $minimalPositionByIdentifier[$uniqueNodeDataIdentity] = $workspacePosition;
            }
        }

        return $foundNodes;
    }

    /**
     * Find all NodeData objects inside a given workspace sorted by path to be used
     * in publishing. The order makes sure that parent nodes are published first.
     *
     * Shadow nodes are excluded, because they will be published when publishing the moved node.
     *
     * @param Workspace $workspace
     * @return array<NodeData>
     */
    public function findByWorkspace(Workspace $workspace)
    {
        /** @var QueryBuilder $queryBuilder */
        $queryBuilder = $this->entityManager->createQueryBuilder();

        $queryBuilder->select('n')
            ->from('TYPO3\TYPO3CR\Domain\Model\NodeData', 'n')
            ->where('n.workspace = :workspace')
            ->andWhere('n.movedTo IS NULL OR n.removed = :removed')
            ->orderBy('n.path', 'ASC')
            ->setParameter('workspace', $workspace)
            ->setParameter('removed', false, \PDO::PARAM_BOOL);
        return $queryBuilder->getQuery()->getResult();
    }

    /**
     * Find out if the given path exists anywhere in the CR. (internal)
     * If you need this functionality use \TYPO3\TYPO3CR\Domain\Service\NodeService::nodePathExistsInAnyContext()
     *
     * @param string $nodePath
     * @return boolean
     */
    public function pathExists($nodePath)
    {
        $nodePath = strtolower($nodePath);
        $result = null;

        /** @var QueryBuilder $queryBuilder */
        $queryBuilder = $this->entityManager->createQueryBuilder();

        $this->securityContext->withoutAuthorizationChecks(function () use ($nodePath, $queryBuilder, &$result) {
            $queryBuilder->select('n.identifier')
                ->from('TYPO3\TYPO3CR\Domain\Model\NodeData', 'n')
                ->where('n.pathHash = :pathHash')
                ->setParameter('pathHash', md5($nodePath));
            $result = (count($queryBuilder->getQuery()->getResult()) > 0 ? true : false);
        });

        return $result;
    }

    /**
     * Find all node data in a path matching the given workspace hierarchy
     *
     * Internal method, used by Node::setPath
     *
     * @param string $path
     * @param Workspace $workspace
     * @param boolean $includeRemovedNodes Should removed nodes be included in the result (defaults to FALSE)
     * @param boolean $recursive
     * @return array<NodeData> Node data reduced by workspace but with all existing content dimension variants, includes removed nodes
     */
    public function findByPathWithoutReduce($path, Workspace $workspace, $includeRemovedNodes = false, $recursive = false)
    {
        $path = strtolower($path);
        $workspaces = array();
        while ($workspace !== null) {
            $workspaces[] = $workspace;
            $workspace = $workspace->getBaseWorkspace();
        }

        $queryBuilder = $this->createQueryBuilder($workspaces);
        $this->addPathConstraintToQueryBuilder($queryBuilder, $path, $recursive);

        $query = $queryBuilder->getQuery();
        $foundNodes = $query->getResult();
        // Consider materialized, but not yet persisted nodes
        foreach ($this->addedNodes as $addedNode) {
            if ($addedNode->getPath() === $path || ($recursive && strpos($addedNode->getPath(), $path) === 0)) {
                $foundNodes[] = $addedNode;
            }
        }

        $foundNodes = $this->reduceNodeVariantsByWorkspaces($foundNodes, $workspaces);
        if ($includeRemovedNodes === false) {
            $foundNodes = $this->filterRemovedNodes($foundNodes, false);
        }

        return $foundNodes;
    }

    /**
     * Searches for possible relations to the given entity identifiers in NodeData.
     * Will return all possible NodeData objects that contain this identifiers.
     *
     * Note: This is an internal method that is likely to be replaced in the future.
     *
     * $objectTypeMap = array(
     *    'TYPO3\Media\Domain\Model\Asset' => array('some-uuid-here'),
     *    'TYPO3\Media\Domain\Model\ImageVariant' => array('some-uuid-here', 'another-uuid-here')
     * )
     *
     * @param array $relationMap
     * @return array
     */
    public function findNodesByRelatedEntities($relationMap)
    {
        /** @var QueryBuilder $queryBuilder */
        $queryBuilder = $this->entityManager->createQueryBuilder();


        $queryBuilder->select('n')
            ->from('TYPO3\TYPO3CR\Domain\Model\NodeData', 'n');

        $constraints = [];
        $parameters = [];
        foreach ($relationMap as $relatedObjectType => $relatedIdentifiers) {
            foreach ($relatedIdentifiers as $relatedIdentifier) {
                $constraints[] = '(LOWER(CONCAT(\'\', n.properties)) LIKE :entity' . md5($relatedIdentifier) . ' )';
                $parameters['entity' . md5($relatedIdentifier)] = '%"__identifier": "' . strtolower($relatedIdentifier) . '"%';
            }
        }
        $queryBuilder->where(implode(' OR ', $constraints));
        $queryBuilder->setParameters($parameters);
        $possibleNodeData = $queryBuilder->getQuery()->getResult();

        return $possibleNodeData;
    }

    /**
     * Remove all nodes below a given path. Does not care about workspaces and dimensions.
     *
     * @param string $path Starting point path underneath all nodes are to be removed.
     * @return void
     */
    public function removeAllInPath($path)
    {
        $path = strtolower($path);
        $query = $this->entityManager->createQuery('DELETE FROM TYPO3\TYPO3CR\Domain\Model\NodeData n WHERE n.path LIKE :path');
        $query->setParameter('path', $path . '/%');
        $query->execute();
    }

    /**
     * Test if a given NodeData is in the set of removed node data objects
     *
     * @param NodeData $nodeData
     * @return boolean TRUE If the NodeData was marked for removal
     */
    public function isInRemovedNodes(NodeData $nodeData)
    {
        return $this->removedNodes->contains($nodeData);
    }

    /**
     *
     * @param array $workspaces
     * @return QueryBuilder
     */
    protected function createQueryBuilder(array $workspaces)
    {
        /** @var QueryBuilder $queryBuilder */
        $queryBuilder = $this->entityManager->createQueryBuilder();

        $queryBuilder->select('n')
            ->from('TYPO3\TYPO3CR\Domain\Model\NodeData', 'n')
            ->where('n.workspace IN (:workspaces)')
            ->setParameter('workspaces', $workspaces);

        return $queryBuilder;
    }

    /**
     * @param QueryBuilder $queryBuilder
     * @param string $parentPath
     * @param boolean $recursive
     * @return void
     */
    protected function addParentPathConstraintToQueryBuilder(QueryBuilder $queryBuilder, $parentPath, $recursive = false)
    {
        if (!$recursive) {
            $queryBuilder->andWhere('n.parentPathHash = :parentPathHash')
                ->setParameter('parentPathHash', md5($parentPath));
        } else {
            $queryBuilder->andWhere('n.parentPath LIKE :parentPath')
                ->setParameter('parentPath', $parentPath . '%');
        }
    }

    /**
     * @param QueryBuilder $queryBuilder
     * @param string $path
     * @param boolean $recursive
     * @return void
     */
    protected function addPathConstraintToQueryBuilder(QueryBuilder $queryBuilder, $path, $recursive = false)
    {
        if (!$recursive) {
            $queryBuilder->andWhere('n.pathHash = :pathHash')
                ->setParameter('pathHash', md5($path));
        } else {
            $queryBuilder->andWhere('n.path LIKE :path')
                ->setParameter('path', $path . '%');
        }
    }

    /**
     * @param QueryBuilder $queryBuilder
     * @param string $identifier
     * @return void
     */
    protected function addIdentifierConstraintToQueryBuilder(QueryBuilder $queryBuilder, $identifier)
    {
        $queryBuilder->andWhere('n.identifier = :identifier')
            ->setParameter('identifier', $identifier);
    }
}<|MERGE_RESOLUTION|>--- conflicted
+++ resolved
@@ -643,11 +643,7 @@
      */
     protected function openIndexSpace($parentPath, $referenceIndex)
     {
-<<<<<<< HEAD
-        $this->systemLogger->log(sprintf('Renumbering nodes in level below %s.', $parentPath), LOG_INFO);
-=======
         $this->systemLogger->log(sprintf('Opening sortindex space after index %s at path %s.', $referenceIndex, $parentPath), LOG_INFO);
->>>>>>> 9945330e
 
         /** @var Query $query */
         $query = $this->entityManager->createQuery('SELECT n.Persistence_Object_Identifier identifier, n.index, n.path FROM TYPO3\TYPO3CR\Domain\Model\NodeData n WHERE n.parentPathHash = :parentPathHash ORDER BY n.index ASC');
