<?php
namespace TYPO3\TYPO3CR\Domain\Repository;

/*
 * This file is part of the TYPO3.TYPO3CR package.
 *
 * (c) Contributors of the Neos Project - www.neos.io
 *
 * This package is Open Source Software. For the full copyright and license
 * information, please view the LICENSE file which was distributed with this
 * source code.
 */

use Doctrine\ORM\Query;
use Doctrine\ORM\QueryBuilder;
use TYPO3\Flow\Annotations as Flow;
use TYPO3\Flow\Persistence\QueryInterface;
use TYPO3\Flow\Persistence\Repository;
use TYPO3\Flow\Utility\Arrays;
use TYPO3\Flow\Utility\Unicode\Functions as UnicodeFunctions;
use TYPO3\TYPO3CR\Domain\Model\NodeData;
use TYPO3\TYPO3CR\Domain\Model\NodeInterface;
use TYPO3\TYPO3CR\Domain\Model\Workspace;
use TYPO3\TYPO3CR\Domain\Service\Context;
use TYPO3\TYPO3CR\Domain\Utility\NodePaths;
use TYPO3\TYPO3CR\Exception;

/**
 * A purely internal repository for NodeData storage
 *
 * DO NOT USE outside the TYPO3CR package!
 *
 * The ContextFactory can be used to create a Context that allows to find Node instances that act as the
 * public API to the TYPO3CR.
 *
 * @Flow\Scope("singleton")
 */
class NodeDataRepository extends Repository
{
    /**
     * Constants for setNewIndex()
     */
    const POSITION_BEFORE = 1;

    const POSITION_AFTER = 2;

    const POSITION_LAST = 3;

    /**
     * Maximum possible index
     */
    const INDEX_MAXIMUM = 2147483647;

    /**
     * @var \SplObjectStorage
     */
    protected $addedNodes;

    /**
     * @var \SplObjectStorage
     */
    protected $removedNodes;

    /**
     * Doctrine's Entity Manager. Note that "ObjectManager" is the name of the related
     * interface ...
     *
     * @Flow\Inject
     * @var \Doctrine\Common\Persistence\ObjectManager
     */
    protected $entityManager;

    /**
     * @Flow\Inject
     * @var \TYPO3\TYPO3CR\Domain\Service\NodeTypeManager
     */
    protected $nodeTypeManager;

    /**
     * @Flow\Inject
     * @var \TYPO3\Flow\Log\SystemLoggerInterface
     */
    protected $systemLogger;

    /**
     * @Flow\Inject
     * @var \TYPO3\TYPO3CR\Domain\Factory\NodeFactory
     */
    protected $nodeFactory;

    /**
     * @Flow\Inject
     * @var \TYPO3\Flow\Security\Context
     */
    protected $securityContext;

    /**
     * @var array
     */
    protected $highestIndexCache = [];

    /**
     * @var array
     */
    protected $defaultOrderings = [
        'index' => QueryInterface::ORDER_ASCENDING
    ];

    /**
     * Constructor
     */
    public function __construct()
    {
        $this->addedNodes = new \SplObjectStorage();
        $this->removedNodes = new \SplObjectStorage();
        parent::__construct();
    }

    /**
     * Adds a NodeData object to this repository.
     *
     * This repository keeps track of added and removed nodes (additionally to the other Unit of Work)
     * in order to find in-memory nodes.
     *
     * @param object $object The object to add
     * @return void
     * @api
     */
    public function add($object)
    {
        if ($this->removedNodes->contains($object)) {
            $this->removedNodes->detach($object);
        }
        if (!$this->addedNodes->contains($object)) {
            $this->addedNodes->attach($object);
        }
        parent::add($object);
    }

    /**
     * Removes an object to the persistence.
     *
     * This repository keeps track of added and removed nodes (additionally to the
     * other Unit of Work) in order to find in-memory nodes.
     *
     * @param object $object The object to remove
     * @return void
     * @api
     */
    public function remove($object)
    {
        if ($object instanceof NodeInterface) {
            $object = $object->getNodeData();
        }
        if ($this->addedNodes->contains($object)) {
            $this->addedNodes->detach($object);
        }
        if (!$this->removedNodes->contains($object)) {
            $this->removedNodes->attach($object);
        }
        parent::remove($object);
    }

    /**
     * Find a single node by exact path.
     *
     * @param string $path Absolute path of the node
     * @param Workspace $workspace The containing workspace
     * @param array $dimensions An array of dimensions with array of ordered values to use for fallback matching
     * @param boolean|NULL $removedNodes Include removed nodes, NULL (all), FALSE (no removed nodes) or TRUE (only removed nodes)
     * @throws \InvalidArgumentException
     * @return NodeData The matching node if found, otherwise NULL
     */
    public function findOneByPath($path, Workspace $workspace, array $dimensions = null, $removedNodes = false)
    {
        if ($path === '/') {
            return $workspace->getRootNodeData();
        }

        $workspaces = $this->collectWorkspaceAndAllBaseWorkspaces($workspace);
        $nodes = $this->findRawNodesByPath($path, $workspace, $dimensions);
        $dimensions = $dimensions === null ? [] : $dimensions;
        $foundNodes = $this->reduceNodeVariantsByWorkspacesAndDimensions($nodes, $workspaces, $dimensions);
        $foundNodes = $this->filterNodeDataByBestMatchInContext($foundNodes, $workspace, $dimensions);
        $foundNodes = $this->filterRemovedNodes($foundNodes, $removedNodes);

        if ($foundNodes !== []) {
            return reset($foundNodes);
        }

        return null;
    }

    /**
     * Find a shadow node by exact path
     *
     * @param string $path
     * @param Workspace $workspace
     * @param array|null $dimensions
     * @return NodeInterface|null
     */
    public function findShadowNodeByPath($path, Workspace $workspace, array $dimensions = null)
    {
        $workspaces = $this->collectWorkspaceAndAllBaseWorkspaces($workspace);
        $nodes = $this->findRawNodesByPath($path, $workspace, $dimensions, true);
        $dimensions = $dimensions === null ? [] : $dimensions;
        $foundNodes = $this->reduceNodeVariantsByWorkspacesAndDimensions($nodes, $workspaces, $dimensions);
        $foundNodes = $this->filterRemovedNodes($foundNodes, true);

        if ($foundNodes !== []) {
            return reset($foundNodes);
        }

        return null;
    }

    /**
     * This finds nodes by path and delivers a raw, unfiltered result.
     *
     * To get a "usable" set of nodes, filtering by workspaces, dimensions and
     * removed nodes must be done on the result.
     *
     * @param string $path
     * @param Workspace $workspace
     * @param array|null $dimensions
     * @param boolean $onlyShadowNodes
     * @return array
     * @throws \InvalidArgumentException
     */
    protected function findRawNodesByPath($path, Workspace $workspace, array $dimensions = null, $onlyShadowNodes = false)
    {
        $path = strtolower($path);
        if ($path === '' || ($path !== '/' && ($path[0] !== '/' || substr($path, -1, 1) === '/'))) {
            throw new \InvalidArgumentException('"' . $path . '" is not a valid path: must start but not end with a slash.', 1284985489);
        }

        if ($path === '/') {
            return [$workspace->getRootNodeData()];
        }

        $addedNodes = [];
        $workspaces = [];
        while ($workspace !== null) {
            /** @var $node NodeData */
            foreach ($this->addedNodes as $node) {
                if (($node->getPath() === $path && $node->matchesWorkspaceAndDimensions($workspace, $dimensions)) && ($onlyShadowNodes === false || $node->isInternal())) {
                    $addedNodes[] = $node;
                }
            }
            // removed nodes don't matter here because due to the identity map the right object will be returned from the query and will have "removed" set.

            $workspaces[] = $workspace;
            $workspace = $workspace->getBaseWorkspace();
        }
        $queryBuilder = $this->createQueryBuilder($workspaces);
        if ($dimensions !== null) {
            $this->addDimensionJoinConstraintsToQueryBuilder($queryBuilder, $dimensions);
        }
        $this->addPathConstraintToQueryBuilder($queryBuilder, $path);
        if ($onlyShadowNodes) {
            $queryBuilder->andWhere('n.movedTo IS NOT NULL AND n.removed = TRUE');
        }

        $query = $queryBuilder->getQuery();
        $nodes = $query->getResult();

        return array_merge($nodes, $addedNodes);
    }

    /**
     * Finds a node by its path and context.
     *
     * If the node does not exist in the specified context's workspace, this function will
     * try to find one with the given path in one of the base workspaces (if any).
     *
     * Examples for valid paths:
     *
     * /          the root node
     * /foo       node "foo" on the first level
     * /foo/bar   node "bar" on the second level
     * /foo/      first node on second level, below "foo"
     *
     * @param string $path Absolute path of the node
     * @param Context $context The containing context
     * @return NodeInterface|NULL The matching node if found, otherwise NULL
     * @throws \InvalidArgumentException
     */
    public function findOneByPathInContext($path, Context $context)
    {
        $node = $this->findOneByPath($path, $context->getWorkspace(), $context->getDimensions(), ($context->isRemovedContentShown() ? null : false));
        if ($node !== null) {
            $node = $this->nodeFactory->createFromNodeData($node, $context);
        }

        return $node;
    }

    /**
     * Finds a node by its identifier and workspace.
     *
     * If the node does not exist in the specified workspace, this function will
     * try to find one with the given identifier in one of the base workspaces (if any).
     *
     * @param string $identifier Identifier of the node
     * @param Workspace $workspace The containing workspace
     * @param array $dimensions An array of dimensions with array of ordered values to use for fallback matching
     * @return NodeData The matching node if found, otherwise NULL
     */
    public function findOneByIdentifier($identifier, Workspace $workspace, array $dimensions = null)
    {
        $workspaces = [];
        while ($workspace !== null) {
            /** @var $node NodeData */
            foreach ($this->addedNodes as $node) {
                if ($node->getIdentifier() === $identifier && $node->matchesWorkspaceAndDimensions($workspace, $dimensions)) {
                    return $node;
                }
            }

            /** @var $node NodeData */
            foreach ($this->removedNodes as $node) {
                if ($node->getIdentifier() === $identifier && $node->matchesWorkspaceAndDimensions($workspace, $dimensions)) {
                    return null;
                }
            }

            $workspaces[] = $workspace;
            $workspace = $workspace->getBaseWorkspace();
        }

        $queryBuilder = $this->createQueryBuilder($workspaces);
        if ($dimensions !== null) {
            $this->addDimensionJoinConstraintsToQueryBuilder($queryBuilder, $dimensions);
        } else {
            $dimensions = [];
        }
        $this->addIdentifierConstraintToQueryBuilder($queryBuilder, $identifier);

        $query = $queryBuilder->getQuery();
        $nodes = $query->getResult();

        $foundNodes = $this->reduceNodeVariantsByWorkspacesAndDimensions($nodes, $workspaces, $dimensions);
        $foundNodes = $this->filterRemovedNodes($foundNodes, false);

        if ($foundNodes !== []) {
            return reset($foundNodes);
        }

        return null;
    }

    /**
     * Assigns an index to the given node which reflects the specified position.
     * If the position is "before" or "after", an index will be chosen which makes
     * the given node the previous or next node of the given reference node.
     * If the position "last" is specified, an index higher than any existing index
     * will be chosen.
     *
     * If no free index is available between two nodes (for "before" and "after"),
     * the whole index of the current node level will be renumbered.
     *
     * @param NodeData $node The node to set the new index for
     * @param integer $position The position the new index should reflect, must be one of the POSITION_* constants
     * @param NodeInterface $referenceNode The reference node. Mandatory for POSITION_BEFORE and POSITION_AFTER
     * @return void
     * @throws \InvalidArgumentException
     */
    public function setNewIndex(NodeData $node, $position, NodeInterface $referenceNode = null)
    {
        $parentPath = $node->getParentPath();

        switch ($position) {
            case self::POSITION_BEFORE:
                if ($referenceNode === null) {
                    throw new \InvalidArgumentException('The reference node must be specified for POSITION_BEFORE.', 1317198857);
                }
                $referenceIndex = $referenceNode->getIndex();
                $nextLowerIndex = $this->findNextLowerIndex($parentPath, $referenceIndex);
                if ($nextLowerIndex === null) {
                    // FIXME: $nextLowerIndex returns 0 and not NULL in case no lower index is found. So this case seems to be
                    // never executed. We need to check that again!
                    $newIndex = (integer)round($referenceIndex / 2);
                } elseif ($nextLowerIndex < ($referenceIndex - 1)) {
                    // there is free space left between $referenceNode and preceding sibling.
                    $newIndex = (integer)round($nextLowerIndex + (($referenceIndex - $nextLowerIndex) / 2));
                } else {
                    // there is no free space left between $referenceNode and following sibling -> we have to make room!
                    $this->openIndexSpace($parentPath, $referenceIndex);
                    $referenceIndex = $referenceNode->getIndex();
                    $nextLowerIndex = $this->findNextLowerIndex($parentPath, $referenceIndex);
                    if ($nextLowerIndex === null) {
                        $newIndex = (integer)round($referenceIndex / 2);
                    } else {
                        $newIndex = (integer)round($nextLowerIndex + (($referenceIndex - $nextLowerIndex) / 2));
                    }
                }
                break;
            case self::POSITION_AFTER:
                if ($referenceNode === null) {
                    throw new \InvalidArgumentException('The reference node must be specified for POSITION_AFTER.', 1317198858);
                }
                $referenceIndex = $referenceNode->getIndex();
                $nextHigherIndex = $this->findNextHigherIndex($parentPath, $referenceIndex);
                if ($nextHigherIndex === null) {
                    // $referenceNode is last node, so we can safely add an index at the end by incrementing the reference index.
                    $newIndex = $referenceIndex + 100;
                    $this->setHighestIndexInParentPath($parentPath, $newIndex);
                } elseif ($nextHigherIndex > ($referenceIndex + 1)) {
                    // $referenceNode is not last node, but there is free space left between $referenceNode and following sibling.
                    $newIndex = (integer)round($referenceIndex + (($nextHigherIndex - $referenceIndex) / 2));
                } else {
                    // $referenceNode is not last node, and no free space is left -> we have to make room after the reference node!
                    $this->openIndexSpace($parentPath, $referenceIndex + 1);
                    $nextHigherIndex = $this->findNextHigherIndex($parentPath, $referenceIndex);
                    if ($nextHigherIndex === null) {
                        $newIndex = $referenceIndex + 100;
                        $this->setHighestIndexInParentPath($parentPath, $newIndex);
                    } else {
                        $newIndex = (integer)round($referenceIndex + (($nextHigherIndex - $referenceIndex) / 2));
                    }
                }
                break;
            case self::POSITION_LAST:
                $nextFreeIndex = $this->findNextFreeIndexInParentPath($parentPath);
                $newIndex = $nextFreeIndex;
                break;
            default:
                throw new \InvalidArgumentException('Invalid position for new node index given.', 1329729088);
        }

        $node->setIndex($newIndex);
    }

    /**
     * Finds recursively nodes by its parent and (optionally) by its node type.
     *
     * @see findByParentAndNodeType()
     *
     * @param string $parentPath Absolute path of the parent node
     * @param string $nodeTypeFilter Filter the node type of the nodes, allows complex expressions (e.g. "TYPO3.Neos:Page", "!TYPO3.Neos:Page,TYPO3.Neos:Text" or NULL)
     * @param Workspace $workspace The containing workspace
     * @param array $dimensions An array of dimensions to dimension values
     * @param boolean $removedNodes If TRUE the result has ONLY removed nodes. If FALSE removed nodes are NOT inside the result. If NULL the result contains BOTH removed and non-removed nodes. (defaults to FALSE)
     * @return array<\TYPO3\TYPO3CR\Domain\Model\NodeData> The nodes found on the given path
     */
    public function findByParentAndNodeTypeRecursively($parentPath, $nodeTypeFilter, Workspace $workspace, array $dimensions = null, $removedNodes = false)
    {
        return $this->findByParentAndNodeType($parentPath, $nodeTypeFilter, $workspace, $dimensions, $removedNodes, true);
    }

    /**
     * Finds nodes by its parent and (optionally) by its node type.
     * If the $recursive flag is set to TRUE, all matching nodes underneath $parentPath will be returned
     *
     * Note: Filters out removed nodes.
     *
     * The primary sort key is the *index*, the secondary sort key (if indices are equal, which
     * only occurs in very rare cases) is the *identifier*.
     *
     * @param string $parentPath Absolute path of the parent node
     * @param string $nodeTypeFilter Filter the node type of the nodes, allows complex expressions (e.g. "TYPO3.Neos:Page", "!TYPO3.Neos:Page,TYPO3.Neos:Text" or NULL)
     * @param Workspace $workspace The containing workspace
     * @param array $dimensions An array of dimensions to dimension values
     * @param boolean $removedNodes If TRUE the result has ONLY removed nodes. If FALSE removed nodes are NOT inside the result. If NULL the result contains BOTH removed and non-removed nodes. (defaults to FALSE)
     * @param boolean $recursive If TRUE *all* matching nodes underneath the specified parent path are returned
     * @return array<\TYPO3\TYPO3CR\Domain\Model\NodeData> The nodes found on the given path
     * @todo Improve implementation by using DQL
     */
    public function findByParentAndNodeType($parentPath, $nodeTypeFilter, Workspace $workspace, array $dimensions = null, $removedNodes = false, $recursive = false)
    {
        $parentPath = strtolower($parentPath);
        $foundNodes = $this->getNodeDataForParentAndNodeType($parentPath, $nodeTypeFilter, $workspace, $dimensions, $removedNodes, $recursive);

<<<<<<< HEAD
        $childNodeDepth = NodePaths::getPathDepth($parentPath) + 1;
        $constraints = $nodeTypeFilter !== '' ? $this->getNodeTypeFilterConstraintsForDql($nodeTypeFilter) : array();
        /** @var $addedNode NodeData */
        foreach ($this->addedNodes as $addedNode) {
            if (
                (($recursive && $addedNode->getDepth() >= $childNodeDepth) || $addedNode->getDepth() === $childNodeDepth) &&
                (($recursive && NodePaths::isSubPathOf($addedNode->getPath(), $parentPath)) || NodePaths::getParentPath($addedNode->getPath()) === $parentPath) &&
                $addedNode->matchesWorkspaceAndDimensions($workspace, $dimensions)
            ) {
                $nodeType = $addedNode->getNodeType();
                $disallowed = false;
                foreach ($constraints['includeNodeTypes'] as $includeNodeType) {
                    if (!$nodeType->isOfType($includeNodeType)) {
                        $disallowed = true;
=======
        if ($parentPath === '/') {
            /** @var $addedNode NodeData */
            foreach ($this->addedNodes as $addedNode) {
                if ($addedNode->getDepth() === 1 && $addedNode->matchesWorkspaceAndDimensions($workspace, $dimensions)) {
                    $foundNodes[$addedNode->getIdentifier()] = $addedNode;
                }
            }
            /** @var $removedNode NodeData */
            foreach ($this->removedNodes as $removedNode) {
                if (isset($foundNodes[$removedNode->getIdentifier()]) && $removedNode->matchesWorkspaceAndDimensions($workspace, $dimensions)) {
                    unset($foundNodes[$removedNode->getIdentifier()]);
                }
            }
        } else {
            $childNodeDepth = substr_count($parentPath, '/') + 1;
            /** @var $addedNode NodeData */
            $constraints = $nodeTypeFilter !== '' ? $this->getNodeTypeFilterConstraintsForDql($nodeTypeFilter) : [];
            foreach ($this->addedNodes as $addedNode) {
                if ($addedNode->getDepth() === $childNodeDepth && substr($addedNode->getPath(), 0, strlen($parentPath) + 1) === ($parentPath . '/') && $addedNode->matchesWorkspaceAndDimensions($workspace, $dimensions)) {
                    $nodeType = $addedNode->getNodeType();
                    $disallowed = false;
                    foreach ($constraints['includeNodeTypes'] as $includeNodeType) {
                        if (!$nodeType->isOfType($includeNodeType)) {
                            $disallowed = true;
                        }
                    }
                    foreach ($constraints['excludeNodeTypes'] as $excludeNodeTypes) {
                        if ($nodeType->isOfType($excludeNodeTypes)) {
                            $disallowed = true;
                        }
>>>>>>> 6163ac13
                    }
                }
                foreach ($constraints['excludeNodeTypes'] as $excludeNodeTypes) {
                    if ($nodeType->isOfType($excludeNodeTypes)) {
                        $disallowed = true;
                    }
                }
                if ($disallowed === false) {
                    $foundNodes[$addedNode->getIdentifier()] = $addedNode;
                }
            }
        }
        /** @var $removedNode NodeData */
        foreach ($this->removedNodes as $removedNode) {
            if (
                (($recursive && $removedNode->getDepth() >= $childNodeDepth) || $removedNode->getDepth() === $childNodeDepth) &&
                (($recursive && NodePaths::isSubPathOf($removedNode->getPath(), $parentPath)) || NodePaths::getParentPath($removedNode->getPath()) === $parentPath) &&
                $removedNode->matchesWorkspaceAndDimensions($workspace, $dimensions)
            ) {
                if (isset($foundNodes[$removedNode->getIdentifier()])) {
                    unset($foundNodes[$removedNode->getIdentifier()]);
                }
            }
        }

        $foundNodes = $this->sortNodesByIndex($foundNodes);
        return $foundNodes;
    }

    /**
     * Internal method
     *
     * @param string $parentPath
     * @param string $nodeTypeFilter
     * @param Workspace $workspace
     * @param array $dimensions
     * @param boolean|NULL $removedNodes
     * @param boolean $recursive
     * @return array
     */
    protected function getNodeDataForParentAndNodeType($parentPath, $nodeTypeFilter, Workspace $workspace, array $dimensions = null, $removedNodes, $recursive)
    {
        $workspaces = $this->collectWorkspaceAndAllBaseWorkspaces($workspace);

        $queryBuilder = $this->createQueryBuilder($workspaces);
        if ($dimensions !== null) {
            $this->addDimensionJoinConstraintsToQueryBuilder($queryBuilder, $dimensions);
        } else {
            $dimensions = [];
        }
        $this->addParentPathConstraintToQueryBuilder($queryBuilder, $parentPath, $recursive);
        if ($nodeTypeFilter !== null) {
            $this->addNodeTypeFilterConstraintsToQueryBuilder($queryBuilder, $nodeTypeFilter);
        }

        $query = $queryBuilder->getQuery();
        $nodes = $query->getResult();

        $foundNodes = $this->reduceNodeVariantsByWorkspacesAndDimensions($nodes, $workspaces, $dimensions);
        $foundNodes = $this->filterNodeDataByBestMatchInContext($foundNodes, $workspaces[0], $dimensions);
        $foundNodes = $this->filterRemovedNodes($foundNodes, $removedNodes);

        return $foundNodes;
    }

    /**
     * Find NodeData by parent path without any dimension reduction and grouping by identifier
     *
     * Only used internally for setting the path of all child nodes
     *
     * @param string $parentPath
     * @param Workspace $workspace
     * @return array<\TYPO3\TYPO3CR\Domain\Model\NodeData> A unreduced array of NodeData
     */
    public function findByParentWithoutReduce($parentPath, Workspace $workspace)
    {
        $parentPath = strtolower($parentPath);
        $workspaces = $this->collectWorkspaceAndAllBaseWorkspaces($workspace);

        $queryBuilder = $this->createQueryBuilder($workspaces);
        $this->addParentPathConstraintToQueryBuilder($queryBuilder, $parentPath);

        $query = $queryBuilder->getQuery();
        $foundNodes = $query->getResult();

        $childNodeDepth = NodePaths::getPathDepth($parentPath) + 1;
        /** @var $addedNode NodeData */
        foreach ($this->addedNodes as $addedNode) {
            if ($addedNode->getDepth() === $childNodeDepth && NodePaths::getParentPath($addedNode->getPath()) === $parentPath && in_array($addedNode->getWorkspace(), $workspaces)) {
                $foundNodes[] = $addedNode;
            }
<<<<<<< HEAD
        }
        /** @var $removedNode NodeData */
        foreach ($this->removedNodes as $removedNode) {
            if ($removedNode->getDepth() === $childNodeDepth && NodePaths::getParentPath($removedNode->getPath()) === $parentPath && in_array($removedNode->getWorkspace(), $workspaces)) {
                $foundNodes = array_filter($foundNodes, function ($nodeData) use ($removedNode) { return $nodeData !== $removedNode; });
            }
=======
            /** @var $removedNode NodeData */
            foreach ($this->removedNodes as $removedNode) {
                $foundNodes = array_filter($foundNodes, function ($nodeData) use ($removedNode) {
                    return $nodeData !== $removedNode;
                });
            }
        } else {
            $childNodeDepth = substr_count($parentPath, '/') + 1;
            /** @var $addedNode NodeData */
            foreach ($this->addedNodes as $addedNode) {
                if ($addedNode->getDepth() === $childNodeDepth && substr($addedNode->getPath(), 0, strlen($parentPath) + 1) === ($parentPath . '/')) {
                    $foundNodes[] = $addedNode;
                }
            }
            /** @var $removedNode NodeData */
            foreach ($this->removedNodes as $removedNode) {
                if ($removedNode->getDepth() === $childNodeDepth && substr($removedNode->getPath(), 0, strlen($parentPath) + 1) === ($parentPath . '/')) {
                    $foundNodes = array_filter($foundNodes, function ($nodeData) use ($removedNode) {
                        return $nodeData !== $removedNode;
                    });
                }
            }
>>>>>>> 6163ac13
        }

        return $foundNodes;
    }

    /**
     * Find NodeData by identifier path without any dimension reduction
     *
     * Only used internally for finding whether the node exists in another dimension
     *
     * @param string $identifier
     * @param Workspace $workspace
     * @return array<\TYPO3\TYPO3CR\Domain\Model\NodeData> A unreduced array of NodeData
     */
    public function findByIdentifierWithoutReduce($identifier, Workspace $workspace)
    {
        $workspaces = $this->collectWorkspaceAndAllBaseWorkspaces($workspace);

        $queryBuilder = $this->createQueryBuilder($workspaces);
        $this->addIdentifierConstraintToQueryBuilder($queryBuilder, $identifier);

        $query = $queryBuilder->getQuery();
        $foundNodes = $query->getResult();

        return $foundNodes;
    }

    /**
     * Finds nodes by its parent and (optionally) by its node type given a Context
     *
     * TODO Move to a new Node operation getDescendantNodes(...)
     *
     * @param string $parentPath Absolute path of the parent node
     * @param string $nodeTypeFilter Filter the node type of the nodes, allows complex expressions (e.g. "TYPO3.Neos:Page", "!TYPO3.Neos:Page,TYPO3.Neos:Text" or NULL)
     * @param Context $context The containing workspace
     * @param boolean $recursive If TRUE *all* matching nodes underneath the specified parent path are returned
     * @return array<\TYPO3\TYPO3CR\Domain\Model\NodeInterface> The nodes found on the given path
     */
    public function findByParentAndNodeTypeInContext($parentPath, $nodeTypeFilter, Context $context, $recursive = false)
    {
        $nodeDataElements = $this->findByParentAndNodeType($parentPath, $nodeTypeFilter, $context->getWorkspace(), $context->getDimensions(), ($context->isRemovedContentShown() ? null : false), $recursive);
        $finalNodes = [];
        foreach ($nodeDataElements as $nodeData) {
            $node = $this->nodeFactory->createFromNodeData($nodeData, $context);
            if ($node !== null) {
                $finalNodes[] = $node;
            }
        }

        return $finalNodes;
    }

    /**
     * Counts nodes by its parent and (optionally) by its node type.
     *
     * NOTE: Only considers persisted nodes!
     *
     * @param string $parentPath Absolute path of the parent node
     * @param string $nodeTypeFilter Filter the node type of the nodes, allows complex expressions (e.g. "TYPO3.Neos:Page", "!TYPO3.Neos:Page,TYPO3.Neos:Text" or NULL)
     * @param Workspace $workspace The containing workspace
     * @param array $dimensions
     * @param boolean $includeRemovedNodes Should removed nodes be included in the result (defaults to FALSE)
     * @return integer The number of nodes a similar call to findByParentAndNodeType() would return without any pending added nodes
     */
    public function countByParentAndNodeType($parentPath, $nodeTypeFilter, Workspace $workspace, array $dimensions = null, $includeRemovedNodes = false)
    {
        return count($this->findByParentAndNodeType($parentPath, $nodeTypeFilter, $workspace, $dimensions, $includeRemovedNodes));
    }

    /**
     * Make room in the sortindex-index space of a given path in preparation to inserting a node.
     * All indices that are greater or equal to the given referenceIndex are incremented by 100
     *
     * @param string $parentPath
     * @param integer $referenceIndex
     * @throws Exception\NodeException
     */
    protected function openIndexSpace($parentPath, $referenceIndex)
    {
        $this->systemLogger->log(sprintf('Opening sortindex space after index %s at path %s.', $referenceIndex, $parentPath), LOG_INFO);

        /** @var Query $query */
        $query = $this->entityManager->createQuery('SELECT n.Persistence_Object_Identifier identifier, n.index, n.path FROM TYPO3\TYPO3CR\Domain\Model\NodeData n WHERE n.parentPathHash = :parentPathHash ORDER BY n.index ASC');
        $query->setParameter('parentPathHash', md5($parentPath));

        $nodesOnLevel = [];
        /** @var $node NodeData */
        foreach ($query->getArrayResult() as $node) {
            $nodesOnLevel[] = [
                'identifier' => $node['identifier'],
                'path' => $node['path'],
                'index' => $node['index']
            ];
        }

        /** @var $node NodeData */
        foreach ($this->addedNodes as $node) {
            if ($node->getParentPath() === $parentPath) {
                $nodesOnLevel[] = [
                    'addedNode' => $node,
                    'path' => $node->getPath(),
                    'index' => $node->getIndex()
                ];
            }
        }

        $query = $this->entityManager->createQuery('UPDATE TYPO3\TYPO3CR\Domain\Model\NodeData n SET n.index = :index WHERE n.Persistence_Object_Identifier = :identifier');
        foreach ($nodesOnLevel as $node) {
            if ($node['index'] < $referenceIndex) {
                continue;
            }
            $newIndex = $node['index'] + 100;
            if ($newIndex > self::INDEX_MAXIMUM) {
                throw new Exception\NodeException(sprintf('Reached maximum node index of %s while setting index of node %s.', $newIndex, $node['path']), 1317140402);
            }
            if (isset($node['addedNode'])) {
                $node['addedNode']->setIndex($newIndex);
            } else {
                if ($entity = $this->entityManager->getUnitOfWork()->tryGetById($node['identifier'], 'TYPO3\TYPO3CR\Domain\Model\NodeData')) {
                    $entity->setIndex($newIndex);
                }
                $query->setParameter('index', $newIndex);
                $query->setParameter('identifier', $node['identifier']);
                $query->execute();
            }
        }
    }

    /**
     * Finds the next free index on the level below the given parent path
     * across all workspaces.
     *
     * @param string $parentPath Path of the parent node specifying the level in the node tree
     * @return integer The next available index
     */
    protected function findNextFreeIndexInParentPath($parentPath)
    {
        if (!isset($this->highestIndexCache[$parentPath])) {
            /** @var \Doctrine\ORM\Query $query */
            $query = $this->entityManager->createQuery('SELECT MAX(n.index) FROM TYPO3\TYPO3CR\Domain\Model\NodeData n WHERE n.parentPathHash = :parentPathHash');
            $query->setParameter('parentPathHash', md5($parentPath));
            $this->highestIndexCache[$parentPath] = $query->getSingleScalarResult() ?: 0;
        }

        $this->highestIndexCache[$parentPath] += 100;

        return $this->highestIndexCache[$parentPath];
    }

    /**
     * @param string $parentPath
     * @param integer $highestIndex
     * @return void
     */
    protected function setHighestIndexInParentPath($parentPath, $highestIndex)
    {
        $this->highestIndexCache[$parentPath] = $highestIndex;
    }

    /**
     * Returns the next-lower-index seen from the given reference index in the
     * level below the specified parent path. If no node with a lower than the
     * given index exists at that level, the reference index is returned.
     *
     * The result is determined workspace-agnostic.
     *
     * @param string $parentPath Path of the parent node specifying the level in the node tree
     * @param integer $referenceIndex Index of a known node
     * @return integer The currently next lower index
     */
    protected function findNextLowerIndex($parentPath, $referenceIndex)
    {
        $this->persistEntities();
        /** @var \Doctrine\ORM\Query $query */
        $query = $this->entityManager->createQuery('SELECT MAX(n.index) FROM TYPO3\TYPO3CR\Domain\Model\NodeData n WHERE n.parentPathHash = :parentPathHash AND n.index < :referenceIndex');
        $query->setParameter('parentPathHash', md5($parentPath));
        $query->setParameter('referenceIndex', $referenceIndex);

        return $query->getSingleScalarResult() ?: 0;
    }

    /**
     * Returns the next-higher-index seen from the given reference index in the
     * level below the specified parent path. If no node with a higher than the
     * given index exists at that level, NULL is returned.
     *
     * The result is determined workspace-agnostic.
     *
     * @param string $parentPath Path of the parent node specifying the level in the node tree
     * @param integer $referenceIndex Index of a known node
     * @return integer The currently next higher index or NULL if no node with a higher index exists
     */
    protected function findNextHigherIndex($parentPath, $referenceIndex)
    {
        if (isset($this->highestIndexCache[$parentPath]) && $this->highestIndexCache[$parentPath] === $referenceIndex) {
            null;
        }
        $this->persistEntities();
        /** @var \Doctrine\ORM\Query $query */
        $query = $this->entityManager->createQuery('SELECT MIN(n.index) FROM TYPO3\TYPO3CR\Domain\Model\NodeData n WHERE n.parentPathHash = :parentPathHash AND n.index > :referenceIndex');
        $query->setParameter('parentPathHash', md5($parentPath));
        $query->setParameter('referenceIndex', $referenceIndex);

        return $query->getSingleScalarResult() ?: null;
    }

    /**
     * Counts the number of nodes within the specified workspace
     *
     * Note: Also counts removed nodes
     *
     * @param Workspace $workspace The containing workspace
     * @return integer The number of nodes found
     */
    public function countByWorkspace(Workspace $workspace)
    {
        $query = $this->createQuery();
        $nodesInDatabase = $query->matching($query->equals('workspace', $workspace))->execute()->count();

        $nodesInMemory = 0;
        /** @var $node NodeData */
        foreach ($this->addedNodes as $node) {
            if ($node->getWorkspace()->getName() === $workspace->getName()) {
                $nodesInMemory++;
            }
        }

        return $nodesInDatabase + $nodesInMemory;
    }

    /**
     * Sorts the given nodes by their index
     *
     * @param array $nodes Nodes
     * @return array Nodes sorted by index
     */
    protected function sortNodesByIndex(array $nodes)
    {
        usort($nodes, function (NodeData $node1, NodeData $node2) {
            if ($node1->getIndex() < $node2->getIndex()) {
                return -1;
            } elseif ($node1->getIndex() > $node2->getIndex()) {
                return 1;
            } else {
                return strcmp($node1->getIdentifier(), $node2->getIdentifier());
            }
        });

        return $nodes;
    }

    /**
     * Finds a single node by its parent and (optionally) by its node type
     *
     * @param string $parentPath Absolute path of the parent node
     * @param string $nodeTypeFilter Filter the node type of the nodes, allows complex expressions (e.g. "TYPO3.Neos:Page", "!TYPO3.Neos:Page,TYPO3.Neos:Text" or NULL)
     * @param array $dimensions
     * @param Workspace $workspace The containing workspace
     * @param boolean $removedNodes If TRUE the result has ONLY removed nodes. If FALSE removed nodes are NOT inside the result. If NULL the result contains BOTH removed and non-removed nodes. (defaults to FALSE)
     * @return NodeData The node found or NULL
     */
    public function findFirstByParentAndNodeType($parentPath, $nodeTypeFilter, Workspace $workspace, array $dimensions, $removedNodes = false)
    {
        $nodes = $this->findByParentAndNodeType($parentPath, $nodeTypeFilter, $workspace, $dimensions, $removedNodes);

        if ($nodes !== []) {
            return reset($nodes);
        }

        return null;
    }

    /**
     * Finds a single node by its parent and (optionally) by its node type
     *
     * @param string $parentPath Absolute path of the parent node
     * @param string $nodeTypeFilter Filter the node type of the nodes, allows complex expressions (e.g. "TYPO3.Neos:Page", "!TYPO3.Neos:Page,TYPO3.Neos:Text" or NULL)
     * @param Context $context The containing context
     * @return NodeData The node found or NULL
     */
    public function findFirstByParentAndNodeTypeInContext($parentPath, $nodeTypeFilter, Context $context)
    {
        $firstNode = $this->findFirstByParentAndNodeType($parentPath, $nodeTypeFilter, $context->getWorkspace(), $context->getDimensions(), ($context->isRemovedContentShown() ? null : false));

        if ($firstNode !== null) {
            $firstNode = $this->nodeFactory->createFromNodeData($firstNode, $context);
        }

        return $firstNode;
    }

    /**
     * Finds all nodes of the specified workspace lying on the path specified by
     * (and including) the given starting point and end point and (optionally) a node type filter.
     *
     * If some node does not exist in the specified workspace, this function will
     * try to find a corresponding node in one of the base workspaces (if any).
     *
     * @param string $pathStartingPoint Absolute path specifying the starting point
     * @param string $pathEndPoint Absolute path specifying the end point
     * @param Workspace $workspace The containing workspace
     * @param array $dimensions Array of dimensions to array of dimension values
     * @param boolean $includeRemovedNodes Should removed nodes be included in the result (defaults to FALSE)
     * @param string $nodeTypeFilter Optional filter for the node type of the nodes, supports complex expressions (e.g. "TYPO3.Neos:Page", "!TYPO3.Neos:Page,TYPO3.Neos:Text" or NULL)
     * @throws \InvalidArgumentException
     * @return array<\TYPO3\TYPO3CR\Domain\Model\NodeData> The nodes found on the given path
     * @todo findOnPath should probably not return child nodes of removed nodes unless removed nodes are included.
     */
    public function findOnPath($pathStartingPoint, $pathEndPoint, Workspace $workspace, array $dimensions = null, $includeRemovedNodes = false, $nodeTypeFilter = null)
    {
        $pathStartingPoint = strtolower($pathStartingPoint);
        $pathEndPoint = strtolower($pathEndPoint);
        if (NodePaths::isSubPathOf($pathStartingPoint, $pathEndPoint) === false) {
            throw new \InvalidArgumentException('Invalid paths: path of starting point must be first part of end point path.', 1284391181);
        }

        $workspaces = $this->collectWorkspaceAndAllBaseWorkspaces($workspace);

        $queryBuilder = $this->createQueryBuilder($workspaces);

        if ($dimensions !== null) {
            $this->addDimensionJoinConstraintsToQueryBuilder($queryBuilder, $dimensions);
        } else {
            $dimensions = [];
        }

        if ($nodeTypeFilter !== null) {
            $this->addNodeTypeFilterConstraintsToQueryBuilder($queryBuilder, $nodeTypeFilter);
        }

        $pathConstraints = [];
        $constraintPath = $pathStartingPoint;
        $pathConstraints[] = md5($constraintPath);
        $pathSegments = explode('/', NodePaths::getRelativePathBetween($pathStartingPoint, $pathEndPoint));
        foreach ($pathSegments as $pathSegment) {
            $constraintPath = NodePaths::addNodePathSegment($constraintPath, $pathSegment);
            $pathConstraints[] = md5($constraintPath);
        }
        if (count($pathConstraints) > 0) {
            $queryBuilder->andWhere('n.pathHash IN (:paths)')
                ->setParameter('paths', $pathConstraints);
        }

        $query = $queryBuilder->getQuery();
        $foundNodes = $query->getResult();
        $foundNodes = $this->reduceNodeVariantsByWorkspacesAndDimensions($foundNodes, $workspaces, $dimensions);
        $foundNodes = $this->filterNodeDataByBestMatchInContext($foundNodes, $workspaces[0], $dimensions);

        if ($includeRemovedNodes === false) {
            $foundNodes = $this->filterRemovedNodes($foundNodes, false);
        }

        $nodesByDepth = [];
        /** @var NodeData $node */
        foreach ($foundNodes as $node) {
            $nodesByDepth[$node->getDepth()] = $node;
        }
        ksort($nodesByDepth);

        return array_values($nodesByDepth);
    }

    /**
     * Find nodes by a value in properties
     *
     * This method is internal and will be replaced with better search capabilities.
     *
     * @param string $term Search term
     * @param string $nodeTypeFilter Node type filter
     * @param Workspace $workspace
     * @param array $dimensions
     * @param string $pathStartingPoint
     * @return array<\TYPO3\TYPO3CR\Domain\Model\NodeData>
     */
    public function findByProperties($term, $nodeTypeFilter, $workspace, $dimensions, $pathStartingPoint = null)
    {
        if (strlen($term) === 0) {
            throw new \InvalidArgumentException('"term" cannot be empty: provide a term to search for.', 1421329285);
        }
        $pathStartingPoint = strtolower($pathStartingPoint);
        $workspaces = $this->collectWorkspaceAndAllBaseWorkspaces($workspace);

        $queryBuilder = $this->createQueryBuilder($workspaces);
        $this->addDimensionJoinConstraintsToQueryBuilder($queryBuilder, $dimensions);
        $this->addNodeTypeFilterConstraintsToQueryBuilder($queryBuilder, $nodeTypeFilter);
        // Convert to lowercase, then to json, and then trim quotes from json to have valid JSON escaping.
        $likeParameter = '%' . trim(json_encode(UnicodeFunctions::strtolower($term), JSON_UNESCAPED_UNICODE), '"') . '%';
        $queryBuilder->andWhere("LOWER(CONCAT('', n.properties)) LIKE :term")->setParameter('term', $likeParameter);

        if (strlen($pathStartingPoint) > 0) {
            $pathConstraint = $queryBuilder->expr()->orx()
                ->add($queryBuilder->expr()->like('n.parentPath', ':parentPath'))
                ->add($queryBuilder->expr()->eq('n.pathHash', ':pathHash'));
            $queryBuilder
                ->setParameter('parentPath', $pathStartingPoint . '%')
                ->setParameter('pathHash', md5($pathStartingPoint));
            $queryBuilder->getDQLPart('where')->add($pathConstraint);
        }

        $query = $queryBuilder->getQuery();
        $foundNodes = $query->getResult();
        $foundNodes = $this->reduceNodeVariantsByWorkspacesAndDimensions($foundNodes, $workspaces, $dimensions);
        $foundNodes = $this->filterRemovedNodes($foundNodes, false);

        return $foundNodes;
    }

    /**
     * Flushes the addedNodes and removedNodes registry.
     *
     * This method is (and should only be) used as a slot to the allObjectsPersisted
     * signal.
     *
     * @return void
     */
    public function flushNodeRegistry()
    {
        $this->highestIndexCache = [];
        $this->addedNodes = new \SplObjectStorage();
        $this->removedNodes = new \SplObjectStorage();
    }

    /**
     * Add node type filter constraints to the query builder
     *
     * @param QueryBuilder $queryBuilder
     * @param string $nodeTypeFilter
     * @return void
     */
    public function addNodeTypeFilterConstraintsToQueryBuilder(QueryBuilder $queryBuilder, $nodeTypeFilter)
    {
        $constraints = $this->getNodeTypeFilterConstraintsForDql($nodeTypeFilter);
        if (count($constraints['includeNodeTypes']) > 0) {
            $queryBuilder->andWhere('n.nodeType IN (:includeNodeTypes)')
                ->setParameter('includeNodeTypes', $constraints['includeNodeTypes']);
        }
        if (count($constraints['excludeNodeTypes']) > 0) {
            $queryBuilder->andWhere('n.nodeType NOT IN (:excludeNodeTypes)')
                ->setParameter('excludeNodeTypes', $constraints['excludeNodeTypes']);
        }
    }

    /**
     * Generates a two dimensional array with the filters. First level is:
     * 'excludeNodeTypes'
     * 'includeNodeTypes'
     *
     * Both are numeric arrays with the respective node types that are included or excluded.
     *
     * @param string $nodeTypeFilter
     * @return array
     */
    protected function getNodeTypeFilterConstraintsForDql($nodeTypeFilter)
    {
        $constraints = [
            'excludeNodeTypes' => [],
            'includeNodeTypes' => []
        ];

        $nodeTypeFilterParts = Arrays::trimExplode(',', $nodeTypeFilter);
        foreach ($nodeTypeFilterParts as $nodeTypeFilterPart) {
            $nodeTypeFilterPart = trim($nodeTypeFilterPart);
            if (strpos($nodeTypeFilterPart, '!') === 0) {
                $negate = true;
                $nodeTypeFilterPart = substr($nodeTypeFilterPart, 1);
            } else {
                $negate = false;
            }
            $nodeTypeFilterPartSubTypes = array_merge([$nodeTypeFilterPart], $this->nodeTypeManager->getSubNodeTypes($nodeTypeFilterPart));

            foreach ($nodeTypeFilterPartSubTypes as $nodeTypeFilterPartSubType) {
                if ($negate === true) {
                    $constraints['excludeNodeTypes'][] = $nodeTypeFilterPartSubType;
                } else {
                    $constraints['includeNodeTypes'][] = $nodeTypeFilterPartSubType;
                }
            }
        }

        return $constraints;
    }

    /**
     * @param QueryInterface $query
     * @param $nodeTypeFilter
     * @return array
     */
    protected function getNodeTypeFilterConstraints(QueryInterface $query, $nodeTypeFilter)
    {
        $includeNodeTypeConstraints = [];
        $excludeNodeTypeConstraints = [];
        $nodeTypeFilterParts = Arrays::trimExplode(',', $nodeTypeFilter);
        foreach ($nodeTypeFilterParts as $nodeTypeFilterPart) {
            $nodeTypeFilterPart = trim($nodeTypeFilterPart);
            if (strpos($nodeTypeFilterPart, '!') === 0) {
                $negate = true;
                $nodeTypeFilterPart = substr($nodeTypeFilterPart, 1);
            } else {
                $negate = false;
            }
            $nodeTypeFilterPartSubTypes = array_merge([$nodeTypeFilterPart], $this->nodeTypeManager->getSubNodeTypes($nodeTypeFilterPart, false));

            foreach ($nodeTypeFilterPartSubTypes as $nodeTypeFilterPartSubType) {
                if ($negate === true) {
                    $excludeNodeTypeConstraints[] = $query->logicalNot($query->equals('nodeType', $nodeTypeFilterPartSubType));
                } else {
                    $includeNodeTypeConstraints[] = $query->equals('nodeType', $nodeTypeFilterPartSubType);
                }
            }
        }

        $constraints = $excludeNodeTypeConstraints;
        if (count($includeNodeTypeConstraints) > 0) {
            $constraints[] = $query->logicalOr($includeNodeTypeConstraints);
        }

        return $constraints;
    }

    /**
     * Iterates of the array of objects and removes all those which have recently been removed from the repository,
     * but whose removal has not yet been persisted.
     *
     * Technically this is a check of the given array against $this->removedNodes.
     *
     * @param array &$objects An array of objects to filter, passed by reference.
     * @return void
     */
    protected function filterOutRemovedObjects(array &$objects)
    {
        foreach ($objects as $index => $object) {
            if ($this->removedNodes->contains($object)) {
                unset($objects[$index]);
            }
        }
    }

    /**
     * Removes NodeData with the removed property set from the given array.
     *
     * @param array $nodes NodeData including removed entries
     * @param boolean|NULL $removedNodes If TRUE the result has ONLY removed nodes. If FALSE removed nodes are NOT inside the result. If NULL the result contains BOTH removed and non-removed nodes.
     * @return array NodeData with removed entries removed
     */
    protected function filterRemovedNodes($nodes, $removedNodes)
    {
        if ($removedNodes === true) {
            return array_filter($nodes, function (NodeData $node) use ($removedNodes) {
                return $node->isRemoved();
            });
        } elseif ($removedNodes === false) {
            return array_filter($nodes, function (NodeData $node) use ($removedNodes) {
                return !$node->isRemoved();
            });
        } else {
            return $nodes;
        }
    }

    /**
     * Persists all entities managed by the repository and all cascading dependencies
     *
     * @return void
     */
    public function persistEntities()
    {
        foreach ($this->entityManager->getUnitOfWork()->getIdentityMap() as $className => $entities) {
            if ($className === $this->entityClassName) {
                foreach ($entities as $entityToPersist) {
                    $this->entityManager->flush($entityToPersist);
                }
                $this->emitRepositoryObjectsPersisted();
                break;
            }
        }
    }

    /**
     * Signals that persistEntities() in this repository finished correctly.
     *
     * @Flow\Signal
     * @return void
     */
    protected function emitRepositoryObjectsPersisted()
    {
    }

    /**
     * Reset instances (internal).
     *
     * @return void
     * @deprecated Use flushNodeRegistry()
     * @see flushNodeRegistry()
     */
    public function reset()
    {
        $this->flushNodeRegistry();
    }

    /**
     * If $dimensions is not empty, adds join constraints to the given $queryBuilder
     * limiting the query result to matching hits.
     *
     * @param QueryBuilder $queryBuilder
     * @param array $dimensions
     * @return void
     */
    protected function addDimensionJoinConstraintsToQueryBuilder(QueryBuilder $queryBuilder, array $dimensions)
    {
        $count = 0;
        foreach ($dimensions as $dimensionName => $dimensionValues) {
            $dimensionAlias = 'd' . $count;
            $queryBuilder->andWhere('n IN (SELECT IDENTITY(' . $dimensionAlias . '.nodeData) FROM TYPO3\TYPO3CR\Domain\Model\NodeDimension ' . $dimensionAlias . ' WHERE ' . $dimensionAlias . '.name = \'' . $dimensionName . '\' AND ' . $dimensionAlias . '.value IN (:' . $dimensionAlias . '))');
            $queryBuilder->setParameter($dimensionAlias, $dimensionValues);
            $count++;
        }
    }

    /**
     * Given an array with duplicate nodes (from different workspaces and dimensions) those are reduced to uniqueness (by node identifier)
     *
     * @param array $nodes NodeData result with multiple and duplicate identifiers (different nodes and redundant results for node variants with different dimensions)
     * @param array $workspaces
     * @param array $dimensions
     * @return array Array of unique node results indexed by identifier
     */
    protected function reduceNodeVariantsByWorkspacesAndDimensions(array $nodes, array $workspaces, array $dimensions)
    {
        $foundNodes = [];

        $minimalDimensionPositionsByIdentifier = [];
        foreach ($nodes as $node) {
            /** @var NodeData $node */
            $nodeDimensions = $node->getDimensionValues();

            // Find the position of the workspace, a smaller value means more priority
            $workspacePosition = array_search($node->getWorkspace(), $workspaces);
            if ($workspacePosition === false) {
                throw new Exception\NodeException('Node workspace not found in allowed workspaces, this could result from a detached workspace entity in the context.', 1413902143);
            }

            // Find positions in dimensions, add workspace in front for highest priority
            $dimensionPositions = [];

            // Special case for no dimensions
            if ($dimensions === []) {
                // We can just decide if the given node has no dimensions.
                $dimensionPositions[] = ($nodeDimensions === []) ? 0 : 1;
            }

            foreach ($dimensions as $dimensionName => $dimensionValues) {
                foreach ($nodeDimensions[$dimensionName] as $nodeDimensionValue) {
                    $position = array_search($nodeDimensionValue, $dimensionValues);
                    $dimensionPositions[$dimensionName] = isset($dimensionPositions[$dimensionName]) ? min($dimensionPositions[$dimensionName], $position) : $position;
                }
            }
            $dimensionPositions[] = $workspacePosition;

            $identifier = $node->getIdentifier();
            // Yes, it seems to work comparing arrays that way!
            if (!isset($minimalDimensionPositionsByIdentifier[$identifier]) || $dimensionPositions < $minimalDimensionPositionsByIdentifier[$identifier]) {
                $foundNodes[$identifier] = $node;
                $minimalDimensionPositionsByIdentifier[$identifier] = $dimensionPositions;
            }
        }

        return $foundNodes;
    }

    /**
     * Given an array with duplicate nodes (from different workspaces) those are reduced to uniqueness (by node identifier and dimensions hash)
     *
     * @param array $nodes NodeData
     * @param array $workspaces
     * @return array Array of unique node results indexed by identifier and dimensions hash
     */
    protected function reduceNodeVariantsByWorkspaces(array $nodes, array $workspaces)
    {
        $foundNodes = [];

        $minimalPositionByIdentifier = [];
        /** @var $node NodeData */
        foreach ($nodes as $node) {

            // Find the position of the workspace, a smaller value means more priority
            $workspacePosition = array_search($node->getWorkspace(), $workspaces);

            $uniqueNodeDataIdentity = $node->getIdentifier() . '|' . $node->getDimensionsHash();
            if (!isset($minimalPositionByIdentifier[$uniqueNodeDataIdentity]) || $workspacePosition < $minimalPositionByIdentifier[$uniqueNodeDataIdentity]) {
                $foundNodes[$uniqueNodeDataIdentity] = $node;
                $minimalPositionByIdentifier[$uniqueNodeDataIdentity] = $workspacePosition;
            }
        }

        return $foundNodes;
    }

    /**
     * Find all NodeData objects inside a given workspace sorted by path to be used
     * in publishing. The order makes sure that parent nodes are published first.
     *
     * Shadow nodes are excluded, because they will be published when publishing the moved node.
     *
     * @param Workspace $workspace
     * @return array<NodeData>
     */
    public function findByWorkspace(Workspace $workspace)
    {
        /** @var QueryBuilder $queryBuilder */
        $queryBuilder = $this->entityManager->createQueryBuilder();

        $queryBuilder->select('n')
            ->from('TYPO3\TYPO3CR\Domain\Model\NodeData', 'n')
            ->where('n.workspace = :workspace')
            ->andWhere('n.movedTo IS NULL OR n.removed = :removed')
            ->orderBy('n.path', 'ASC')
            ->setParameter('workspace', $workspace)
            ->setParameter('removed', false, \PDO::PARAM_BOOL);

        return $queryBuilder->getQuery()->getResult();
    }

    /**
     * Find out if the given path exists anywhere in the CR. (internal)
     * If you need this functionality use \TYPO3\TYPO3CR\Domain\Service\NodeService::nodePathExistsInAnyContext()
     *
     * @param string $nodePath
     * @return boolean
     */
    public function pathExists($nodePath)
    {
        $nodePath = strtolower($nodePath);
        $result = null;

        /** @var QueryBuilder $queryBuilder */
        $queryBuilder = $this->entityManager->createQueryBuilder();

        $this->securityContext->withoutAuthorizationChecks(function () use ($nodePath, $queryBuilder, &$result) {
            $queryBuilder->select('n.identifier')
                ->from('TYPO3\TYPO3CR\Domain\Model\NodeData', 'n')
                ->where('n.pathHash = :pathHash')
                ->setParameter('pathHash', md5($nodePath));
            $result = (count($queryBuilder->getQuery()->getResult()) > 0 ? true : false);
        });

        return $result;
    }

    /**
     * Find all node data in a path matching the given workspace hierarchy
     *
     * Internal method, used by Node::setPath
     *
     * @param string $path
     * @param Workspace $workspace
     * @param boolean $includeRemovedNodes Should removed nodes be included in the result (defaults to FALSE)
     * @param boolean $recursive
     * @return array<NodeData> Node data reduced by workspace but with all existing content dimension variants, includes removed nodes
     */
    public function findByPathWithoutReduce($path, Workspace $workspace, $includeRemovedNodes = false, $recursive = false)
    {
        $path = strtolower($path);
        $workspaces = $this->collectWorkspaceAndAllBaseWorkspaces($workspace);

        $queryBuilder = $this->createQueryBuilder($workspaces);
        $this->addPathConstraintToQueryBuilder($queryBuilder, $path, $recursive);

        $query = $queryBuilder->getQuery();
        $foundNodes = $query->getResult();
        // Consider materialized, but not yet persisted nodes
        foreach ($this->addedNodes as $addedNode) {
            if (($addedNode->getPath() === $path || ($recursive && NodePaths::isSubPathOf($path, $addedNode->getPath()))) && in_array($addedNode->getWorkspace(), $workspaces)) {
                $foundNodes[] = $addedNode;
            }
        }

        $foundNodes = $this->reduceNodeVariantsByWorkspaces($foundNodes, $workspaces);
        if ($includeRemovedNodes === false) {
            $foundNodes = $this->filterRemovedNodes($foundNodes, false);
        }

        return $foundNodes;
    }

    /**
     * Searches for possible relations to the given entity identifiers in NodeData.
     * Will return all possible NodeData objects that contain this identifiers.
     *
     * Note: This is an internal method that is likely to be replaced in the future.
     *
     * $objectTypeMap = array(
     *    'TYPO3\Media\Domain\Model\Asset' => array('some-uuid-here'),
     *    'TYPO3\Media\Domain\Model\ImageVariant' => array('some-uuid-here', 'another-uuid-here')
     * )
     *
     * @param array $relationMap
     * @return array
     */
    public function findNodesByRelatedEntities($relationMap)
    {
        /** @var QueryBuilder $queryBuilder */
        $queryBuilder = $this->entityManager->createQueryBuilder();

        $queryBuilder->select('n')
            ->from('TYPO3\TYPO3CR\Domain\Model\NodeData', 'n');

        $constraints = [];
        $parameters = [];
        foreach ($relationMap as $relatedObjectType => $relatedIdentifiers) {
            foreach ($relatedIdentifiers as $relatedIdentifier) {
                $constraints[] = '(LOWER(CONCAT(\'\', n.properties)) LIKE :entity' . md5($relatedIdentifier) . ' )';
                $parameters['entity' . md5($relatedIdentifier)] = '%"__identifier": "' . strtolower($relatedIdentifier) . '"%';
            }
        }
        $queryBuilder->where(implode(' OR ', $constraints));
        $queryBuilder->setParameters($parameters);
        $possibleNodeData = $queryBuilder->getQuery()->getResult();

        return $possibleNodeData;
    }

    /**
     * Remove all nodes below a given path. Does not care about workspaces and dimensions.
     *
     * @param string $path Starting point path underneath all nodes are to be removed.
     * @return void
     */
    public function removeAllInPath($path)
    {
        $path = strtolower($path);
        $query = $this->entityManager->createQuery('DELETE FROM TYPO3\TYPO3CR\Domain\Model\NodeData n WHERE n.path LIKE :path');
        $query->setParameter('path', $path . '/%');
        $query->execute();
    }

    /**
     * Test if a given NodeData is in the set of removed node data objects
     *
     * @param NodeData $nodeData
     * @return boolean TRUE If the NodeData was marked for removal
     */
    public function isInRemovedNodes(NodeData $nodeData)
    {
        return $this->removedNodes->contains($nodeData);
    }

    /**
     *
     * @param array $workspaces
     * @return QueryBuilder
     */
    protected function createQueryBuilder(array $workspaces)
    {
        /** @var QueryBuilder $queryBuilder */
        $queryBuilder = $this->entityManager->createQueryBuilder();

        $queryBuilder->select('n')
            ->from('TYPO3\TYPO3CR\Domain\Model\NodeData', 'n')
            ->where('n.workspace IN (:workspaces)')
            ->setParameter('workspaces', $workspaces);

        return $queryBuilder;
    }

    /**
     * @param QueryBuilder $queryBuilder
     * @param string $parentPath
     * @param boolean $recursive
     * @return void
     */
    protected function addParentPathConstraintToQueryBuilder(QueryBuilder $queryBuilder, $parentPath, $recursive = false)
    {
        if (!$recursive) {
            $queryBuilder->andWhere('n.parentPathHash = :parentPathHash')
                ->setParameter('parentPathHash', md5($parentPath));
        } else {
            $queryBuilder->andWhere('n.parentPath LIKE :parentPath')
                ->setParameter('parentPath', $parentPath . '%');
        }
    }

    /**
     * @param QueryBuilder $queryBuilder
     * @param string $path
     * @param boolean $recursive
     * @return void
     */
    protected function addPathConstraintToQueryBuilder(QueryBuilder $queryBuilder, $path, $recursive = false)
    {
        if (!$recursive) {
            $queryBuilder->andWhere('n.pathHash = :pathHash')
                ->setParameter('pathHash', md5($path));
        } else {
            $queryBuilder->andWhere('n.path LIKE :path')
                ->setParameter('path', $path . '%');
        }
    }

    /**
     * @param QueryBuilder $queryBuilder
     * @param string $identifier
     * @return void
     */
    protected function addIdentifierConstraintToQueryBuilder(QueryBuilder $queryBuilder, $identifier)
    {
        $queryBuilder->andWhere('n.identifier = :identifier')
            ->setParameter('identifier', $identifier);
    }

    /**
     * @param array $nodeDataObjects
     * @param Workspace $workspace
     * @param array $dimensions
     * @return array
     */
    protected function filterNodeDataByBestMatchInContext(array $nodeDataObjects, Workspace $workspace, array $dimensions)
    {
        $workspaces = $this->collectWorkspaceAndAllBaseWorkspaces($workspace);
        $nonPersistedNodes = [];
        $nodeIdentifier = [];

        /** @var NodeData $nodeData */
        foreach ($nodeDataObjects as $nodeData) {
            $nodeIdentifier[] = $nodeData->getIdentifier();
            while ($workspace !== null) {
                /** @var $node NodeData */
                foreach ($this->addedNodes as $node) {
                    if ($node->getIdentifier() === $nodeData->getIdentifier() && $node->matchesWorkspaceAndDimensions($workspace, $dimensions) && $node->isInternal() === false) {
                        $nonPersistedNodes[] = $node;
                    }
                }

                $workspace = $workspace->getBaseWorkspace();
            }
        }

        $queryBuilder = $this->createQueryBuilder($workspaces);
        if ($dimensions !== null) {
            $this->addDimensionJoinConstraintsToQueryBuilder($queryBuilder, $dimensions);
        } else {
            $dimensions = [];
        }
        $queryBuilder->andWhere('n.movedTo IS NULL OR n.removed = FALSE');
        $queryBuilder->andWhere('n.identifier IN (:identifier)')
            ->setParameter('identifier', $nodeIdentifier);
        $query = $queryBuilder->getQuery();
        $nodes = $query->getResult();
        $foundNodes = array_merge($nodes, $nonPersistedNodes);
        $foundNodes = $this->reduceNodeVariantsByWorkspacesAndDimensions($foundNodes, $workspaces, $dimensions);
        $foundNodes = $this->filterRemovedNodes($foundNodes, false);

        /** @var NodeData $nodeData */
        return array_filter($nodeDataObjects, function (NodeData $nodeData) use ($foundNodes) {
            return (isset($foundNodes[$nodeData->getIdentifier()]) && $foundNodes[$nodeData->getIdentifier()] === $nodeData);
        });
    }

    /**
     * Returns an array that contains the given workspace and all base (parent) workspaces of it.
     *
     * @param Workspace $workspace
     * @return array
     */
    protected function collectWorkspaceAndAllBaseWorkspaces(Workspace $workspace)
    {
        $workspaces = [];
        while ($workspace !== null) {
            $workspaces[] = $workspace;
            $workspace = $workspace->getBaseWorkspace();
        }

        return $workspaces;
    }
}<|MERGE_RESOLUTION|>--- conflicted
+++ resolved
@@ -471,7 +471,6 @@
         $parentPath = strtolower($parentPath);
         $foundNodes = $this->getNodeDataForParentAndNodeType($parentPath, $nodeTypeFilter, $workspace, $dimensions, $removedNodes, $recursive);
 
-<<<<<<< HEAD
         $childNodeDepth = NodePaths::getPathDepth($parentPath) + 1;
         $constraints = $nodeTypeFilter !== '' ? $this->getNodeTypeFilterConstraintsForDql($nodeTypeFilter) : array();
         /** @var $addedNode NodeData */
@@ -486,38 +485,6 @@
                 foreach ($constraints['includeNodeTypes'] as $includeNodeType) {
                     if (!$nodeType->isOfType($includeNodeType)) {
                         $disallowed = true;
-=======
-        if ($parentPath === '/') {
-            /** @var $addedNode NodeData */
-            foreach ($this->addedNodes as $addedNode) {
-                if ($addedNode->getDepth() === 1 && $addedNode->matchesWorkspaceAndDimensions($workspace, $dimensions)) {
-                    $foundNodes[$addedNode->getIdentifier()] = $addedNode;
-                }
-            }
-            /** @var $removedNode NodeData */
-            foreach ($this->removedNodes as $removedNode) {
-                if (isset($foundNodes[$removedNode->getIdentifier()]) && $removedNode->matchesWorkspaceAndDimensions($workspace, $dimensions)) {
-                    unset($foundNodes[$removedNode->getIdentifier()]);
-                }
-            }
-        } else {
-            $childNodeDepth = substr_count($parentPath, '/') + 1;
-            /** @var $addedNode NodeData */
-            $constraints = $nodeTypeFilter !== '' ? $this->getNodeTypeFilterConstraintsForDql($nodeTypeFilter) : [];
-            foreach ($this->addedNodes as $addedNode) {
-                if ($addedNode->getDepth() === $childNodeDepth && substr($addedNode->getPath(), 0, strlen($parentPath) + 1) === ($parentPath . '/') && $addedNode->matchesWorkspaceAndDimensions($workspace, $dimensions)) {
-                    $nodeType = $addedNode->getNodeType();
-                    $disallowed = false;
-                    foreach ($constraints['includeNodeTypes'] as $includeNodeType) {
-                        if (!$nodeType->isOfType($includeNodeType)) {
-                            $disallowed = true;
-                        }
-                    }
-                    foreach ($constraints['excludeNodeTypes'] as $excludeNodeTypes) {
-                        if ($nodeType->isOfType($excludeNodeTypes)) {
-                            $disallowed = true;
-                        }
->>>>>>> 6163ac13
                     }
                 }
                 foreach ($constraints['excludeNodeTypes'] as $excludeNodeTypes) {
@@ -609,37 +576,12 @@
             if ($addedNode->getDepth() === $childNodeDepth && NodePaths::getParentPath($addedNode->getPath()) === $parentPath && in_array($addedNode->getWorkspace(), $workspaces)) {
                 $foundNodes[] = $addedNode;
             }
-<<<<<<< HEAD
         }
         /** @var $removedNode NodeData */
         foreach ($this->removedNodes as $removedNode) {
             if ($removedNode->getDepth() === $childNodeDepth && NodePaths::getParentPath($removedNode->getPath()) === $parentPath && in_array($removedNode->getWorkspace(), $workspaces)) {
                 $foundNodes = array_filter($foundNodes, function ($nodeData) use ($removedNode) { return $nodeData !== $removedNode; });
             }
-=======
-            /** @var $removedNode NodeData */
-            foreach ($this->removedNodes as $removedNode) {
-                $foundNodes = array_filter($foundNodes, function ($nodeData) use ($removedNode) {
-                    return $nodeData !== $removedNode;
-                });
-            }
-        } else {
-            $childNodeDepth = substr_count($parentPath, '/') + 1;
-            /** @var $addedNode NodeData */
-            foreach ($this->addedNodes as $addedNode) {
-                if ($addedNode->getDepth() === $childNodeDepth && substr($addedNode->getPath(), 0, strlen($parentPath) + 1) === ($parentPath . '/')) {
-                    $foundNodes[] = $addedNode;
-                }
-            }
-            /** @var $removedNode NodeData */
-            foreach ($this->removedNodes as $removedNode) {
-                if ($removedNode->getDepth() === $childNodeDepth && substr($removedNode->getPath(), 0, strlen($parentPath) + 1) === ($parentPath . '/')) {
-                    $foundNodes = array_filter($foundNodes, function ($nodeData) use ($removedNode) {
-                        return $nodeData !== $removedNode;
-                    });
-                }
-            }
->>>>>>> 6163ac13
         }
 
         return $foundNodes;
