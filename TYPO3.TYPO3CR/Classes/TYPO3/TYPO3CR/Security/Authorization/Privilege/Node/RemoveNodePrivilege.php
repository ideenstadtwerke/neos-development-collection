<?php
namespace TYPO3\TYPO3CR\Security\Authorization\Privilege\Node;

/*
 * This file is part of the TYPO3.TYPO3CR package.
 *
 * (c) Contributors of the Neos Project - www.neos.io
 *
 * This package is Open Source Software. For the full copyright and license
 * information, please view the LICENSE file which was distributed with this
 * source code.
 */

use TYPO3\Flow\Security\Authorization\Privilege\Method\MethodPrivilegeSubject;
use TYPO3\Flow\Security\Authorization\Privilege\PrivilegeSubjectInterface;
use TYPO3\Flow\Security\Exception\InvalidPrivilegeTypeException;
use TYPO3\TYPO3CR\Domain\Model\NodeInterface;

/**
 * A privilege to remove nodes
 */
class RemoveNodePrivilege extends AbstractNodePrivilege
{
    /**
     * @param PrivilegeSubjectInterface|NodePrivilegeSubject|MethodPrivilegeSubject $subject
     * @return boolean
     * @throws InvalidPrivilegeTypeException
     */
    public function matchesSubject(PrivilegeSubjectInterface $subject)
    {
        if ($subject instanceof NodePrivilegeSubject === false && $subject instanceof MethodPrivilegeSubject === false) {
            throw new InvalidPrivilegeTypeException(sprintf('Privileges of type "%s" only support subjects of type "%s" or "%s", but we got a subject of type: "%s".', RemoveNodePrivilege::class, NodePrivilegeSubject::class, MethodPrivilegeSubject::class, get_class($subject)), 1417017296);
        }

        $this->initialize();
        if ($subject instanceof MethodPrivilegeSubject) {
            if ($this->methodPrivilege->matchesSubject($subject) === false) {
                return false;
            }
            /** @var NodeInterface $node */
            $node = $subject->getJoinPoint()->getProxy();
            $nodePrivilegeSubject = new NodePrivilegeSubject($node);
            return parent::matchesSubject($nodePrivilegeSubject);
        }
        return parent::matchesSubject($subject);
    }

    /**
     * @return string
     */
    protected function buildMethodPrivilegeMatcher()
    {
<<<<<<< HEAD
        return 'within(' . NodeInterface::class . ') && method(.*->(remove|setRemoved)())';
=======
        return 'within(' . NodeInterface::class . ') && method(.*->setRemoved(removed == true))';
>>>>>>> 071cbcbb
    }
}<|MERGE_RESOLUTION|>--- conflicted
+++ resolved
@@ -50,10 +50,6 @@
      */
     protected function buildMethodPrivilegeMatcher()
     {
-<<<<<<< HEAD
-        return 'within(' . NodeInterface::class . ') && method(.*->(remove|setRemoved)())';
-=======
         return 'within(' . NodeInterface::class . ') && method(.*->setRemoved(removed == true))';
->>>>>>> 071cbcbb
     }
 }