--- conflicted
+++ resolved
@@ -63,10 +63,6 @@
                 return new \TYPO3\TYPO3CR\Domain\Model\NodeType($nodeTypeName, array(), array());
             }));
 
-<<<<<<< HEAD
-=======
-        $this->inject($nodeService, 'systemLogger', $this->createMock('TYPO3\Flow\Log\SystemLoggerInterface'));
->>>>>>> 55a5a8ca
         $this->inject($nodeService, 'nodeTypeManager', $mockNodeTypeManager);
 
         return $nodeService;
