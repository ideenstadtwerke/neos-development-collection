--- conflicted
+++ resolved
@@ -414,10 +414,8 @@
     }
 
     /**
-     * @test
-     */
-<<<<<<< HEAD
-=======
+     * @ test
+     */
     public function getNodeReturnsNullIfTheSpecifiedNodeDoesNotExist()
     {
         $nodeDataRepository = $this->getMockBuilder('TYPO3\TYPO3CR\Domain\Repository\NodeDataRepository')->disableOriginalConstructor()->setMethods(array('findOneByPath', 'getContext'))->getMock();
@@ -433,7 +431,6 @@
     /**
      * @test
      */
->>>>>>> 55a5a8ca
     public function getChildNodeDataFindsUnreducedNodeDataChildren()
     {
         $childNodeData = $this->getMockBuilder('TYPO3\TYPO3CR\Domain\Model\NodeData')->setConstructorArgs(array('/foo/bar', $this->mockWorkspace))->getMock();
