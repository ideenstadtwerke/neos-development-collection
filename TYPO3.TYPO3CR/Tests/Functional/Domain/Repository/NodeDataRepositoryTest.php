<?php
namespace TYPO3\TYPO3CR\Tests\Functional\Domain\Repository;

/*
 * This file is part of the TYPO3.TYPO3CR package.
 *
 * (c) Contributors of the Neos Project - www.neos.io
 *
 * This package is Open Source Software. For the full copyright and license
 * information, please view the LICENSE file which was distributed with this
 * source code.
 */

use TYPO3\Flow\Tests\Functional\Persistence\Fixtures;
use TYPO3\Flow\Tests\Functional\Persistence\Fixtures\Image;
use TYPO3\Flow\Tests\FunctionalTestCase;
use TYPO3\TYPO3CR\Domain\Model\Workspace;
use TYPO3\TYPO3CR\Domain\Repository\WorkspaceRepository;
use TYPO3\TYPO3CR\Domain\Repository\NodeDataRepository;
use TYPO3\TYPO3CR\Domain\Service\ContextFactoryInterface;
use TYPO3\TYPO3CR\Domain\Service\NodeTypeManager;

/**
 * Functional test case.
 */
class NodeDataRepositoryTest extends FunctionalTestCase
{
    /**
     * @var \TYPO3\TYPO3CR\Domain\Service\Context
     */
    protected $context;

    /**
     * @var boolean
     */
    protected static $testablePersistenceEnabled = true;

    /**
     * @var ContextFactoryInterface
     */
    protected $contextFactory;

    /**
     * @var NodeTypeManager
     */
    protected $nodeTypeManager;

    /**
     * @var NodeDataRepository
     */
    protected $nodeDataRepository;

    /**
     * @var WorkspaceRepository
     */
    protected $workspaceRepository;

    /**
     * @var Workspace
     */
    protected $liveWorkspace;

    /**
     * @return void
     */
    public function setUp()
    {
        parent::setUp();
<<<<<<< HEAD
        $this->nodeTypeManager = $this->objectManager->get('TYPO3\TYPO3CR\Domain\Service\NodeTypeManager');
        $this->liveWorkspace = new Workspace('live');
        $this->workspaceRepository = $this->objectManager->get('TYPO3\TYPO3CR\Domain\Repository\WorkspaceRepository');
        $this->workspaceRepository->add($this->liveWorkspace);
        $this->persistenceManager->persistAll();
        $this->contextFactory = $this->objectManager->get('TYPO3\TYPO3CR\Domain\Service\ContextFactoryInterface');
        $this->context = $this->contextFactory->create(array('workspaceName' => 'live'));
        $this->nodeDataRepository = $this->objectManager->get('TYPO3\TYPO3CR\Domain\Repository\NodeDataRepository');
=======
        $this->nodeDataRepository = $this->objectManager->get(\TYPO3\TYPO3CR\Domain\Repository\NodeDataRepository::class);
        $this->nodeTypeManager = $this->objectManager->get(\TYPO3\TYPO3CR\Domain\Service\NodeTypeManager::class);
        $this->contextFactory = $this->objectManager->get(\TYPO3\TYPO3CR\Domain\Service\ContextFactoryInterface::class);
        $this->context = $this->contextFactory->create(['workspaceName' => 'live']);
>>>>>>> 24d83b74
    }

    /**
     * @return void
     */
    public function tearDown()
    {
        parent::tearDown();
        $this->inject($this->contextFactory, 'contextInstances', []);
    }

    /**
     * @test
     */
    public function findNodesByRelatedEntitiesFindsExistingNodeWithMatchingEntityProperty()
    {
        $rootNode = $this->context->getRootNode();
        $newNode = $rootNode->createNode('test', $this->nodeTypeManager->getNodeType('TYPO3.TYPO3CR.Testing:NodeTypeWithEntities'));

        $testImage = new Image();
        $this->persistenceManager->add($testImage);

        $newNode->setProperty('image', $testImage);

        $this->persistenceManager->persistAll();

        $relationMap = [
            Fixtures\Image::class => [$this->persistenceManager->getIdentifierByObject($testImage)]
        ];

        $result = $this->nodeDataRepository->findNodesByRelatedEntities($relationMap);

        $this->assertCount(1, $result);
    }

    protected function setUpNodes()
    {
        $rootNode = $this->context->getRootNode();
        $rootNode->createNode('test-123')->createNode('below-123')->setProperty('testProperty', 'Vibiemme');
        $rootNode->getNode('test-123')->createNode('also-below-123')->setProperty('testProperty', 'Vibiemme');
        $rootNode->createNode('test-123456')->createNode('below-123456')->setProperty('testProperty', 'Vibiemme');
        $rootNode->getNode('test-123456')->createNode('also-below-123456')->setProperty('testProperty', 'Vibiemme');
        $this->persistenceManager->persistAll();
    }

    /**
     * Tests findByProperties, see https://jira.neos.io/browse/NEOS-1849
     *
     * @test
     */
    public function findByPropertiesLimitsToStartingPointCorrectly()
    {
        $this->setUpNodes();

        $workspace = $this->context->getWorkspace();
        $foundNodes = $this->nodeDataRepository->findByProperties('Vibiemme', 'unstructured', $workspace, [], '/test-123');

        $this->assertCount(2, $foundNodes);
    }

    /**
     * Tests findByProperties, see https://jira.neos.io/browse/NEOS-1849
     *
     * @test
     */
    public function findByPropertiesLimitsToRootNodeCorrectly()
    {
        $this->setUpNodes();

        $workspace = $this->context->getWorkspace();
        $foundNodes = $this->nodeDataRepository->findByProperties('Vibiemme', 'unstructured', $workspace, [], '/');

        $this->assertCount(4, $foundNodes);
    }

    /**
     * Tests addParentPathConstraintToQueryBuilder, see https://jira.neos.io/browse/NEOS-1849
     *
     * @test
     */
    public function findByParentAndNodeTypeLimitsToStartingPointCorrectly()
    {
        $this->setUpNodes();

        $workspace = $this->context->getWorkspace();
        $foundNodes = $this->nodeDataRepository->findByParentAndNodeType('/test-123', 'unstructured', $workspace, [], false, true);

        $this->assertCount(2, $foundNodes);
    }

    /**
     * Tests addParentPathConstraintToQueryBuilder, see https://jira.neos.io/browse/NEOS-1849
     *
     * @test
     */
    public function findByParentAndNodeTypeLimitsToRootNodeCorrectly()
    {
        $this->setUpNodes();

        $workspace = $this->context->getWorkspace();
        $foundNodes = $this->nodeDataRepository->findByParentAndNodeType('/', 'unstructured', $workspace, [], false, true);

        $this->assertCount(6, $foundNodes);
    }

    /**
     * Tests addPathConstraintToQueryBuilder, see https://jira.neos.io/browse/NEOS-1849
     *
     * @test
     */
    public function findByPathWithoutReduceLimitsToStartingPointCorrectly()
    {
        $this->setUpNodes();

        $workspace = $this->context->getWorkspace();
        $foundNodes = $this->nodeDataRepository->findByPathWithoutReduce('/test-123', $workspace, false, true);

        $this->assertCount(3, $foundNodes);
    }

    /**
     * Tests addPathConstraintToQueryBuilder, see https://jira.neos.io/browse/NEOS-1849
     *
     * @test
     */
    public function findByPathWithoutReduceLimitsToRootNodeCorrectly()
    {
        $this->setUpNodes();

        $workspace = $this->context->getWorkspace();
        $foundNodes = $this->nodeDataRepository->findByPathWithoutReduce('/', $workspace, false, true);

        $this->assertCount(7, $foundNodes);
    }
}<|MERGE_RESOLUTION|>--- conflicted
+++ resolved
@@ -66,21 +66,14 @@
     public function setUp()
     {
         parent::setUp();
-<<<<<<< HEAD
-        $this->nodeTypeManager = $this->objectManager->get('TYPO3\TYPO3CR\Domain\Service\NodeTypeManager');
+        $this->nodeTypeManager = $this->objectManager->get(\TYPO3\TYPO3CR\Domain\Service\NodeTypeManager::class);
         $this->liveWorkspace = new Workspace('live');
-        $this->workspaceRepository = $this->objectManager->get('TYPO3\TYPO3CR\Domain\Repository\WorkspaceRepository');
+        $this->workspaceRepository = $this->objectManager->get(\TYPO3\TYPO3CR\Domain\Repository\WorkspaceRepository::class);
         $this->workspaceRepository->add($this->liveWorkspace);
         $this->persistenceManager->persistAll();
-        $this->contextFactory = $this->objectManager->get('TYPO3\TYPO3CR\Domain\Service\ContextFactoryInterface');
-        $this->context = $this->contextFactory->create(array('workspaceName' => 'live'));
-        $this->nodeDataRepository = $this->objectManager->get('TYPO3\TYPO3CR\Domain\Repository\NodeDataRepository');
-=======
-        $this->nodeDataRepository = $this->objectManager->get(\TYPO3\TYPO3CR\Domain\Repository\NodeDataRepository::class);
-        $this->nodeTypeManager = $this->objectManager->get(\TYPO3\TYPO3CR\Domain\Service\NodeTypeManager::class);
         $this->contextFactory = $this->objectManager->get(\TYPO3\TYPO3CR\Domain\Service\ContextFactoryInterface::class);
         $this->context = $this->contextFactory->create(['workspaceName' => 'live']);
->>>>>>> 24d83b74
+        $this->nodeDataRepository = $this->objectManager->get(\TYPO3\TYPO3CR\Domain\Repository\NodeDataRepository::class);
     }
 
     /**
