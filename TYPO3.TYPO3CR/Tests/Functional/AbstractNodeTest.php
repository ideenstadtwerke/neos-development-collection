--- conflicted
+++ resolved
@@ -1,19 +1,6 @@
 <?php
 namespace TYPO3\TYPO3CR\Tests\Functional;
 
-<<<<<<< HEAD
-/*                                                                        *
- * This script belongs to the TYPO3 Flow package "TYPO3.TYPO3CR".         *
- *                                                                        *
- * It is free software; you can redistribute it and/or modify it under    *
- * the terms of the GNU General Public License, either version 3 of the   *
- * License, or (at your option) any later version.                        *
- *                                                                        *
- * The TYPO3 project - inspiring people to share!                         *
- *                                                                        */
-use TYPO3\TYPO3CR\Domain\Repository\WorkspaceRepository;
-use TYPO3\TYPO3CR\Domain\Model\Workspace;
-=======
 /*
  * This file is part of the TYPO3.TYPO3CR package.
  *
@@ -23,7 +10,10 @@
  * information, please view the LICENSE file which was distributed with this
  * source code.
  */
->>>>>>> 25e08d2c
+
+use TYPO3\TYPO3CR\Domain\Model\NodeInterface;
+use TYPO3\TYPO3CR\Domain\Model\Workspace;
+use TYPO3\TYPO3CR\Domain\Repository\WorkspaceRepository;
 
 /**
  * Base test case for nodes
@@ -57,7 +47,7 @@
     protected $nodeContextPath = '/sites/example/home';
 
     /**
-     * @var \TYPO3\TYPO3CR\Domain\Model\NodeInterface
+     * @var NodeInterface
      */
     protected $node;
 
@@ -115,7 +105,7 @@
      * Retrieve a node through the property mapper
      *
      * @param $contextPath
-     * @return \TYPO3\TYPO3CR\Domain\Model\NodeInterface
+     * @return NodeInterface
      */
     protected function getNodeWithContextPath($contextPath)
     {
