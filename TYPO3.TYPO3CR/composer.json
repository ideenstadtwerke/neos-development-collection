--- conflicted
+++ resolved
@@ -4,16 +4,10 @@
     "description": "Content repository based on TYPO3 Flow, specifically made for TYPO3 Neos.",
     "license": "GPL-3.0+",
     "require": {
-<<<<<<< HEAD
         "typo3/flow": "*",
         "typo3/eel": "*",
-        "gedmo/doctrine-extensions": "2.3.*"
-=======
-        "typo3/flow": "~3.1",
-        "typo3/eel": "~3.1",
         "gedmo/doctrine-extensions": "2.3.*",
         "behat/transliterator": "~1.0"
->>>>>>> 1959626d
     },
     "autoload": {
         "psr-0": {
