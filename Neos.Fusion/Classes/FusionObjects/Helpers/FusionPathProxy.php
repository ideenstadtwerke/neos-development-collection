<?php
namespace Neos\Fusion\FusionObjects\Helpers;

/*
 * This file is part of the Neos.Fusion package.
 *
 * (c) Contributors of the Neos Project - www.neos.io
 *
 * This package is Open Source Software. For the full copyright and license
 * information, please view the LICENSE file which was distributed with this
 * source code.
 */

use Neos\Flow\Annotations as Flow;
use Neos\Flow\Exception;
use Neos\FluidAdaptor\Core\Parser\SyntaxTree\TemplateObjectAccessInterface;
use Neos\Fusion\Core\ExceptionHandlers\ContextDependentHandler;
use Neos\Fusion\Exception\UnsupportedProxyMethodException;
use Neos\Fusion\FusionObjects\TemplateImplementation;
use Neos\Fusion\Exception as FusionException;

/**
 * A proxy object representing a Fusion path inside a Fluid Template. It allows
 * to render arbitrary Fusion objects or Eel expressions using the already-known
 * property path syntax.
 *
 * It wraps a part of the Fusion tree which does not contain Fusion objects or Eel expressions.
 *
 * This class is instantiated inside TemplateImplementation and is never used outside.
 */
class FusionPathProxy implements TemplateObjectAccessInterface, \ArrayAccess, \IteratorAggregate, \Countable
{
    /**
     * Reference to the Fusion Runtime which controls the whole rendering
     *
     * @var \Neos\Fusion\Core\Runtime
     */
    protected $fusionRuntime;

    /**
     * Reference to the "parent" Fusion object
     *
     * @var TemplateImplementation
     */
    protected $templateImplementation;

    /**
     * The Fusion path this object proxies
     *
     * @var string
     */
    protected $path;

    /**
     * This is a part of the Fusion tree built when evaluating $this->path.
     *
     * @var array
     */
    protected $partialTypoScriptTree;

    /**
     * @Flow\Inject
     * @var \Neos\Flow\Log\SystemLoggerInterface
     */
    protected $systemLogger;

    /**
     * Constructor.
     *
     * @param TemplateImplementation $templateImplementation
     * @param string $path
     * @param array $partialTypoScriptTree
     */
    public function __construct(TemplateImplementation $templateImplementation, $path, array $partialTypoScriptTree)
    {
        $this->templateImplementation = $templateImplementation;
        $this->fusionRuntime = $templateImplementation->getRuntime();
        $this->path = $path;
        $this->partialTypoScriptTree = $partialTypoScriptTree;
    }

    /**
     * TRUE if a given subpath exists, FALSE otherwise.
     *
     * @param string $offset
     * @return boolean
     */
    public function offsetExists($offset)
    {
        return isset($this->partialTypoScriptTree[$offset]);
    }

    /**
     * Return the object at $offset; evaluating simple types right away, and
     * wrapping arrays into ourselves again.
     *
     * @param string $offset
     * @return mixed|FusionPathProxy
     */
    public function offsetGet($offset)
    {
        if (!isset($this->partialTypoScriptTree[$offset])) {
            return null;
        }
        if (!is_array($this->partialTypoScriptTree[$offset])) {
            // Simple type; we call "evaluate" nevertheless to make sure processors are applied.
            return $this->fusionRuntime->evaluate($this->path . '/' . $offset);
        } else {
            // arbitrary array (could be Eel expression, Fusion object, nested sub-array) again, so we wrap it with ourselves.
            return new FusionPathProxy($this->templateImplementation, $this->path . '/' . $offset, $this->partialTypoScriptTree[$offset]);
        }
    }

    /**
     * Stub to implement the ArrayAccess interface cleanly
     *
     * @param string $offset
     * @param mixed $value
     * @throws UnsupportedProxyMethodException
     */
    public function offsetSet($offset, $value)
    {
        throw new UnsupportedProxyMethodException('Setting a property of a path proxy not supported. (tried to set: ' . $this->path . ' -- ' . $offset . ')', 1372667221);
    }

    /**
     * Stub to implement the ArrayAccess interface cleanly
     *
     * @param string $offset
     * @throws UnsupportedProxyMethodException
     */
    public function offsetUnset($offset)
    {
        throw new UnsupportedProxyMethodException('Unsetting a property of a path proxy not supported. (tried to unset: ' . $this->path . ' -- ' . $offset . ')', 1372667331);
    }

    /**
     * Post-Processor which is called whenever this object is encountered in a Fluid
     * object access.
     *
     * Evaluates Fusion objects and eel expressions.
     *
     * @return FusionPathProxy|mixed
     * @throws FusionException
     */
    public function objectAccess()
    {
        if (!$this->fusionRuntime->canRender($this->path)) {
            return $this;
        }

        try {
            return $this->fusionRuntime->evaluate($this->path, $this->templateImplementation);
        } catch (\Exception $exception) {
            return $this->fusionRuntime->handleRenderingException($this->path, $exception);
        }
    }

    /**
     * Iterates through all subelements.
     *
     * @return \ArrayIterator
     */
    public function getIterator()
    {
        $evaluatedArray = array();
        foreach ($this->partialTypoScriptTree as $key => $value) {
            if (!is_array($value)) {
                $evaluatedArray[$key] = $value;
            } elseif (isset($value['__objectType'])) {
                $evaluatedArray[$key] = $this->fusionRuntime->evaluate($this->path . '/' . $key);
            } elseif (isset($value['__eelExpression'])) {
                $evaluatedArray[$key] = $this->fusionRuntime->evaluate($this->path . '/' . $key, $this->templateImplementation);
            } else {
                $evaluatedArray[$key] = new FusionPathProxy($this->templateImplementation, $this->path . '/' . $key, $this->partialTypoScriptTree[$key]);
            }
        }
        return new \ArrayIterator($evaluatedArray);
    }

    /**
     * @return integer
     */
    public function count()
    {
        return count($this->partialTypoScriptTree);
    }
<<<<<<< HEAD
=======

    /**
     * Finally evaluate the Fusion path
     *
     * As PHP does not like throwing an exception here, we render any exception using the configured Fusion exception
     * handler and will also catch and log any exceptions resulting from that as a last resort.
     *
     * @return string
     */
    public function __toString()
    {
        try {
            $result = $this->objectAccess();
            if ($result === $this) {
                throw new \RuntimeException('The fusion path "' . $this->path . '" cannot be rendered. Either no fusion object defined or the object does not exist.', 1490801683237);
            }

            return (string)$result;
        } catch (\Exception $exceptionHandlerException) {
            try {
                // Throwing an exception in __toString causes a fatal error, so if that happens we catch them and use the context dependent exception handler instead.
                $contextDependentExceptionHandler = new ContextDependentHandler();
                $contextDependentExceptionHandler->setRuntime($this->fusionRuntime);
                return $contextDependentExceptionHandler->handleRenderingException($this->path, $exceptionHandlerException);
            } catch (\Exception $contextDepndentExceptionHandlerException) {
                $this->systemLogger->logException($contextDepndentExceptionHandlerException, array('path' => $this->path));
                return sprintf(
                    '<!-- Exception while rendering exception in %s: %s (%s) -->',
                    $this->path,
                    $contextDepndentExceptionHandlerException->getMessage(),
                    $contextDepndentExceptionHandlerException instanceof Exception ? 'see reference code ' . $contextDepndentExceptionHandlerException->getReferenceCode() . ' in log' : $contextDepndentExceptionHandlerException->getCode()
                );
            }
        }
    }
>>>>>>> 0919562d
}<|MERGE_RESOLUTION|>--- conflicted
+++ resolved
@@ -185,42 +185,4 @@
     {
         return count($this->partialTypoScriptTree);
     }
-<<<<<<< HEAD
-=======
-
-    /**
-     * Finally evaluate the Fusion path
-     *
-     * As PHP does not like throwing an exception here, we render any exception using the configured Fusion exception
-     * handler and will also catch and log any exceptions resulting from that as a last resort.
-     *
-     * @return string
-     */
-    public function __toString()
-    {
-        try {
-            $result = $this->objectAccess();
-            if ($result === $this) {
-                throw new \RuntimeException('The fusion path "' . $this->path . '" cannot be rendered. Either no fusion object defined or the object does not exist.', 1490801683237);
-            }
-
-            return (string)$result;
-        } catch (\Exception $exceptionHandlerException) {
-            try {
-                // Throwing an exception in __toString causes a fatal error, so if that happens we catch them and use the context dependent exception handler instead.
-                $contextDependentExceptionHandler = new ContextDependentHandler();
-                $contextDependentExceptionHandler->setRuntime($this->fusionRuntime);
-                return $contextDependentExceptionHandler->handleRenderingException($this->path, $exceptionHandlerException);
-            } catch (\Exception $contextDepndentExceptionHandlerException) {
-                $this->systemLogger->logException($contextDepndentExceptionHandlerException, array('path' => $this->path));
-                return sprintf(
-                    '<!-- Exception while rendering exception in %s: %s (%s) -->',
-                    $this->path,
-                    $contextDepndentExceptionHandlerException->getMessage(),
-                    $contextDepndentExceptionHandlerException instanceof Exception ? 'see reference code ' . $contextDepndentExceptionHandlerException->getReferenceCode() . ' in log' : $contextDepndentExceptionHandlerException->getCode()
-                );
-            }
-        }
-    }
->>>>>>> 0919562d
 }