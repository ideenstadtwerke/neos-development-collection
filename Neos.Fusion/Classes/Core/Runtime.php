--- conflicted
+++ resolved
@@ -611,140 +611,6 @@
     }
 
     /**
-<<<<<<< HEAD
-=======
-     * Get the Fusion Configuration for the given Fusion path
-     *
-     * @param string $fusionPath
-     * @return array
-     * @throws Exception
-     */
-    protected function getConfigurationForPath($fusionPath)
-    {
-        if (isset($this->configurationOnPathRuntimeCache[$fusionPath])) {
-            return $this->configurationOnPathRuntimeCache[$fusionPath]['c'];
-        }
-
-        $pathParts = explode('/', $fusionPath);
-        $configuration = $this->fusionConfiguration;
-
-        $pathUntilNow = '';
-        $currentPrototypeDefinitions = [];
-        if (isset($configuration['__prototypes'])) {
-            $currentPrototypeDefinitions = $configuration['__prototypes'];
-        }
-
-        foreach ($pathParts as $pathPart) {
-            $pathUntilNow .= '/' . $pathPart;
-            if (isset($this->configurationOnPathRuntimeCache[$pathUntilNow])) {
-                $configuration = $this->configurationOnPathRuntimeCache[$pathUntilNow]['c'];
-                $currentPrototypeDefinitions = $this->configurationOnPathRuntimeCache[$pathUntilNow]['p'];
-                continue;
-            }
-
-            $configuration = $this->matchCurrentPathPart($pathPart, $configuration, $currentPrototypeDefinitions);
-            $this->configurationOnPathRuntimeCache[$pathUntilNow]['c'] = $configuration;
-            $this->configurationOnPathRuntimeCache[$pathUntilNow]['p'] = $currentPrototypeDefinitions;
-        }
-
-        return $configuration;
-    }
-
-    /**
-     * Matches the current path segment and prepares the configuration.
-     *
-     * @param string $pathPart
-     * @param array $previousConfiguration
-     * @param array $currentPrototypeDefinitions
-     * @return array
-     * @throws Exception
-     */
-    protected function matchCurrentPathPart($pathPart, $previousConfiguration, &$currentPrototypeDefinitions)
-    {
-        if (preg_match('#^([^<]*)(<(.*?)>)?$#', $pathPart, $matches) !== 1) {
-            throw new Exception('Path Part ' . $pathPart . ' not well-formed', 1332494645);
-        }
-
-        $currentPathSegment = $matches[1];
-        $configuration = [];
-
-        if (isset($previousConfiguration[$currentPathSegment])) {
-            $configuration = is_array($previousConfiguration[$currentPathSegment]) ? $previousConfiguration[$currentPathSegment] : $this->simpleTypeToArrayClosure->__invoke($previousConfiguration[$currentPathSegment]);
-        }
-
-        if (isset($configuration['__prototypes'])) {
-            $currentPrototypeDefinitions = Arrays::arrayMergeRecursiveOverruleWithCallback($currentPrototypeDefinitions, $configuration['__prototypes'], $this->simpleTypeToArrayClosure, $this->shouldOverrideFirstClosure);
-        }
-
-        $currentPathSegmentType = null;
-        if (isset($configuration['__objectType'])) {
-            $currentPathSegmentType = $configuration['__objectType'];
-        }
-        if (isset($matches[3])) {
-            $currentPathSegmentType = $matches[3];
-        }
-
-        if ($currentPathSegmentType !== null) {
-            $configuration['__objectType'] = $currentPathSegmentType;
-            $configuration = $this->mergePrototypesWithConfigurationForPathSegment($configuration, $currentPrototypeDefinitions);
-        }
-
-        if (is_array($configuration) && !isset($configuration['__value']) && !isset($configuration['__eelExpression']) && !isset($configuration['__meta']['class']) && !isset($configuration['__objectType']) && isset($configuration['__meta']['process'])) {
-            $configuration['__value'] = '';
-        }
-
-        return $configuration;
-    }
-
-    /**
-     * Merges the prototype chain into the configuration.
-     *
-     * @param array $configuration
-     * @param array $currentPrototypeDefinitions
-     * @return array
-     * @throws Exception
-     */
-    protected function mergePrototypesWithConfigurationForPathSegment($configuration, &$currentPrototypeDefinitions)
-    {
-        $currentPathSegmentType = $configuration['__objectType'];
-
-        if (isset($currentPrototypeDefinitions[$currentPathSegmentType])) {
-            $prototypeMergingOrder = [$currentPathSegmentType];
-            if (isset($currentPrototypeDefinitions[$currentPathSegmentType]['__prototypeChain'])) {
-                $prototypeMergingOrder = array_merge($currentPrototypeDefinitions[$currentPathSegmentType]['__prototypeChain'], $prototypeMergingOrder);
-            }
-
-            $currentPrototypeWithInheritanceTakenIntoAccount = [];
-
-            foreach ($prototypeMergingOrder as $prototypeName) {
-                if (!array_key_exists($prototypeName, $currentPrototypeDefinitions)) {
-                    throw new Exception(sprintf(
-                        'The Fusion object `%s` which you tried to inherit from does not exist.
-									Maybe you have a typo on the right hand side of your inheritance statement for `%s`.',
-                        $prototypeName,
-                        $currentPathSegmentType
-                    ), 1427134340);
-                }
-
-                $currentPrototypeWithInheritanceTakenIntoAccount = Arrays::arrayMergeRecursiveOverruleWithCallback($currentPrototypeWithInheritanceTakenIntoAccount, $currentPrototypeDefinitions[$prototypeName], $this->simpleTypeToArrayClosure, $this->shouldOverrideFirstClosure);
-            }
-
-            // We merge the already flattened prototype with the current configuration (in that order),
-            // to make sure that the current configuration (not being defined in the prototype) wins.
-            $configuration = Arrays::arrayMergeRecursiveOverruleWithCallback($currentPrototypeWithInheritanceTakenIntoAccount, $configuration, $this->simpleTypeToArrayClosure, $this->shouldOverrideFirstClosure);
-
-            // If context-dependent prototypes are set (such as prototype("foo").prototype("baz")),
-            // we update the current prototype definitions.
-            if (isset($currentPrototypeWithInheritanceTakenIntoAccount['__prototypes'])) {
-                $currentPrototypeDefinitions = Arrays::arrayMergeRecursiveOverruleWithCallback($currentPrototypeDefinitions, $currentPrototypeWithInheritanceTakenIntoAccount['__prototypes'], $this->simpleTypeToArrayClosure, $this->shouldOverrideFirstClosure);
-            }
-        }
-
-        return $configuration;
-    }
-
-    /**
->>>>>>> fe266f5b
      * Instantiates a Fusion object specified by the given path and configuration
      *
      * @param string $fusionPath Path to the configuration for this object instance
