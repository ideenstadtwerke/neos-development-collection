<?php
namespace Neos\Fusion\Core\Cache;

/*
 * This file is part of the Neos.Fusion package.
 *
 * (c) Contributors of the Neos Project - www.neos.io
 *
 * This package is Open Source Software. For the full copyright and license
 * information, please view the LICENSE file which was distributed with this
 * source code.
 */

use Neos\Flow\Annotations as Flow;
use Neos\Flow\Cache\CacheManager;

/**
 * Listener to clear TypoScript caches if important files have changed
 *
 * It's used in the Package bootstrap as an early instance, so no full dependency injection is available.
 *
 * @Flow\Proxy(false)
 */
class FileMonitorListener
{
    /**
     * @var CacheManager
     */
    protected $flowCacheManager;

    /**
     * @param CacheManager $flowCacheManager
     */
    public function __construct(CacheManager $flowCacheManager)
    {
        $this->flowCacheManager = $flowCacheManager;
    }

    /**
     * @param $fileMonitorIdentifier
     * @param array $changedFiles
     * @return void
     */
    public function flushContentCacheOnFileChanges($fileMonitorIdentifier, array $changedFiles)
    {
        $fileMonitorsThatTriggerContentCacheFlush = array(
<<<<<<< HEAD
            'ContentRepository_NodeTypesConfiguration',
            'TypoScript_Files',
=======
            'TYPO3CR_NodeTypesConfiguration',
            'Fusion_Files',
>>>>>>> 1b63133e
            'Fluid_TemplateFiles',
            'Flow_ClassFiles',
            'Flow_ConfigurationFiles',
            'Flow_TranslationFiles'
        );

        if (in_array($fileMonitorIdentifier, $fileMonitorsThatTriggerContentCacheFlush)) {
            $this->flowCacheManager->getCache('Neos_Fusion_Content')->flush();
        }
    }
}<|MERGE_RESOLUTION|>--- conflicted
+++ resolved
@@ -44,13 +44,8 @@
     public function flushContentCacheOnFileChanges($fileMonitorIdentifier, array $changedFiles)
     {
         $fileMonitorsThatTriggerContentCacheFlush = array(
-<<<<<<< HEAD
             'ContentRepository_NodeTypesConfiguration',
-            'TypoScript_Files',
-=======
-            'TYPO3CR_NodeTypesConfiguration',
             'Fusion_Files',
->>>>>>> 1b63133e
             'Fluid_TemplateFiles',
             'Flow_ClassFiles',
             'Flow_ConfigurationFiles',
