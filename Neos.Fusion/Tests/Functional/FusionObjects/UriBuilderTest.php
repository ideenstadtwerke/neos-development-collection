--- conflicted
+++ resolved
@@ -30,12 +30,8 @@
                 '@controller' => 'Foo',
                 '@action' => 'index',
                 '@format' => 'html'
-<<<<<<< HEAD
-            ]);
-=======
-            )
+            ]
         );
->>>>>>> f9af51e6
 
         $view = $this->buildView();
         $view->setFusionPath('uriBuilder/foo');
