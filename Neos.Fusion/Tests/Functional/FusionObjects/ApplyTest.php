--- conflicted
+++ resolved
@@ -256,17 +256,10 @@
         $view->setFusionPath('apply/renderRawArrayWithSpread');
         self::assertEquals(
             [
-<<<<<<< HEAD
-            'key' => 'original value',
-            'alter' => 'altered value',
-            'add' => 'added value'
-        ],
-=======
                 'key' => 'original value',
                 'alter' => 'altered value',
                 'add' => 'added value'
             ],
->>>>>>> 824ed51d
             $view->render()
         );
     }
