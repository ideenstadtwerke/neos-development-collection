<?php
namespace Neos\Fusion\Tests\Unit\Service;

/*
 * This file is part of the Neos.Fusion package.
 *
 * (c) Contributors of the Neos Project - www.neos.io
 *
 * This package is Open Source Software. For the full copyright and license
 * information, please view the LICENSE file which was distributed with this
 * source code.
 */

use Neos\Flow\Tests\UnitTestCase;
use Neos\Fusion\Service\HtmlAugmenter;

/**
 * Testcase for the HTML Augmenter
 *
 */
class HtmlAugmenterTest extends UnitTestCase
{
    /**
     * @var HtmlAugmenter
     */
    protected $htmlAugmenter;

    public function setUp()
    {
        $this->htmlAugmenter = new HtmlAugmenter();
    }

    /**
     * @test
     */
    public function addAttributesDoesNotAlterHtmlIfAttributesArrayIsEmpty()
    {
        $html = '<p>This is some html</p><p>Without a unique root element</p>';
        $this->assertSame($html, $this->htmlAugmenter->addAttributes($html, []));
    }

    public function addAttributesDataProvider()
    {
        eval('
            class ClassWithToStringMethod {
                public function __toString() {
                    return "casted value";
                }
            }
        ');
        /** @noinspection PhpUndefinedClassInspection */
        $mockObject = new \ClassWithToStringMethod();

        return [
            // object values with __toString method
            [
                'html' => '',
                'attributes' => ['object' => $mockObject],
                'fallbackTagName' => null,
                'exclusiveAttributes' => null,
                'expectedResult' => '<div object="casted value"></div>'
            ],

            // empty source
            [
                'html' => '',
                'attributes' => ['class' => 'new-class'],
                'fallbackTagName' => null,
                'exclusiveAttributes' => null,
                'expectedResult' => '<div class="new-class"></div>',
            ],
            [
                'html' => '   	' . chr(10) . '  ',
                'attributes' => ['class' => 'new-class'],
                'fallbackTagName' => null,
                'exclusiveAttributes' => null,
                'expectedResult' => '<div class="new-class">   	' . chr(10) . '  </div>',
            ],

            // plaintext source
            [
                'html' => 'Plain Text without html',
                'attributes' => ['class' => 'some-class'],
                'fallbackTagName' => null,
                'exclusiveAttributes' => null,
                'expectedResult' => '<div class="some-class">Plain Text without html</div>',
            ],

            // root element detection
            [
                'html' => '<p>Simple HTML with unique root element</p>',
                'attributes' => ['class' => 'new-class'],
                'fallbackTagName' => null,
                'exclusiveAttributes' => null,
                'expectedResult' => '<p class="new-class">Simple HTML with unique root element</p>',
            ],
            [
                'html' => '<p>Simple HTML without</p><p> unique root element</p>',
                'attributes' => ['class' => 'new-class'],
                'fallbackTagName' => null,
                'exclusiveAttributes' => null,
                'expectedResult' => '<div class="new-class"><p>Simple HTML without</p><p> unique root element</p></div>',
            ],
            [
                'html' => 'Plain text and simple HTML without<p> unique root element</p>',
                'attributes' => ['class' => 'new-class'],
                'fallbackTagName' => null,
                'exclusiveAttributes' => null,
                'expectedResult' => '<div class="new-class">Plain text and simple HTML without<p> unique root element</p></div>',
            ],
            [
                'html' => '   <p>Simple HTML with unique root element in whitespace</p>   ',
                'attributes' => ['class' => 'some-class'],
                'fallbackTagName' => 'fallback-tag',
                'exclusiveAttributes' => null,
                'expectedResult' => '   <p class="some-class">Simple HTML with unique root element in whitespace</p>   ',
            ],
            [
                'html' => '<p class="some-class">Simple HTML without</p><p> unique root element</p>',
                'attributes' => ['class' => 'some-class'],
                'fallbackTagName' => 'fallback-tag',
                'exclusiveAttributes' => null,
                'expectedResult' => '<fallback-tag class="some-class"><p class="some-class">Simple HTML without</p><p> unique root element</p></fallback-tag>',
            ],

            // attribute handling
            [
                'html' => '<root class="some-class">merging attributes</root>',
                'attributes' => ['class' => 'new-class'],
                'fallbackTagName' => null,
                'exclusiveAttributes' => null,
                'expectedResult' => '<root class="new-class some-class">merging attributes</root>',
            ],
            [
                'html' => '<root class="some-class">similar attribute value</root>',
                'attributes' => ['class' => 'some-class'],
                'fallbackTagName' => null,
                'exclusiveAttributes' => null,
                'expectedResult' => '<root class="some-class">similar attribute value</root>',
            ],
            [
                'html' => '<root data-foo="">empty attribute value</root>',
                'attributes' => ['data-bar' => null],
                'fallbackTagName' => null,
                'exclusiveAttributes' => null,
                'expectedResult' => '<root data-bar data-foo="">empty attribute value</root>',
            ],
            [
                'html' => '<root data-foo="">empty attribute value, overridden</root>',
                'attributes' => ['data-foo' => null],
                'fallbackTagName' => null,
                'exclusiveAttributes' => null,
                'expectedResult' => '<root data-foo="">empty attribute value, overridden</root>',
            ],
            [
                'html' => '<root data-foo>omitted attribute value</root>',
                'attributes' => ['data-bar' => null],
                'fallbackTagName' => null,
                'exclusiveAttributes' => null,
                'expectedResult' => '<root data-bar data-foo>omitted attribute value</root>',
            ],
            [
                'html' => '<root data-foo>omitted attribute value, overridden</root>',
                'attributes' => ['data-foo' => ''],
                'fallbackTagName' => null,
                'exclusiveAttributes' => null,
                'expectedResult' => '<root data-foo="">omitted attribute value, overridden</root>',
            ],

            // attribute encoding
            [
                'html' => '<p data-foo="&">invalid characters are encoded</p>',
                'attributes' => ['data-bar' => '<&"'],
                'fallbackTagName' => null,
                'exclusiveAttributes' => null,
                'expectedResult' => '<p data-bar="&lt;&amp;&quot;" data-foo="&amp;">invalid characters are encoded</p>',
            ],
            [
                'html' => '<p data-foo="&quot;&gt;&amp;">encoded entities are preserved</p>',
                'attributes' => ['data-bar' => null],
                'fallbackTagName' => null,
                'exclusiveAttributes' => null,
                'expectedResult' => '<p data-bar data-foo="&quot;&gt;&amp;">encoded entities are preserved</p>',
            ],
            [
                // the following test only records the current behavior, I'm not sure whether it is intended
                'html' => '<p data-foo="&ouml;&auml;&uuml;&szlig;">valid characters are decoded</p>',
                'attributes' => ['data-bar' => 'öäüß'],
                'fallbackTagName' => null,
                'exclusiveAttributes' => null,
                'expectedResult' => '<p data-bar="öäüß" data-foo="öäüß">valid characters are decoded</p>',
<<<<<<< HEAD
=======
            ),
            [
                'html' => '<p data-foo="öäüß🦆">valid characters are untouched</p>',
                'attributes' => ['data-bar' => 'öäüß🦆'],
                'fallbackTagName' => null,
                'exclusiveAttributes' => null,
                'expectedResult' => '<p data-bar="öäüß🦆" data-foo="öäüß🦆">valid characters are untouched</p>',
>>>>>>> f4685861
            ],

            // exclusive attributes
            [
                'html' => '<p data-foo="foo">exclusive attributes force new root element</p>',
                'attributes' => ['data-foo' => 'bar'],
                'fallbackTagName' => null,
                'exclusiveAttributes' => ['data-foo'],
                'expectedResult' => '<div data-foo="bar"><p data-foo="foo">exclusive attributes force new root element</p></div>',
            ],
            [
                'html' => '<p DaTa-Foo="foo">exclusive attributes are checked case insensitive</p>',
                'attributes' => ['dAtA-fOO' => 'bar'],
                'fallbackTagName' => null,
                'exclusiveAttributes' => ['data-foo'],
                'expectedResult' => '<div dAtA-fOO="bar"><p DaTa-Foo="foo">exclusive attributes are checked case insensitive</p></div>',
            ],
            [
                'html' => '<div some-attribute>no attribute value is required to make an attribute exclusive</div>',
                'attributes' => ['some-attribute' => 'value'],
                'fallbackTagName' => null,
                'exclusiveAttributes' => ['some-attribute'],
                'expectedResult' => '<div some-attribute="value"><div some-attribute>no attribute value is required to make an attribute exclusive</div></div>',
            ],
            // Escaping possible preg_replace placeholders in attributes
            [
                'html' => '<p>Simple HTML with unique root element</p>',
                'attributes' => ['data-label' => 'Cost $0.00'],
                'fallbackTagName' => null,
                'exclusiveAttributes' => null,
                'expectedResult' => '<p data-label="Cost $0.00">Simple HTML with unique root element</p>',
            ]
        ];
    }

    public function invalidAttributesDataProvider()
    {
        return [
            // invalid attributes
            [
                'html' => '',
                'attributes' => ['data-foo' => []],
                'fallbackTagName' => null,
                'exclusiveAttributes' => null,
                'expectedResult' => '<root>array value ignored</root>',
            ],
            [
                'html' => '',
                'attributes' => ['data-foo' => (object)[]],
                'fallbackTagName' => null,
                'exclusiveAttributes' => null,
                'expectedResult' => '<root>array value ignored</root>',
            ],
        ];
    }

    /**
     * @param string $html
     * @param array $attributes
     * @param string $fallbackTagName
     * @param string $expectedResult
     * @param array $exclusiveAttributes
     * @test
     * @dataProvider addAttributesDataProvider
     */
    public function addAttributesTests($html, array $attributes, $fallbackTagName, $exclusiveAttributes, $expectedResult)
    {
        if ($fallbackTagName === null) {
            $fallbackTagName = 'div';
        }
        $actualResult = $this->htmlAugmenter->addAttributes($html, $attributes, $fallbackTagName, $exclusiveAttributes);
        $this->assertSame($expectedResult, $actualResult);
    }

    /**
     * @param string $html
     * @param array $attributes
     * @param string $fallbackTagName
     * @param array $exclusiveAttributes
     * @test
     * @dataProvider invalidAttributesDataProvider
     * @expectedException \Neos\Neos\Exception
     */
    public function invalidAttributesTests($html, array $attributes, $fallbackTagName, $exclusiveAttributes)
    {
        $this->addAttributesTests($html, $attributes, $fallbackTagName, $exclusiveAttributes, null);
    }
}<|MERGE_RESOLUTION|>--- conflicted
+++ resolved
@@ -189,16 +189,13 @@
                 'fallbackTagName' => null,
                 'exclusiveAttributes' => null,
                 'expectedResult' => '<p data-bar="öäüß" data-foo="öäüß">valid characters are decoded</p>',
-<<<<<<< HEAD
-=======
-            ),
+            ],
             [
                 'html' => '<p data-foo="öäüß🦆">valid characters are untouched</p>',
                 'attributes' => ['data-bar' => 'öäüß🦆'],
                 'fallbackTagName' => null,
                 'exclusiveAttributes' => null,
                 'expectedResult' => '<p data-bar="öäüß🦆" data-foo="öäüß🦆">valid characters are untouched</p>',
->>>>>>> f4685861
             ],
 
             // exclusive attributes
