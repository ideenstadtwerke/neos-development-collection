--- conflicted
+++ resolved
@@ -121,19 +121,15 @@
                 'fallbackTagName' => 'fallback-tag',
                 'exclusiveAttributes' => null,
                 'expectedResult' => '<fallback-tag class="some-class"><p class="some-class">Simple HTML without</p><p> unique root element</p></fallback-tag>',
-<<<<<<< HEAD
-            ],
-
-=======
-            ),
-            array(
+            ],
+            [
                 'html' => '<script>console.log("Script tag with unique root element");</script>',
-                'attributes' => array('type' => 'new-type'),
+                'attributes' => ['type' => 'new-type'],
                 'fallbackTagName' => null,
                 'exclusiveAttributes' => null,
                 'expectedResult' => '<script type="new-type">console.log("Script tag with unique root element");</script>',
-            ),
->>>>>>> e3fb58d1
+            ],
+
             // attribute handling
             [
                 'html' => '<root class="some-class">merging attributes</root>',
