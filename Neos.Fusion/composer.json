--- conflicted
+++ resolved
@@ -6,7 +6,6 @@
         "GPL-3.0-or-later"
     ],
     "require": {
-<<<<<<< HEAD
         "neos/flow": "*",
         "neos/fluid-adaptor": "*",
         "neos/cache": "*",
@@ -14,16 +13,6 @@
         "neos/utility-arrays": "*",
         "neos/utility-objecthandling": "*",
         "neos/utility-unicode": "*",
-
-=======
-        "neos/flow": "~5.0.0",
-        "neos/fluid-adaptor": "~5.0.0",
-        "neos/cache": "~5.0.0",
-        "neos/eel": "~5.0.0",
-        "neos/utility-arrays": "~5.0.0",
-        "neos/utility-objecthandling": "~5.0.0",
-        "neos/utility-unicode": "~5.0.0",
->>>>>>> 27ac1ab4
         "doctrine/orm": "~2.6.0"
     },
     "replace": {
