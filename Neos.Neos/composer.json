{
    "name": "neos/neos",
    "type": "neos-package",
    "license": "GPL-3.0+",
    "description": "An open source Content Application Platform based on Flow. A set of core Content Management features is resting within a larger context that allows you to build a perfectly customized experience for your users.",
    "require": {
<<<<<<< HEAD
        "neos/fusion": "self.version",
        "neos/content-repository": "self.version",
        "neos/diff": "self.version",
        "neos/media-browser": "self.version",

        "neos/twitter-bootstrap": "*",
        "neos/party": "*",
        "neos/setup": "*",

        "neos/flow": "*",
        "neos/fluid-adaptor": "*",

        "behat/transliterator": "~1.0"
=======
        "php": "~7.0",
        "neos/diff": "~3.0.0",
        "neos/flow": "~4.0.0",
        "neos/media-browser": "~3.0.0",
        "neos/party": "~4.0",
        "neos/setup": "~4.0",
        "neos/twitter-bootstrap": "~3.0",
        "neos/content-repository": "~3.0.0",
        "neos/fusion": "~3.0.0",
        "neos/fluid-adaptor": "~4.0.0",
        "behat/transliterator": "~1.0",
        "neos/media": "~3.0.0"
>>>>>>> aa3e7aea
    },
    "suggest": {
        "neos/site-kickstarter": "Helps with creating new site packages for Neos.",
        "neos/redirecthandler-neosadapter": "Adds automatic redirects for moved/renamed pages"
    },
    "replace": {
        "typo3/neos": "self.version"
    },
    "autoload": {
        "psr-4": {
            "Neos\\Neos\\": "Classes"
        }
    },
    "autoload-dev": {
        "psr-4": {
            "Neos\\Neos\\Tests\\": "Tests"
        }
    },
    "extra": {
        "typo3/flow": {
            "manage-resources": true
        },
        "neos": {
            "installer-resource-folders": [
                "Resources/Private/Installer/"
            ]
        },
        "applied-flow-migrations": [
            "TYPO3.TYPO3CR-20150510103823",
            "TYPO3.FLOW3-201201261636",
            "TYPO3.Fluid-201205031303",
            "TYPO3.FLOW3-201205292145",
            "TYPO3.FLOW3-201206271128",
            "TYPO3.Flow-201211151101",
            "TYPO3.Neos.NodeTypes-130516220640",
            "TYPO3.TypoScript-130516234520",
            "TYPO3.TypoScript-130516235550",
            "TYPO3.TYPO3CR-130523180140",
            "TYPO3.Neos.NodeTypes-201309111655",
            "TYPO3.Neos-201310021548",
            "TYPO3.Flow-201310031523",
            "TYPO3.Flow-201405111147",
            "TYPO3.Neos-201409071922",
            "TYPO3.TYPO3CR-140911160326",
            "TYPO3.Neos-201410010000",
            "TYPO3.TYPO3CR-141101082142",
            "TYPO3.Neos-20141113115300",
            "TYPO3.Fluid-20141121091700",
            "TYPO3.Neos-20141218134700",
            "TYPO3.Fluid-20150214130800",
            "TYPO3.Neos-201407061038",
            "TYPO3.Flow-201212051340",
            "TYPO3.Fluid-20141113120800",
            "TYPO3.Flow-20141113121400",
            "Typo3.Neos.NodeTypes-201309111655",
            "TYPO3.TYPO3CR-20140911160326",
            "TYPO3.Flow-201209251426",
            "TYPO3.FLOW3-201209201112",
            "TYPO3.Neos-20150303231600",
            "TYPO3.Flow-20151113161300",
            "TYPO3.Form-20160601101500",
            "TYPO3.Flow-20161115140400",
            "TYPO3.Flow-20161115140430",
            "Neos.Flow-20161124204700",
            "Neos.Flow-20161124204701",
            "Neos.Twitter.Bootstrap-20161124204912",
            "Neos.Form-20161124205254",
            "Neos.Flow-20161124224015",
            "Neos.Party-20161124225257",
            "Neos.Eel-20161124230101",
            "Neos.Kickstart-20161124230102",
            "Neos.Setup-20161124230842",
            "Neos.Imagine-20161124231742",
            "Neos.Media-20161124233100",
            "Neos.NodeTypes-20161125002300",
            "Neos.SiteKickstarter-20161125002311",
            "Neos.Neos-20161125002322",
            "Neos.ContentRepository-20161125012000",
            "Neos.Fusion-20161125013710",
            "Neos.Setup-20161125014759",
            "Neos.SiteKickstarter-20161125095901",
            "Neos.Fusion-20161125104701",
            "Neos.NodeTypes-20161125104800",
            "Neos.Neos-20161125104802",
            "Neos.Kickstarter-20161125110814",
            "Neos.Flow-20161125124112",
            "Neos.Neos-20161125122412",
            "TYPO3.FluidAdaptor-20161130112935",
            "Neos.Fusion-20161201202543",
            "Neos.Neos-20161201222211",
            "Neos.Fusion-20161202215034",
            "Neos.ContentRepository-20161219093512",
            "Neos.Media-20161219094126",
            "Neos.Neos-20161219094403",
            "Neos.Fusion-20161219092345",
            "Neos.Neos-20161219122512",
            "Neos.Fusion-20161219130100",
            "Neos.Neos-20161220163741",
            "Neos.Fusion-20170120013047",
            "Neos.Flow-20170125103800"
        ]
    }
}<|MERGE_RESOLUTION|>--- conflicted
+++ resolved
@@ -4,34 +4,17 @@
     "license": "GPL-3.0+",
     "description": "An open source Content Application Platform based on Flow. A set of core Content Management features is resting within a larger context that allows you to build a perfectly customized experience for your users.",
     "require": {
-<<<<<<< HEAD
-        "neos/fusion": "self.version",
-        "neos/content-repository": "self.version",
-        "neos/diff": "self.version",
-        "neos/media-browser": "self.version",
-
-        "neos/twitter-bootstrap": "*",
-        "neos/party": "*",
-        "neos/setup": "*",
-
-        "neos/flow": "*",
-        "neos/fluid-adaptor": "*",
-
-        "behat/transliterator": "~1.0"
-=======
-        "php": "~7.0",
-        "neos/diff": "~3.0.0",
-        "neos/flow": "~4.0.0",
-        "neos/media-browser": "~3.0.0",
-        "neos/party": "~4.0",
-        "neos/setup": "~4.0",
-        "neos/twitter-bootstrap": "~3.0",
-        "neos/content-repository": "~3.0.0",
-        "neos/fusion": "~3.0.0",
-        "neos/fluid-adaptor": "~4.0.0",
+        "neos/diff": "dev-master",
+        "neos/flow": "dev-master",
+        "neos/media-browser": "dev-master",
+        "neos/party": "dev-master",
+        "neos/setup": "dev-master",
+        "neos/twitter-bootstrap": "dev-master",
+        "neos/content-repository": "dev-master",
+        "neos/fusion": "dev-master",
+        "neos/fluid-adaptor": "dev-master",
         "behat/transliterator": "~1.0",
-        "neos/media": "~3.0.0"
->>>>>>> aa3e7aea
+        "neos/media": "dev-master"
     },
     "suggest": {
         "neos/site-kickstarter": "Helps with creating new site packages for Neos.",
