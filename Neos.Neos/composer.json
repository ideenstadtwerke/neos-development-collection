--- conflicted
+++ resolved
@@ -14,13 +14,8 @@
         "neos/content-repository": "~5.3.0",
         "neos/fusion": "~5.3.0",
         "neos/fusion-afx": "^1.4",
-<<<<<<< HEAD
-        "neos/fusion-form": "^1.0",
+        "neos/fusion-form": "^1.0 || ^2.0",
         "neos/fluid-adaptor": "~6.3.0",
-=======
-        "neos/fusion-form": "^1.0 || ^2.0",
-        "neos/fluid-adaptor": "~6.2.0",
->>>>>>> 9fc3c2ac
         "behat/transliterator": "~1.0",
         "neos/media": "~5.3.0"
     },
