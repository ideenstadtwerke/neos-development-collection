--- conflicted
+++ resolved
@@ -6,17 +6,10 @@
     ],
     "description": "An open source Content Application Platform based on Flow. A set of core Content Management features is resting within a larger context that allows you to build a perfectly customized experience for your users.",
     "require": {
-<<<<<<< HEAD
-        "php": "^7.3",
+        "php": "^7.3 || ^8.0",
         "neos/diff": "~7.1.0",
         "neos/flow": "~7.1.0",
         "neos/media-browser": "~7.1.0",
-=======
-        "php": "^7.3 || ^8.0",
-        "neos/diff": "~7.0.0",
-        "neos/flow": "~7.0.0",
-        "neos/media-browser": "~7.0.0",
->>>>>>> 58e6968f
         "neos/party": "*",
         "neos/twitter-bootstrap": "*",
         "neos/content-repository": "~7.1.0",
