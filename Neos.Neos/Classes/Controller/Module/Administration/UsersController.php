--- conflicted
+++ resolved
@@ -69,17 +69,16 @@
     protected $tokenAndProviderFactory;
 
     /**
-<<<<<<< HEAD
      * @Flow\Inject
      * @var Translator
      */
     protected $translator;
-=======
+
+    /**
      * @Flow\InjectConfiguration(package="Neos.Flow", path="security.authentication.providers")
      * @var array
      */
     protected $authenticationProviderSettings;
->>>>>>> bd0dba42
 
     /**
      * @return void
@@ -450,20 +449,16 @@
         $user->removeElectronicAddress($electronicAddress);
         $this->userService->updateUser($user);
 
-<<<<<<< HEAD
+        /** @var PersonName $personName */
+        $personName = $user->getName();
+        $name = $personName ? $personName->getFullName() : '';
         $this->addFlashMessage(
-            $this->translator->translateById('users.electronicAddressRemoved.body', [htmlspecialchars($electronicAddress->getIdentifier()), htmlspecialchars($electronicAddress->getType()), htmlspecialchars($user->getName())], null, null, 'Modules', 'Neos.Neos'),
+            $this->translator->translateById('users.electronicAddressRemoved.body', [htmlspecialchars($electronicAddress->getIdentifier()), htmlspecialchars($electronicAddress->getType()), htmlspecialchars($name)], null, null, 'Modules', 'Neos.Neos'),
             $this->translator->translateById('users.electronicAddressRemoved.title', [], null, null, 'Modules', 'Neos.Neos'),
             Message::SEVERITY_NOTICE,
             [],
             1412374678
         );
-=======
-        /** @var PersonName $personName */
-        $personName = $user->getName();
-        $name = $personName ? $personName->getFullName() : '';
-        $this->addFlashMessage('The electronic address "%s" (%s) has been deleted for "%s".', 'Electronic address removed', Message::SEVERITY_NOTICE, [htmlspecialchars($electronicAddress->getIdentifier()), htmlspecialchars($electronicAddress->getType()), htmlspecialchars($name)], 1412374678);
->>>>>>> bd0dba42
         $this->redirect('edit', null, null, ['user' => $user]);
     }
 
