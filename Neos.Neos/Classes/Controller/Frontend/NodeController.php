--- conflicted
+++ resolved
@@ -22,11 +22,8 @@
 use Neos\Neos\Controller\Exception\NodeNotFoundException;
 use Neos\Neos\Controller\Exception\UnresolvableShortcutException;
 use Neos\Neos\Domain\Service\NodeShortcutResolver;
-<<<<<<< HEAD
 use Neos\Neos\Exception as NeosException;
 use Neos\Neos\TypeConverter\NodeConverter;
-=======
->>>>>>> 97992c6f
 use Neos\Neos\View\FusionView;
 use Neos\ContentRepository\Domain\Model\NodeInterface;
 use Neos\ContentRepository\Domain\Service\ContextFactoryInterface;
@@ -79,9 +76,24 @@
     protected $propertyMapper;
 
     /**
+     * Allow invisible nodes to be redirected to
+     *
+     * @return void
+     */
+    protected function initializeShowAction(): void
+    {
+        if ($this->arguments->hasArgument('node')
+            && $this->request->hasArgument('showInvisible')
+            && (bool)$this->request->getArgument('showInvisible')
+            && $this->privilegeManager->isPrivilegeTargetGranted('Neos.Neos:Backend.GeneralAccess')
+        ) {
+            $this->arguments->getArgument('node')->getPropertyMappingConfiguration()->setTypeConverterOption(NodeConverter::class, NodeConverter::INVISIBLE_CONTENT_SHOWN, true);
+        }
+    }
+
+    /**
      * Shows the specified node and takes visibility and access restrictions into
      * account.
-<<<<<<< HEAD
      *
      * @param NodeInterface $node
      * @return string View output for the specified node
@@ -117,8 +129,6 @@
 
     /**
      * Previews a node that is not live (i.e. for the Backend Preview & Edit Mode)
-=======
->>>>>>> 97992c6f
      *
      * @param NodeInterface $node
      * @return string View output for the specified node
