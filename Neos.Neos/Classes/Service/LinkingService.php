<?php
namespace Neos\Neos\Service;

/*
 * This file is part of the Neos.Neos package.
 *
 * (c) Contributors of the Neos Project - www.neos.io
 *
 * This package is Open Source Software. For the full copyright and license
 * information, please view the LICENSE file which was distributed with this
 * source code.
 */

use Neos\Flow\Annotations as Flow;
use Neos\Flow\Http\BaseUriProvider;
use Neos\Flow\Http\Exception as HttpException;
use Neos\Flow\Log\Utility\LogEnvironment;
use Neos\Flow\Mvc\ActionRequest;
use Neos\Flow\Mvc\Controller\ControllerContext;
use Neos\Flow\Property\PropertyMapper;
use Neos\Flow\ResourceManagement\ResourceManager;
use Neos\Media\Domain\Model\AssetInterface;
use Neos\Media\Domain\Repository\AssetRepository;
use Neos\Neos\Domain\Model\Domain;
use Neos\Neos\Domain\Model\Site;
use Neos\Neos\Domain\Repository\SiteRepository;
use Neos\Neos\Domain\Service\ContentContext;
use Neos\Neos\Domain\Service\NodeShortcutResolver;
use Neos\Neos\Domain\Service\SiteService;
use Neos\Neos\Exception as NeosException;
use Neos\Neos\TYPO3CR\NeosNodeServiceInterface;
use Neos\ContentRepository\Domain\Model\NodeInterface;
use Neos\ContentRepository\Domain\Utility\NodePaths;
use Psr\Http\Message\UriInterface;
use Psr\Log\LoggerInterface;

/**
 * A service for creating URIs pointing to nodes and assets.
 *
 * The target node can be provided as string or as a Node object; if not specified
 * at all, the generated URI will refer to the current document node inside the Fusion context.
 *
 * When specifying the ``node`` argument as string, the following conventions apply:
 *
 * *``node`` starts with ``/``:*
 * The given path is an absolute node path and is treated as such.
 * Example: ``/sites/acmecom/home/about/us``
 *
 * *``node`` does not start with ``/``:*
 * The given path is treated as a path relative to the current node.
 * Examples: given that the current node is ``/sites/acmecom/products/``,
 * ``stapler`` results in ``/sites/acmecom/products/stapler``,
 * ``../about`` results in ``/sites/acmecom/about/``,
 * ``./neos/info`` results in ``/sites/acmecom/products/neos/info``.
 *
 * *``node`` starts with a tilde character (``~``):*
 * The given path is treated as a path relative to the current site node.
 * Example: given that the current node is ``/sites/acmecom/products/``,
 * ``~/about/us`` results in ``/sites/acmecom/about/us``,
 * ``~`` results in ``/sites/acmecom``.
 *
 * @Flow\Scope("singleton")
 */
class LinkingService
{
    /**
     * Pattern to match supported URIs.
     *
     * @var string
     */
    const PATTERN_SUPPORTED_URIS = '/(node|asset):\/\/([a-z0-9\-]+|([a-f0-9]){8}-([a-f0-9]){4}-([a-f0-9]){4}-([a-f0-9]){4}-([a-f0-9]){12})/';

    /**
     * @Flow\Inject
     * @var AssetRepository
     */
    protected $assetRepository;

    /**
     * @Flow\Inject
     * @var ResourceManager
     */
    protected $resourceManager;

    /**
     * @Flow\Inject
     * @var NodeShortcutResolver
     */
    protected $nodeShortcutResolver;

    /**
     * @Flow\Inject
     * @var PropertyMapper
     */
    protected $propertyMapper;

    /**
     * @var NodeInterface
     */
    protected $lastLinkedNode;

    /**
     * @Flow\Inject
     * @var LoggerInterface
     */
    protected $systemLogger;

    /**
     * @Flow\Inject
     * @var NeosNodeServiceInterface
     */
    protected $nodeService;

    /**
     * @Flow\Inject
     * @var SiteRepository
     */
    protected $siteRepository;

    /**
     * @Flow\Inject
     * @var BaseUriProvider
     */
    protected $baseUriProvider;

    /**
     * @param string|UriInterface $uri
     * @return boolean
     */
    public function hasSupportedScheme($uri): bool
    {
        if ($uri instanceof UriInterface) {
            $uri = (string)$uri;
        }

        return preg_match(self::PATTERN_SUPPORTED_URIS, $uri) === 1;
    }

    /**
     * @param string|UriInterface $uri
     * @return string
     */
    public function getScheme($uri): string
    {
        if ($uri instanceof UriInterface) {
            return $uri->getScheme();
        }

        if (preg_match(self::PATTERN_SUPPORTED_URIS, $uri, $matches) === 1) {
            return $matches[1];
        }

        return '';
    }

    /**
     * Resolves a given node:// URI to a "normal" HTTP(S) URI for the addressed node.
     *
     * @param string $uri
     * @param NodeInterface $contextNode
     * @param ControllerContext $controllerContext
     * @param bool $absolute
     * @return string|null If the node cannot be resolved, null is returned
     * @throws NeosException
     * @throws \Neos\Flow\Mvc\Routing\Exception\MissingActionNameException
     * @throws \Neos\Flow\Property\Exception
     * @throws \Neos\Flow\Security\Exception
     */
    public function resolveNodeUri(string $uri, NodeInterface $contextNode, ControllerContext $controllerContext, bool $absolute = false): ?string
    {
        $targetObject = $this->convertUriToObject($uri, $contextNode);
        if ($targetObject === null) {
            $this->systemLogger->info(sprintf('Could not resolve "%s" to an existing node; The node was probably deleted.', $uri), LogEnvironment::fromMethodName(__METHOD__));

            return null;
        }

        return $this->createNodeUri($controllerContext, $targetObject, null, null, $absolute);
    }

    /**
     * Resolves a given asset:// URI to a "normal" HTTP(S) URI for the addressed asset's resource.
     *
     * @param string $uri
     * @return string|null If the URI cannot be resolved, null is returned
     */
    public function resolveAssetUri(string $uri): ?string
    {
        $targetObject = $this->convertUriToObject($uri);
        if ($targetObject === null) {
            $this->systemLogger->info(sprintf('Could not resolve "%s" to an existing asset; The asset was probably deleted.', $uri), LogEnvironment::fromMethodName(__METHOD__));

            return null;
        }

        return $this->resourceManager->getPublicPersistentResourceUri($targetObject->getResource());
    }

    /**
     * Return the object the URI addresses or NULL.
     *
     * @param string|UriInterface $uri
     * @param NodeInterface $contextNode
     * @return NodeInterface|AssetInterface|NULL
     */
    public function convertUriToObject($uri, NodeInterface $contextNode = null)
    {
        if ($uri instanceof UriInterface) {
            $uri = (string)$uri;
        }

        if (preg_match(self::PATTERN_SUPPORTED_URIS, $uri, $matches) === 1) {
            switch ($matches[1]) {
                case 'node':
                    if ($contextNode === null) {
                        throw new \RuntimeException('node:// URI conversion requires a context node to be passed', 1409734235);
                    };

                    return $contextNode->getContext()->getNodeByIdentifier($matches[2]);
                case 'asset':
                    return $this->assetRepository->findByIdentifier($matches[2]);
            }
        }

        return null;
    }

    /**
     * Renders the URI to a given node instance or -path.
     *
     * @param ControllerContext $controllerContext
     * @param mixed $node A node object or a string node path, if a relative path is provided the baseNode argument is required
     * @param NodeInterface $baseNode
     * @param string $format Format to use for the URL, for example "html" or "json"
     * @param boolean $absolute If set, an absolute URI is rendered
     * @param array $arguments Additional arguments to be passed to the UriBuilder (for example pagination parameters)
     * @param string $section
     * @param boolean $addQueryString If set, the current query parameters will be kept in the URI
     * @param array $argumentsToBeExcludedFromQueryString arguments to be removed from the URI. Only active if $addQueryString = true
     * @param boolean $resolveShortcuts INTERNAL Parameter - if false, shortcuts are not redirected to their target. Only needed on rare backend occasions when we want to link to the shortcut itself.
     * @return string The rendered URI
     * @throws NeosException if no URI could be resolved for the given node
     * @throws \Neos\Flow\Mvc\Routing\Exception\MissingActionNameException
     * @throws \Neos\Flow\Property\Exception
     * @throws \Neos\Flow\Security\Exception
<<<<<<< HEAD
     * @throws \Neos\Flow\Persistence\Exception\IllegalObjectTypeException
=======
     * @throws HttpException
>>>>>>> c840e106
     */
    public function createNodeUri(ControllerContext $controllerContext, $node = null, NodeInterface $baseNode = null, $format = null, $absolute = false, array $arguments = [], $section = '', $addQueryString = false, array $argumentsToBeExcludedFromQueryString = [], $resolveShortcuts = true): string
    {
        $this->lastLinkedNode = null;
        if (!($node instanceof NodeInterface || is_string($node) || $baseNode instanceof NodeInterface)) {
            throw new \InvalidArgumentException('Expected an instance of NodeInterface or a string for the node argument, or alternatively a baseNode argument.', 1373101025);
        }

        if (is_string($node)) {
            $nodeString = $node;
            if ($nodeString === '') {
                throw new NeosException(sprintf('Empty strings can not be resolved to nodes.'), 1415709942);
            }
            preg_match(NodeInterface::MATCH_PATTERN_CONTEXTPATH, $nodeString, $matches);
            if (isset($matches['WorkspaceName']) && $matches['WorkspaceName'] !== '') {
                $node = $this->propertyMapper->convert($nodeString, NodeInterface::class);
            } else {
                if ($baseNode === null) {
                    throw new NeosException('The baseNode argument is required for linking to nodes with a relative path.', 1407879905);
                }
                /** @var ContentContext $contentContext */
                $contentContext = $baseNode->getContext();
                $normalizedPath = $this->nodeService->normalizePath($nodeString, $baseNode->getPath(), $contentContext->getCurrentSiteNode()->getPath());
                $node = $contentContext->getNode($normalizedPath);
            }
            if (!$node instanceof NodeInterface) {
                throw new NeosException(sprintf('The string "%s" could not be resolved to an existing node.', $nodeString), 1415709674);
            }
        } elseif (!$node instanceof NodeInterface) {
            $node = $baseNode;
        }

        if (!$node instanceof NodeInterface) {
            throw new NeosException(sprintf('Node must be an instance of NodeInterface or string, given "%s".', gettype($node)), 1414772029);
        }
        $this->lastLinkedNode = $node;

        if ($resolveShortcuts === true) {
            $resolvedNode = $this->nodeShortcutResolver->resolveShortcutTarget($node);
        } else {
            // this case is only relevant in extremely rare occasions in the Neos Backend, when we want to generate
            // a link towards the *shortcut itself*, and not to its target.
            $resolvedNode = $node;
        }

        if (is_string($resolvedNode)) {
            return $resolvedNode;
        }
        if (!$resolvedNode instanceof NodeInterface) {
            throw new NeosException(sprintf('Could not resolve shortcut target for node "%s"', $node->getPath()), 1414771137);
        }

        /** @var ActionRequest $request */
        $request = $controllerContext->getRequest()->getMainRequest();

        $uriBuilder = clone $controllerContext->getUriBuilder();
        $uriBuilder->setRequest($request);
        #$action = $node->getContext()->isLive() ? 'show' : 'preview';
        $action = $resolvedNode->getContext()->getWorkspace()->isPublicWorkspace() ? 'show' : 'preview';
        $uri = $uriBuilder
            ->reset()
            ->setSection($section)
            ->setArguments($arguments)
            ->setAddQueryString($addQueryString)
            ->setArgumentsToBeExcludedFromQueryString($argumentsToBeExcludedFromQueryString)
            ->setFormat($format ?: $request->getFormat())
            ->uriFor($action, ['node' => $resolvedNode], 'Frontend\Node', 'Neos.Neos');

        $siteNode = $resolvedNode->getContext()->getCurrentSiteNode();
        if ($siteNode instanceof NodeInterface && NodePaths::isSubPathOf($siteNode->getPath(), $resolvedNode->getPath())) {
            /** @var Site $site */
            $site = $resolvedNode->getContext()->getCurrentSite();
        } else {
            $nodePath = NodePaths::getRelativePathBetween(SiteService::SITES_ROOT_PATH, $resolvedNode->getPath());
            list($siteNodeName) = explode('/', $nodePath);
            $site = $this->siteRepository->findOneByNodeName($siteNodeName);
        }

        $baseUri = $this->baseUriProvider->getConfiguredBaseUriOrFallbackToCurrentRequest();
        if ($site->hasActiveDomains()) {
            $requestUriHost = $baseUri->getHost();
            $activeHostPatterns = $site->getActiveDomains()->map(static function (Domain $domain) {
                return $domain->getHostname();
            })->toArray();
            if (!in_array($requestUriHost, $activeHostPatterns, true)) {
                $uri = $this->createSiteUri($controllerContext, $site) . '/' . ltrim($uri, '/');
            } elseif ($absolute === true) {
                $uri = $baseUri . ltrim($uri, '/');
            }
        } elseif ($absolute === true) {
            if (strncmp($uri, 'http://', 7) !== 0 && strncmp($uri, 'https://', 8) !== 0) {
                $uri = $baseUri . ltrim($uri, '/');
            }
        }

        return $uri;
    }

    /**
     * @param ControllerContext $controllerContext
     * @param Site $site
     * @return string
     * @throws NeosException
     * @throws HttpException
     */
    public function createSiteUri(ControllerContext $controllerContext, Site $site): string
    {
        $primaryDomain = $site->getPrimaryDomain();
        if ($primaryDomain === null) {
            throw new NeosException(sprintf('Cannot link to a site "%s" since it has no active domains.', $site->getName()), 1460443524);
        }
        $requestUri = $controllerContext->getRequest()->getHttpRequest()->getUri();
        // TODO: Should probably directly use \Neos\Flow\Http\Helper\RequestInformationHelper::getRelativeRequestPath() and even that is tricky.
        $baseUri = $this->baseUriProvider->getConfiguredBaseUriOrFallbackToCurrentRequest();
        $port = $primaryDomain->getPort() ?: $requestUri->getPort();
        return sprintf(
            '%s://%s%s%s',
            $primaryDomain->getScheme() ?: $requestUri->getScheme(),
            $primaryDomain->getHostname(),
            $port && !in_array($port, [80, 443], true) ? ':' . $port : '',
            rtrim($baseUri->getPath(), '/') // remove trailing slash, $uri has leading slash already
        );
    }

    /**
     * Returns the node that was last used to resolve a link to.
     * May return NULL in case no link has been generated or an error occurred on the last linking run.
     *
     * @return NodeInterface
     */
    public function getLastLinkedNode(): ?NodeInterface
    {
        return $this->lastLinkedNode;
    }
}<|MERGE_RESOLUTION|>--- conflicted
+++ resolved
@@ -243,11 +243,8 @@
      * @throws \Neos\Flow\Mvc\Routing\Exception\MissingActionNameException
      * @throws \Neos\Flow\Property\Exception
      * @throws \Neos\Flow\Security\Exception
-<<<<<<< HEAD
+     * @throws HttpException
      * @throws \Neos\Flow\Persistence\Exception\IllegalObjectTypeException
-=======
-     * @throws HttpException
->>>>>>> c840e106
      */
     public function createNodeUri(ControllerContext $controllerContext, $node = null, NodeInterface $baseNode = null, $format = null, $absolute = false, array $arguments = [], $section = '', $addQueryString = false, array $argumentsToBeExcludedFromQueryString = [], $resolveShortcuts = true): string
     {
