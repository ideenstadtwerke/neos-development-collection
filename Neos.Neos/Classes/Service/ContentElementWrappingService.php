<?php
namespace Neos\Neos\Service;

/*
 * This file is part of the Neos.Neos package.
 *
 * (c) Contributors of the Neos Project - www.neos.io
 *
 * This package is Open Source Software. For the full copyright and license
 * information, please view the LICENSE file which was distributed with this
 * source code.
 */

use Neos\Flow\Annotations as Flow;
use Neos\Flow\ObjectManagement\ObjectManagerInterface;
use Neos\Flow\Persistence\PersistenceManagerInterface;
use Neos\Flow\Property\PropertyMappingConfiguration;
use Neos\Utility\ObjectAccess;
use Neos\Flow\Security\Authorization\PrivilegeManagerInterface;
use Neos\Utility\TypeHandling;
use Neos\Media\Domain\Model\Asset;
use Neos\Media\Domain\Model\ImageInterface;
use Neos\Neos\Domain\Service\ContentContext;
use Neos\Neos\Service\Mapping\NodePropertyConverterService;
use Neos\ContentRepository\Domain\Model\Node;
use Neos\ContentRepository\Domain\Model\NodeInterface;
use Neos\ContentRepository\Service\AuthorizationService;
use Neos\Fusion\Service\HtmlAugmenter as FusionHtmlAugmenter;

/**
 * The content element wrapping service adds the necessary markup around
 * a content element such that it can be edited using the Content Module
 * of the Neos Backend.
 *
 * @Flow\Scope("singleton")
 */
class ContentElementWrappingService
{
    /**
     * @Flow\Inject
     * @var PrivilegeManagerInterface
     */
    protected $privilegeManager;

    /**
     * @Flow\Inject
     * @var AuthorizationService
     */
    protected $nodeAuthorizationService;

    /**
     * @Flow\Inject
     * @var FusionHtmlAugmenter
     */
    protected $htmlAugmenter;

    /**
     * @Flow\Inject
     * @var NodePropertyConverterService
     */
    protected $nodePropertyConverterService;

    /**
     * Wrap the $content identified by $node with the needed markup for the backend.
     *
     * @param NodeInterface $node
     * @param string $content
     * @param string $fusionPath
     * @param array $additionalAttributes additional attributes in the form ['<attribute-name>' => '<attibute-value>', ...] to be rendered in the element wrapping
     * @return string
     */
    public function wrapContentObject(NodeInterface $node, $content, $fusionPath, array $additionalAttributes = [])
    {
        if ($this->needsMetadata($node, false) === false) {
            return $content;
        }

<<<<<<< HEAD
        $attributes = [];
=======
        $attributes = $additionalAttributes;
        $attributes['data-node-__typoscript-path'] = $fusionPath; // @deprecated
>>>>>>> e59b3e82
        $attributes['data-node-__fusion-path'] = $fusionPath;
        $attributes['tabindex'] = 0;
        $attributes = $this->addGenericEditingMetadata($attributes, $node);
        $attributes = $this->addNodePropertyAttributes($attributes, $node);
        $attributes = $this->addCssClasses($attributes, $node, $this->collectEditingClassNames($node));

        return $this->htmlAugmenter->addAttributes($content, $attributes, 'div', array('typeof'));
    }

    /**
     * @param NodeInterface $node
     * @param string $content
     * @param string $fusionPath
     * @param array $additionalAttributes additional attributes in the form ['<attribute-name>' => '<attibute-value>', ...] to be rendered in the element wrapping
     * @return string
     */
    public function wrapCurrentDocumentMetadata(NodeInterface $node, $content, $fusionPath, array $additionalAttributes = [])
    {
        if ($this->needsMetadata($node, true) === false) {
            return $content;
        }

<<<<<<< HEAD
        $attributes = [];
=======
        $attributes = $additionalAttributes;
        $attributes['data-node-__typoscript-path'] = $fusionPath; // @deprecated
>>>>>>> e59b3e82
        $attributes['data-node-__fusion-path'] = $fusionPath;
        $attributes = $this->addGenericEditingMetadata($attributes, $node);
        $attributes = $this->addNodePropertyAttributes($attributes, $node);
        $attributes = $this->addDocumentMetadata($attributes, $node);
        $attributes = $this->addCssClasses($attributes, $node, []);

        return $this->htmlAugmenter->addAttributes($content, $attributes, 'div', ['typeof']);
    }

    /**
     * Adds node properties to the given $attributes collection and returns the extended array
     *
     * @param array $attributes
     * @param NodeInterface $node
     * @return array the merged attributes
     */
    protected function addNodePropertyAttributes(array $attributes, NodeInterface $node)
    {
        foreach (array_keys($node->getNodeType()->getProperties()) as $propertyName) {
            if ($propertyName[0] === '_' && $propertyName[1] === '_') {
                // skip fully-private properties
                continue;
            }
            $attributes = array_merge($attributes, $this->renderNodePropertyAttribute($node, $propertyName));
        }

        return $attributes;
    }

    /**
     * Renders data attributes needed for the given node property.
     *
     * @param NodeInterface $node
     * @param string $propertyName
     * @return array
     */
    protected function renderNodePropertyAttribute(NodeInterface $node, $propertyName)
    {
        $attributes = [];
        /** @var $contentContext ContentContext */
        $contentContext = $node->getContext();
        // skip the node name of the site node - TODO: Why do we need this?
        if ($propertyName === '_name' && $node === $contentContext->getCurrentSiteNode()) {
            return $attributes;
        }

        $dataType = $node->getNodeType()->getPropertyType($propertyName);
        $dasherizedPropertyName = $this->dasherize($propertyName);

        $propertyValue = $this->nodePropertyConverterService->getProperty($node, $propertyName);
        $propertyValue = $propertyValue === null ? '' : $propertyValue;
        $propertyValue = !is_string($propertyValue) ? json_encode($propertyValue) : $propertyValue;

        if ($dataType !== 'string') {
            $attributes['data-nodedatatype-' . $dasherizedPropertyName] = 'xsd:' . $dataType;
        }

        $attributes['data-node-' . $dasherizedPropertyName] = $propertyValue;

        return $attributes;
    }

    /**
     * Add required CSS classes to the attributes.
     *
     * @param array $attributes
     * @param NodeInterface $node
     * @param array $initialClasses
     * @return array
     */
    protected function addCssClasses(array $attributes, NodeInterface $node, array $initialClasses = [])
    {
        $classNames = $initialClasses;
        // FIXME: The `dimensionsAreMatchingTargetDimensionValues` method should become part of the NodeInterface if it is used here .
        if ($node instanceof Node && !$node->dimensionsAreMatchingTargetDimensionValues()) {
            $classNames[] = 'neos-contentelement-shine-through';
        }

        if ($classNames !== []) {
            $attributes['class'] = implode(' ', $classNames);
        }

        return $attributes;
    }

    /**
     * Collects metadata for the Neos backend specifically for document nodes.
     *
     * @param array $attributes
     * @param NodeInterface $node
     * @return array
     */
    protected function addDocumentMetadata(array $attributes, NodeInterface $node)
    {
        /** @var ContentContext $contentContext */
        $contentContext = $node->getContext();
        $attributes['data-neos-site-name'] = $contentContext->getCurrentSite()->getName();
        $attributes['data-neos-site-node-context-path'] = $contentContext->getCurrentSiteNode()->getContextPath();
        // Add the workspace of the content repository context to the attributes
        $attributes['data-neos-context-workspace-name'] = $contentContext->getWorkspaceName();
        $attributes['data-neos-context-dimensions'] = json_encode($contentContext->getDimensions());

        if (!$this->nodeAuthorizationService->isGrantedToEditNode($node)) {
            $attributes['data-node-__read-only'] = 'true';
            $attributes['data-nodedatatype-__read-only'] = 'boolean';
        }

        return $attributes;
    }

    /**
     * Collects metadata attributes used to allow editing of the node in the Neos backend.
     *
     * @param array $attributes
     * @param NodeInterface $node
     * @return array
     */
    protected function addGenericEditingMetadata(array $attributes, NodeInterface $node)
    {
        $attributes['typeof'] = 'typo3:' . $node->getNodeType()->getName();
        $attributes['about'] = $node->getContextPath();
        $attributes['data-node-_identifier'] = $node->getIdentifier();
        $attributes['data-node-__workspace-name'] = $node->getWorkspace()->getName();
        $attributes['data-node-__label'] = $node->getLabel();

        if ($node->getNodeType()->isOfType('Neos.Neos:ContentCollection')) {
            $attributes['rel'] = 'typo3:content-collection';
        }

        // these properties are needed together with the current NodeType to evaluate Node Type Constraints
        // TODO: this can probably be greatly cleaned up once we do not use CreateJS or VIE anymore.
        if ($node->getParent()) {
            $attributes['data-node-__parent-node-type'] = $node->getParent()->getNodeType()->getName();
        }

        if ($node->isAutoCreated()) {
            $attributes['data-node-_name'] = $node->getName();
            $attributes['data-node-_is-autocreated'] = 'true';
        }

        if ($node->getParent() && $node->getParent()->isAutoCreated()) {
            $attributes['data-node-_parent-is-autocreated'] = 'true';
            // we shall only add these properties if the parent is actually auto-created; as the Node-Type-Switcher in the UI relies on that.
            $attributes['data-node-__parent-node-name'] = $node->getParent()->getName();
            $attributes['data-node-__grandparent-node-type'] = $node->getParent()->getParent()->getNodeType()->getName();
        }

        return $attributes;
    }

    /**
     * Collects CSS class names used for styling editable elements in the Neos backend.
     *
     * @param NodeInterface $node
     * @return array
     */
    protected function collectEditingClassNames(NodeInterface $node)
    {
        $classNames = [];

        if ($node->getNodeType()->isOfType('Neos.Neos:ContentCollection')) {
            // This is needed since the backend relies on this class (should not be necessary)
            $classNames[] = 'neos-contentcollection';
        } else {
            $classNames[] = 'neos-contentelement';
        }

        if ($node->isRemoved()) {
            $classNames[] = 'neos-contentelement-removed';
        }

        if ($node->isHidden()) {
            $classNames[] = 'neos-contentelement-hidden';
        }

        if ($this->isInlineEditable($node) === false) {
            $classNames[] = 'neos-not-inline-editable';
        }

        return $classNames;
    }

    /**
     * Determine if the Node or one of it's properties is inline editable.
            $parsedType = TypeHandling::parseType($dataType);
     *
     * @param NodeInterface $node
     * @return boolean
     */
    protected function isInlineEditable(NodeInterface $node)
    {
        $uiConfiguration = $node->getNodeType()->hasConfiguration('ui') ? $node->getNodeType()->getConfiguration('ui') : [];
        return (
            (isset($uiConfiguration['inlineEditable']) && $uiConfiguration['inlineEditable'] === true) ||
            $this->hasInlineEditableProperties($node)
        );
    }

    /**
     * Checks if the given Node has any properties configured as 'inlineEditable'
     *
     * @param NodeInterface $node
     * @return boolean
     */
    protected function hasInlineEditableProperties(NodeInterface $node)
    {
        return array_reduce(array_values($node->getNodeType()->getProperties()), function ($hasInlineEditableProperties, $propertyConfiguration) {
            return ($hasInlineEditableProperties || (isset($propertyConfiguration['ui']['inlineEditable']) && $propertyConfiguration['ui']['inlineEditable'] === true));
        }, false);
    }

    /**
     * @param NodeInterface $node
     * @param boolean $renderCurrentDocumentMetadata
     * @return boolean
     */
    protected function needsMetadata(NodeInterface $node, $renderCurrentDocumentMetadata)
    {
        /** @var $contentContext ContentContext */
        $contentContext = $node->getContext();
        return ($contentContext->isInBackend() === true && ($renderCurrentDocumentMetadata === true || $this->nodeAuthorizationService->isGrantedToEditNode($node) === true));
    }

    /**
     * Converts camelCased strings to lower cased and non-camel-cased strings
     *
     * @param string $value
     * @return string
     */
    protected function dasherize($value)
    {
        return strtolower(trim(preg_replace('/[A-Z]/', '-$0', $value), '-'));
    }
}<|MERGE_RESOLUTION|>--- conflicted
+++ resolved
@@ -75,12 +75,7 @@
             return $content;
         }
 
-<<<<<<< HEAD
-        $attributes = [];
-=======
         $attributes = $additionalAttributes;
-        $attributes['data-node-__typoscript-path'] = $fusionPath; // @deprecated
->>>>>>> e59b3e82
         $attributes['data-node-__fusion-path'] = $fusionPath;
         $attributes['tabindex'] = 0;
         $attributes = $this->addGenericEditingMetadata($attributes, $node);
@@ -103,12 +98,7 @@
             return $content;
         }
 
-<<<<<<< HEAD
-        $attributes = [];
-=======
         $attributes = $additionalAttributes;
-        $attributes['data-node-__typoscript-path'] = $fusionPath; // @deprecated
->>>>>>> e59b3e82
         $attributes['data-node-__fusion-path'] = $fusionPath;
         $attributes = $this->addGenericEditingMetadata($attributes, $node);
         $attributes = $this->addNodePropertyAttributes($attributes, $node);
