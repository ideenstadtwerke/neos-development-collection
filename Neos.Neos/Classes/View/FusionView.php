<?php
namespace Neos\Neos\View;

/*
 * This file is part of the Neos.Neos package.
 *
 * (c) Contributors of the Neos Project - www.neos.io
 *
 * This package is Open Source Software. For the full copyright and license
 * information, please view the LICENSE file which was distributed with this
 * source code.
 */

use Neos\ContentRepository\Domain\Projection\Content\TraversableNodeInterface;
use Neos\Flow\Annotations as Flow;
use Neos\Flow\Http\Response;
use Neos\Flow\I18n\Locale;
use Neos\Flow\I18n\Service;
use Neos\Flow\Mvc\View\AbstractView;
use Neos\Neos\Domain\Service\FusionService;
use Neos\Neos\Exception;
use Neos\ContentRepository\Domain\Model\NodeInterface as LegacyNodeInterface;
use Neos\Fusion\Core\Runtime;
use Neos\Fusion\Exception\RuntimeException;
use Neos\Flow\Security\Context;

/**
 * A Fusion view for Neos
 */
class FusionView extends AbstractView
{
    /**
     * @Flow\Inject
     * @var Service
     */
    protected $i18nService;

    /**
     * This contains the supported options, their default values, descriptions and types.
     *
     * @var array
     */
    protected $supportedOptions = [
        'enableContentCache' => [null, 'Flag to enable content caching inside Fusion (overriding the global setting).', 'boolean']
    ];

    /**
     * @Flow\Inject
     * @var FusionService
     */
    protected $fusionService;

    /**
     * The Fusion path to use for rendering the node given in "value", defaults to "page".
     *
     * @var string
     */
    protected $fusionPath = 'root';

    /**
     * @var Runtime
     */
    protected $fusionRuntime;

    /**
     * @Flow\Inject
     * @var Context
     */
    protected $securityContext;

    /**
     * Renders the view
     *
     * @return string The rendered view
     * @throws \Exception if no node is given
     * @api
     */
    public function render()
    {
        $currentNode = $this->getCurrentNode();
        $currentSiteNode = $this->getCurrentSiteNode();
        $fusionRuntime = $this->getFusionRuntime($currentSiteNode);

<<<<<<< HEAD
        if ($currentNode instanceof LegacyNodeInterface) {
            $dimensions = $currentNode->getContext()->getDimensions();
            if (array_key_exists('language', $dimensions) && $dimensions['language'] !== array()) {
                $currentLocale = new Locale($dimensions['language'][0]);
                $this->i18nService->getConfiguration()->setCurrentLocale($currentLocale);
                $this->i18nService->getConfiguration()->setFallbackRule(array('strict' => false, 'order' => array_reverse($dimensions['language'])));
            }
        } else {
            // TODO: special case for Language DimensionSpacePoint!
=======
        $dimensions = $currentNode->getContext()->getDimensions();
        if (array_key_exists('language', $dimensions) && $dimensions['language'] !== []) {
            $currentLocale = new Locale($dimensions['language'][0]);
            $this->i18nService->getConfiguration()->setCurrentLocale($currentLocale);
            $this->i18nService->getConfiguration()->setFallbackRule(['strict' => false, 'order' => array_reverse($dimensions['language'])]);
>>>>>>> 7ad01fc5
        }

        $fusionRuntime->pushContextArray([
            'node' => $currentNode,
            'documentNode' => $this->getClosestDocumentNode($currentNode) ?: $currentNode,
            'site' => $currentSiteNode,
            'editPreviewMode' => isset($this->variables['editPreviewMode']) ? $this->variables['editPreviewMode'] : null
        ]);
        try {
            $output = $fusionRuntime->render($this->fusionPath);
            $output = $this->mergeHttpResponseFromOutput($output, $fusionRuntime);
        } catch (RuntimeException $exception) {
            throw $exception->getPrevious();
        }
        $fusionRuntime->popContext();

        return $output;
    }

    /**
     * @param string $output
     * @param Runtime $fusionRuntime
     * @return string The message body without the message head
     */
    protected function mergeHttpResponseFromOutput($output, Runtime $fusionRuntime)
    {
        if (substr($output, 0, 5) === 'HTTP/') {
            $endOfHeader = strpos($output, "\r\n\r\n");
            if ($endOfHeader !== false) {
                $header = substr($output, 0, $endOfHeader + 4);
                try {
                    $renderedResponse = Response::createFromRaw($header);

                    /** @var Response $response */
                    $response = $fusionRuntime->getControllerContext()->getResponse();
                    $response->setStatus($renderedResponse->getStatusCode());
                    foreach ($renderedResponse->getHeaders()->getAll() as $headerName => $headerValues) {
                        $response->setHeader($headerName, $headerValues);
                    }

                    $output = substr($output, strlen($header));
                } catch (\InvalidArgumentException $exception) {
                }
            }
        }

        return $output;
    }

    /**
     * Is it possible to render $node with $his->fusionPath?
     *
     * @return boolean true if $node can be rendered at fusionPath
     *
     * @throws Exception
     */
    public function canRenderWithNodeAndPath()
    {
        $currentSiteNode = $this->getCurrentSiteNode();
        $fusionRuntime = $this->getFusionRuntime($currentSiteNode);

        return $fusionRuntime->canRender($this->fusionPath);
    }

    /**
     * Set the Fusion path to use for rendering the node given in "value"
     *
     * @param string $fusionPath
     * @return void
     */
    public function setFusionPath($fusionPath)
    {
        $this->fusionPath = $fusionPath;
    }

    /**
     * @return string
     */
    public function getFusionPath()
    {
        return $this->fusionPath;
    }

    /**
     * @param TraversableNodeInterface $node
     * @return TraversableNodeInterface
     */
    protected function getClosestDocumentNode(TraversableNodeInterface $node)
    {
        while ($node !== null && !$node->getNodeType()->isOfType('Neos.Neos:Document')) {
            $node = $node->findParentNode();
        }
        return $node;
    }

    /**
     * @return TraversableNodeInterface
     * @throws Exception
     */
    protected function getCurrentSiteNode(): TraversableNodeInterface
    {
        $currentNode = isset($this->variables['site']) ? $this->variables['site'] : null;
        if ($currentNode === null && $this->getCurrentNode() instanceof LegacyNodeInterface) {
            // fallback to Legacy node API
            /* @var $node LegacyNodeInterface */
            $node = $this->getCurrentNode();
            return $node->getContext()->getCurrentSiteNode();
        }
        if (!$currentNode instanceof TraversableNodeInterface) {
            throw new Exception('FusionView needs a variable \'site\' set with a Node object.', 1538996432);
        }
        return $currentNode;
    }

    /**
     * @return TraversableNodeInterface
     * @throws Exception
     */
    protected function getCurrentNode(): TraversableNodeInterface
    {
        $currentNode = isset($this->variables['value']) ? $this->variables['value'] : null;
        if (!$currentNode instanceof TraversableNodeInterface) {
            throw new Exception('FusionView needs a variable \'value\' set with a Node object.', 1329736456);
        }
        return $currentNode;
    }


    /**
     * @param TraversableNodeInterface $currentSiteNode
     * @return \Neos\Fusion\Core\Runtime
     */
    protected function getFusionRuntime(TraversableNodeInterface $currentSiteNode)
    {
        if ($this->fusionRuntime === null) {
            $this->fusionRuntime = $this->fusionService->createRuntime($currentSiteNode, $this->controllerContext);

            if (isset($this->options['enableContentCache']) && $this->options['enableContentCache'] !== null) {
                $this->fusionRuntime->setEnableContentCache($this->options['enableContentCache']);
            }
        }
        return $this->fusionRuntime;
    }

    /**
     * Clear the cached runtime instance on assignment of variables
     *
     * @param string $key
     * @param mixed $value
     * @return FusionView
     */
    public function assign($key, $value)
    {
        $this->fusionRuntime = null;
        return parent::assign($key, $value);
    }
}<|MERGE_RESOLUTION|>--- conflicted
+++ resolved
@@ -81,7 +81,6 @@
         $currentSiteNode = $this->getCurrentSiteNode();
         $fusionRuntime = $this->getFusionRuntime($currentSiteNode);
 
-<<<<<<< HEAD
         if ($currentNode instanceof LegacyNodeInterface) {
             $dimensions = $currentNode->getContext()->getDimensions();
             if (array_key_exists('language', $dimensions) && $dimensions['language'] !== array()) {
@@ -91,13 +90,6 @@
             }
         } else {
             // TODO: special case for Language DimensionSpacePoint!
-=======
-        $dimensions = $currentNode->getContext()->getDimensions();
-        if (array_key_exists('language', $dimensions) && $dimensions['language'] !== []) {
-            $currentLocale = new Locale($dimensions['language'][0]);
-            $this->i18nService->getConfiguration()->setCurrentLocale($currentLocale);
-            $this->i18nService->getConfiguration()->setFallbackRule(['strict' => false, 'order' => array_reverse($dimensions['language'])]);
->>>>>>> 7ad01fc5
         }
 
         $fusionRuntime->pushContextArray([
