--- conflicted
+++ resolved
@@ -179,15 +179,11 @@
                     break;
                 }
                 $tagName = 'DescendantOf_' . $workspaceHash . '_' . $nodeInWorkspace->getIdentifier();
-<<<<<<< HEAD
                 // Prevent traversing the same parent multiple times for multiple children of the same node
                 if (array_key_exists($tagName, $this->tagsToFlush)) {
                     break;
                 }
-                $this->tagsToFlush[$tagName] = sprintf('which were tagged with "%s" because node "%s" has changed.', $tagName, $node->getPath());
-=======
                 $this->addTagToFlush($tagName, sprintf('which were tagged with "%s" because node "%s" has changed.', $tagName, $node->getPath()));
->>>>>>> 52cdc916
 
                 $legacyTagName = 'DescendantOf_' . $nodeInWorkspace->getIdentifier();
                 $this->addTagToFlush($legacyTagName, sprintf('which were tagged with legacy "%s" because node "%s" has changed.', $legacyTagName, $node->getPath()));
