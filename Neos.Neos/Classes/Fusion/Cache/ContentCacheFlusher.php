<?php
namespace Neos\Neos\Fusion\Cache;

/*
 * This file is part of the Neos.Neos package.
 *
 * (c) Contributors of the Neos Project - www.neos.io
 *
 * This package is Open Source Software. For the full copyright and license
 * information, please view the LICENSE file which was distributed with this
 * source code.
 */

use Neos\ContentRepository\Domain\Model\Workspace;
use Neos\ContentRepository\Domain\Repository\WorkspaceRepository;
use Neos\Flow\Annotations as Flow;
use Neos\Flow\Persistence\PersistenceManagerInterface;
use Neos\Flow\Security\Context as SecurityContext;
use Neos\Media\Domain\Model\AssetInterface;
use Neos\Media\Domain\Service\AssetService;
use Neos\Neos\Domain\Model\Dto\AssetUsageInNodeProperties;
use Neos\ContentRepository\Domain\Model\NodeInterface;
use Neos\ContentRepository\Domain\Model\NodeType;
use Neos\ContentRepository\Domain\Service\NodeTypeManager;
use Neos\Fusion\Core\Cache\ContentCache;
use Neos\Neos\Fusion\Helper\CachingHelper;
use Neos\Neos\Domain\Service\ContentContext;
use Neos\Neos\Domain\Service\ContentContextFactory;
use Psr\Log\LoggerInterface;

/**
 * This service flushes Fusion content caches triggered by node changes.
 *
 * The method registerNodeChange() is triggered by a signal which is configured in the Package class of the Neos.Neos
 * package (this package). Information on changed nodes is collected by this method and the respective Fusion content
 * cache entries are flushed in one operation during Flow's shutdown procedure.
 *
 * @Flow\Scope("singleton")
 */
class ContentCacheFlusher
{
    /**
     * @Flow\Inject
     * @var ContentCache
     */
    protected $contentCache;

    /**
     * @Flow\Inject
     * @var LoggerInterface
     */
    protected $systemLogger;

    /**
     * @var array
     */
    protected $tagsToFlush = [];

    /**
     * @var CachingHelper
     */
    protected $cachingHelper;

    /**
     * @Flow\Inject
     * @var WorkspaceRepository
     */
    protected $workspaceRepository;

    /**
     * @var array
     */
    protected $workspacesToFlush = [];

    /**
     * @Flow\Inject
     * @var AssetService
     */
    protected $assetService;

    /**
     * @Flow\Inject
     * @var NodeTypeManager
     */
    protected $nodeTypeManager;

    /**
     * @Flow\Inject
     * @var ContentContextFactory
     */
    protected $contextFactory;

    /**
     * @Flow\Inject
     * @var PersistenceManagerInterface
     */
    protected $persistenceManager;

    /**
     * @var ContentContext[]
     */
    protected $contexts = [];

    /**
     * @Flow\Inject
     * @var SecurityContext
     */
    protected $securityContext;

    /**
     * Register a node change for a later cache flush. This method is triggered by a signal sent via ContentRepository's Node
     * model or the Neos Publishing Service.
     *
     * @param NodeInterface $node The node which has changed in some way
     * @param Workspace $targetWorkspace An optional workspace to flush
     * @return void
     * @throws \Neos\ContentRepository\Exception\NodeTypeNotFoundException
     */
    public function registerNodeChange(NodeInterface $node, Workspace $targetWorkspace = null): void
    {
        $this->tagsToFlush[ContentCache::TAG_EVERYTHING] = 'which were tagged with "Everything".';

        if (empty($this->workspacesToFlush[$node->getWorkspace()->getName()])) {
            $this->resolveWorkspaceChain($node->getWorkspace());
        }

        if ($targetWorkspace !== null && empty($this->workspacesToFlush[$targetWorkspace->getName()])) {
            $this->resolveWorkspaceChain($targetWorkspace);
        }

        if (!array_key_exists($node->getWorkspace()->getName(), $this->workspacesToFlush)) {
            return;
        }

        $this->registerAllTagsToFlushForNodeInWorkspace($node, $node->getWorkspace());
        if ($targetWorkspace !== null) {
            $this->registerAllTagsToFlushForNodeInWorkspace($node, $targetWorkspace);
        }
    }

    /**
     * @param NodeInterface $node
     * @param Workspace $workspace
     */
    protected function registerAllTagsToFlushForNodeInWorkspace(NodeInterface $node, Workspace $workspace): void
    {
        $nodeIdentifier = $node->getIdentifier();

        if (!array_key_exists($workspace->getName(), $this->workspacesToFlush) || is_array($this->workspacesToFlush[$workspace->getName()]) === false) {
            return;
        }

        foreach ($this->workspacesToFlush[$workspace->getName()] as $workspaceName => $workspaceHash) {
            $this->registerChangeOnNodeIdentifier($workspaceHash .'_'. $nodeIdentifier);
            $this->registerChangeOnNodeType($node->getNodeType()->getName(), $nodeIdentifier, $workspaceHash);

            // Still register legacy cache configuration tags
            $this->registerChangeOnNodeIdentifier($nodeIdentifier);
            $this->registerChangeOnNodeType($node->getNodeType()->getName(), $nodeIdentifier, '');

            $nodeInWorkspace = $node;
            while ($nodeInWorkspace->getDepth() > 1) {
                $nodeInWorkspace = $nodeInWorkspace->getParent();
                // Workaround for issue #56566 in Neos.ContentRepository
                if ($nodeInWorkspace === null) {
                    break;
                }
                $tagName = 'DescendantOf_' . $workspaceHash . '_' . $nodeInWorkspace->getIdentifier();
                $this->tagsToFlush[$tagName] = sprintf('which were tagged with "%s" because node "%s" has changed.', $tagName, $node->getPath());

                $legacyTagName = 'DescendantOf_' . $nodeInWorkspace->getIdentifier();
                $this->tagsToFlush[$legacyTagName] = sprintf('which were tagged with legacy "%s" because node "%s" has changed.', $legacyTagName, $node->getPath());
            }
        }
    }

    /**
     * @param Workspace $workspace
     * @return void
     */
    protected function resolveWorkspaceChain(Workspace $workspace)
    {
        $cachingHelper = $this->getCachingHelper();

        $this->workspacesToFlush[$workspace->getName()][$workspace->getName()] = $cachingHelper->renderWorkspaceTagForContextNode($workspace->getName());
        $this->resolveTagsForChildWorkspaces($workspace, $workspace->getName());
    }

    /**
     * @param Workspace $workspace
     * @param string $startingPoint
     * @return void
     */
    protected function resolveTagsForChildWorkspaces(Workspace $workspace, string $startingPoint)
    {
        $cachingHelper = $this->getCachingHelper();
        $this->workspacesToFlush[$startingPoint][$workspace->getName()] = $cachingHelper->renderWorkspaceTagForContextNode($workspace->getName());

        $childWorkspaces = $this->workspaceRepository->findByBaseWorkspace($workspace->getName());
        if ($childWorkspaces->valid()) {
            foreach ($childWorkspaces as $childWorkspace) {
                $this->resolveTagsForChildWorkspaces($childWorkspace, $startingPoint);
            }
        }
    }

    /**
     * Pleas use registerNodeChange() if possible. This method is a low-level api. If you do use this method make sure
     * that $cacheIdentifier contains the workspacehash as well as the node identifier: $workspaceHash .'_'. $nodeIdentifier
     * The workspacehash can be received via $this->getCachingHelper()->renderWorkspaceTagForContextNode($workpsacename)
     *
     * @param string $cacheIdentifier
     */
    public function registerChangeOnNodeIdentifier($cacheIdentifier)
    {
        $this->tagsToFlush[ContentCache::TAG_EVERYTHING] = 'which were tagged with "Everything".';
        $this->tagsToFlush['Node_' . $cacheIdentifier] = sprintf('which were tagged with "Node_%s" because that identifier has changed.', $cacheIdentifier);

        // Note, as we don't have a node here we cannot go up the structure.
        $tagName = 'DescendantOf_' . $cacheIdentifier;
        $this->tagsToFlush[$tagName] = sprintf('which were tagged with "%s" because node "%s" has changed.', $tagName, $cacheIdentifier);
    }

    /**
     * This is a low-level api. Please use registerNodeChange() if possible. Otherwise make sure that $nodeTypePrefix
     * is set up correctly and contains the workspacehash wich can be received via
     * $this->getCachingHelper()->renderWorkspaceTagForContextNode($workpsacename)
     *
     * @param string $nodeTypeName
     * @param string $referenceNodeIdentifier
     * @param string $nodeTypePrefix
     *
     * @throws \Neos\ContentRepository\Exception\NodeTypeNotFoundException
     */
    public function registerChangeOnNodeType($nodeTypeName, $referenceNodeIdentifier = null, $nodeTypePrefix = '')
    {
        $this->tagsToFlush[ContentCache::TAG_EVERYTHING] = 'which were tagged with "Everything".';

        $nodeTypesToFlush = $this->getAllImplementedNodeTypeNames($this->nodeTypeManager->getNodeType($nodeTypeName));

        if (strlen($nodeTypePrefix) > 0) {
            $nodeTypePrefix = rtrim($nodeTypePrefix, '_') . '_';
        }

        foreach ($nodeTypesToFlush as $nodeTypeNameToFlush) {
            $this->tagsToFlush['NodeType_' . $nodeTypePrefix . $nodeTypeNameToFlush] = sprintf('which were tagged with "NodeType_%s" because node "%s" has changed and was of type "%s".', $nodeTypeNameToFlush, ($referenceNodeIdentifier ? $referenceNodeIdentifier : ''), $nodeTypeName);
        }
    }

    /**
     * Deprecated. Please use ContentCacheFlush::registerAssetChange
     *
     * @deprecated
     * @param AssetInterface $asset
     * @return void
     */
    public function registerAssetResourceChange(AssetInterface $asset)
    {
        $this->registerAssetChange($asset);
    }

    /**
     * Fetches possible usages of the asset and registers nodes that use the asset as changed.
     *
     * @param AssetInterface $asset
     * @return void
     */
    public function registerAssetChange(AssetInterface $asset)
    {
        if (!$asset->isInUse()) {
            return;
        }

        $cachingHelper = $this->getCachingHelper();

        foreach ($this->assetService->getUsageReferences($asset) as $reference) {
            if (!$reference instanceof AssetUsageInNodeProperties) {
                continue;
            }

<<<<<<< HEAD
            $workspaceHash = $cachingHelper->renderWorkspaceTagForContextNode($reference->getWorkspaceName());
            $node = $this->getContextForReference($reference)->getNodeByIdentifier($reference->getNodeIdentifier());
=======
            $this->securityContext->withoutAuthorizationChecks(function () use ($reference, &$node) {
                $node = $this->getContextForReference($reference)->getNodeByIdentifier($reference->getNodeIdentifier());
            });
>>>>>>> 1985df56

            if (!$node instanceof NodeInterface) {
                $this->systemLogger->log(sprintf('Found a node reference from node with identifier %s in workspace %s to asset %s, but the node could not be fetched.', $reference->getNodeIdentifier(), $reference->getWorkspaceName(), $this->persistenceManager->getIdentifierByObject($asset), LOG_WARNING));
                continue;
            }

            $this->registerNodeChange($node);

            $assetIdentifier = $this->persistenceManager->getIdentifierByObject($asset);
            // @see RuntimeContentCache.addTag
            $tagName = 'AssetDynamicTag_' . $workspaceHash . '_' . $assetIdentifier;
            $this->tagsToFlush[$tagName] = sprintf('which were tagged with "%s" because asset "%s" has changed.', $tagName, $assetIdentifier);
        }
    }

    /**
     * Flush caches according to the previously registered node changes.
     *
     * @return void
     */
    public function shutdownObject()
    {
        if ($this->tagsToFlush !== []) {
            foreach ($this->tagsToFlush as $tag => $logMessage) {
                $affectedEntries = $this->contentCache->flushByTag($tag);
                if ($affectedEntries > 0) {
                    $this->systemLogger->debug(sprintf('Content cache: Removed %s entries %s', $affectedEntries, $logMessage));
                }
            }
        }
    }

    /**
     * @param AssetUsageInNodeProperties $assetUsage
     * @return ContentContext
     */
    protected function getContextForReference(AssetUsageInNodeProperties $assetUsage): ContentContext
    {
        $hash = md5(sprintf('%s-%s', $assetUsage->getWorkspaceName(), json_encode($assetUsage->getDimensionValues())));
        if (!isset($this->contexts[$hash])) {
            $this->contexts[$hash] = $this->contextFactory->create([
                'workspaceName' => $assetUsage->getWorkspaceName(),
                'dimensions' => $assetUsage->getDimensionValues(),
                'invisibleContentShown' => true,
                'inaccessibleContentShown' => true
            ]);
        }

        return $this->contexts[$hash];
    }

    /**
     * @param NodeType $nodeType
     * @return array<string>
     */
    protected function getAllImplementedNodeTypeNames(NodeType $nodeType)
    {
        $self = $this;
        $types = array_reduce($nodeType->getDeclaredSuperTypes(), function (array $types, NodeType $superType) use ($self) {
            return array_merge($types, $self->getAllImplementedNodeTypeNames($superType));
        }, [$nodeType->getName()]);

        $types = array_unique($types);
        return $types;
    }

    /**
     * @return CachingHelper
     */
    protected function getCachingHelper(): CachingHelper
    {
        if (!$this->cachingHelper instanceof CachingHelper) {
            $this->cachingHelper = new CachingHelper();
        }

        return $this->cachingHelper;
    }
}<|MERGE_RESOLUTION|>--- conflicted
+++ resolved
@@ -278,14 +278,10 @@
                 continue;
             }
 
-<<<<<<< HEAD
             $workspaceHash = $cachingHelper->renderWorkspaceTagForContextNode($reference->getWorkspaceName());
-            $node = $this->getContextForReference($reference)->getNodeByIdentifier($reference->getNodeIdentifier());
-=======
             $this->securityContext->withoutAuthorizationChecks(function () use ($reference, &$node) {
                 $node = $this->getContextForReference($reference)->getNodeByIdentifier($reference->getNodeIdentifier());
             });
->>>>>>> 1985df56
 
             if (!$node instanceof NodeInterface) {
                 $this->systemLogger->log(sprintf('Found a node reference from node with identifier %s in workspace %s to asset %s, but the node could not be fetched.', $reference->getNodeIdentifier(), $reference->getWorkspaceName(), $this->persistenceManager->getIdentifierByObject($asset), LOG_WARNING));
