<?php
namespace Neos\Neos\Fusion\Cache;

/*
 * This file is part of the Neos.Neos package.
 *
 * (c) Contributors of the Neos Project - www.neos.io
 *
 * This package is Open Source Software. For the full copyright and license
 * information, please view the LICENSE file which was distributed with this
 * source code.
 */

use Neos\ContentRepository\Domain\Model\Workspace;
use Neos\ContentRepository\Domain\Repository\WorkspaceRepository;
use Neos\Flow\Annotations as Flow;
use Neos\Flow\Log\Utility\LogEnvironment;
use Neos\Flow\Persistence\PersistenceManagerInterface;
use Neos\Media\Domain\Model\AssetInterface;
use Neos\Media\Domain\Service\AssetService;
use Neos\Neos\Domain\Model\Dto\AssetUsageInNodeProperties;
use Neos\ContentRepository\Domain\Model\NodeInterface;
use Neos\ContentRepository\Domain\Model\NodeType;
use Neos\ContentRepository\Domain\Service\NodeTypeManager;
use Neos\Fusion\Core\Cache\ContentCache;
use Neos\Neos\Fusion\Helper\CachingHelper;
use Neos\Neos\Domain\Service\ContentContext;
use Neos\Neos\Domain\Service\ContentContextFactory;
use Psr\Log\LoggerInterface;

/**
 * This service flushes Fusion content caches triggered by node changes.
 *
 * The method registerNodeChange() is triggered by a signal which is configured in the Package class of the Neos.Neos
 * package (this package). Information on changed nodes is collected by this method and the respective Fusion content
 * cache entries are flushed in one operation during Flow's shutdown procedure.
 *
 * @Flow\Scope("singleton")
 */
class ContentCacheFlusher
{
    /**
     * @Flow\Inject
     * @var ContentCache
     */
    protected $contentCache;

    /**
     * @Flow\Inject
     * @var LoggerInterface
     */
    protected $systemLogger;

    /**
     * @var array
     */
    protected $tagsToFlush = [];

    /**
     * @var CachingHelper
     */
    protected $cachingHelper;

    /**
     * @Flow\Inject
     * @var WorkspaceRepository
     */
    protected $workspaceRepository;

    /**
     * @var array
     */
    protected $workspacesToFlush = [];

    /**
     * @Flow\Inject
     * @var AssetService
     */
    protected $assetService;

    /**
     * @Flow\Inject
     * @var NodeTypeManager
     */
    protected $nodeTypeManager;

    /**
     * @Flow\Inject
     * @var ContentContextFactory
     */
    protected $contextFactory;

    /**
     * @Flow\Inject
     * @var PersistenceManagerInterface
     */
    protected $persistenceManager;

    /**
     * @var ContentContext[]
     */
    protected $contexts = [];

    /**
     * Register a node change for a later cache flush. This method is triggered by a signal sent via ContentRepository's Node
     * model or the Neos Publishing Service.
     *
     * @param NodeInterface $node The node which has changed in some way
     * @param Workspace $targetWorkspace An optional workspace to flush
     * @return void
     * @throws \Neos\ContentRepository\Exception\NodeTypeNotFoundException
     */
    public function registerNodeChange(NodeInterface $node, Workspace $targetWorkspace = null): void
    {
        $this->tagsToFlush[ContentCache::TAG_EVERYTHING] = 'which were tagged with "Everything".';

        if (empty($this->workspacesToFlush[$node->getWorkspace()->getName()])) {
            $this->resolveWorkspaceChain($node->getWorkspace());
        }

        if ($targetWorkspace !== null && empty($this->workspacesToFlush[$targetWorkspace->getName()])) {
            $this->resolveWorkspaceChain($targetWorkspace);
        }

        if (!array_key_exists($node->getWorkspace()->getName(), $this->workspacesToFlush)) {
            return;
        }

        $this->registerAllTagsToFlushForNodeInWorkspace($node, $node->getWorkspace());
        if ($targetWorkspace !== null) {
            $this->registerAllTagsToFlushForNodeInWorkspace($node, $targetWorkspace);
        }
    }

    /**
     * @param NodeInterface $node
     * @param Workspace $workspace
     */
    protected function registerAllTagsToFlushForNodeInWorkspace(NodeInterface $node, Workspace $workspace): void
    {
        $nodeIdentifier = $node->getIdentifier();

        if (!array_key_exists($workspace->getName(), $this->workspacesToFlush) || is_array($this->workspacesToFlush[$workspace->getName()]) === false) {
            return;
        }

        foreach ($this->workspacesToFlush[$workspace->getName()] as $workspaceName => $workspaceHash) {
            $this->registerChangeOnNodeIdentifier($workspaceHash .'_'. $nodeIdentifier);
            $this->registerChangeOnNodeType($node->getNodeType()->getName(), $nodeIdentifier, $workspaceHash);

            // Still register legacy cache configuration tags
            $this->registerChangeOnNodeIdentifier($nodeIdentifier);
            $this->registerChangeOnNodeType($node->getNodeType()->getName(), $nodeIdentifier, '');

            $nodeInWorkspace = $node;
            while ($nodeInWorkspace->getDepth() > 1) {
                $nodeInWorkspace = $nodeInWorkspace->getParent();
                // Workaround for issue #56566 in Neos.ContentRepository
                if ($nodeInWorkspace === null) {
                    break;
                }
                $tagName = 'DescendantOf_' . $workspaceHash . '_' . $nodeInWorkspace->getIdentifier();
                $this->tagsToFlush[$tagName] = sprintf('which were tagged with "%s" because node "%s" has changed.', $tagName, $node->getPath());

                $legacyTagName = 'DescendantOf_' . $nodeInWorkspace->getIdentifier();
                $this->tagsToFlush[$legacyTagName] = sprintf('which were tagged with legacy "%s" because node "%s" has changed.', $legacyTagName, $node->getPath());
            }
        }
    }

    /**
     * @param Workspace $workspace
     * @return void
     */
    protected function resolveWorkspaceChain(Workspace $workspace)
    {
        $cachingHelper = $this->getCachingHelper();

        $this->workspacesToFlush[$workspace->getName()][$workspace->getName()] = $cachingHelper->renderWorkspaceTagForContextNode($workspace->getName());
        $this->resolveTagsForChildWorkspaces($workspace, $workspace->getName());
    }

    /**
     * @param Workspace $workspace
     * @param string $startingPoint
     * @return void
     */
    protected function resolveTagsForChildWorkspaces(Workspace $workspace, string $startingPoint)
    {
        $cachingHelper = $this->getCachingHelper();
        $this->workspacesToFlush[$startingPoint][$workspace->getName()] = $cachingHelper->renderWorkspaceTagForContextNode($workspace->getName());

        $childWorkspaces = $this->workspaceRepository->findByBaseWorkspace($workspace->getName());
        if ($childWorkspaces->valid()) {
            foreach ($childWorkspaces as $childWorkspace) {
                $this->resolveTagsForChildWorkspaces($childWorkspace, $startingPoint);
            }
        }
    }

    /**
     * Pleas use registerNodeChange() if possible. This method is a low-level api. If you do use this method make sure
     * that $cacheIdentifier contains the workspacehash as well as the node identifier: $workspaceHash .'_'. $nodeIdentifier
     * The workspacehash can be received via $this->getCachingHelper()->renderWorkspaceTagForContextNode($workpsacename)
     *
     * @param string $cacheIdentifier
     */
    public function registerChangeOnNodeIdentifier($cacheIdentifier)
    {
        $this->tagsToFlush[ContentCache::TAG_EVERYTHING] = 'which were tagged with "Everything".';
        $this->tagsToFlush['Node_' . $cacheIdentifier] = sprintf('which were tagged with "Node_%s" because that identifier has changed.', $cacheIdentifier);

        // Note, as we don't have a node here we cannot go up the structure.
        $tagName = 'DescendantOf_' . $cacheIdentifier;
        $this->tagsToFlush[$tagName] = sprintf('which were tagged with "%s" because node "%s" has changed.', $tagName, $cacheIdentifier);
    }

    /**
     * This is a low-level api. Please use registerNodeChange() if possible. Otherwise make sure that $nodeTypePrefix
     * is set up correctly and contains the workspacehash wich can be received via
     * $this->getCachingHelper()->renderWorkspaceTagForContextNode($workpsacename)
     *
     * @param string $nodeTypeName
     * @param string $referenceNodeIdentifier
     * @param string $nodeTypePrefix
     *
     * @throws \Neos\ContentRepository\Exception\NodeTypeNotFoundException
     */
    public function registerChangeOnNodeType($nodeTypeName, $referenceNodeIdentifier = null, $nodeTypePrefix = '')
    {
        $this->tagsToFlush[ContentCache::TAG_EVERYTHING] = 'which were tagged with "Everything".';

        $nodeTypesToFlush = $this->getAllImplementedNodeTypeNames($this->nodeTypeManager->getNodeType($nodeTypeName));

        if (strlen($nodeTypePrefix) > 0) {
            $nodeTypePrefix = rtrim($nodeTypePrefix, '_') . '_';
        }

        foreach ($nodeTypesToFlush as $nodeTypeNameToFlush) {
            $this->tagsToFlush['NodeType_' . $nodeTypePrefix . $nodeTypeNameToFlush] = sprintf('which were tagged with "NodeType_%s" because node "%s" has changed and was of type "%s".', $nodeTypeNameToFlush, ($referenceNodeIdentifier ? $referenceNodeIdentifier : ''), $nodeTypeName);
        }
    }

    /**
<<<<<<< HEAD
=======
     * Deprecated. Please use ContentCacheFlush::registerAssetChange
     *
     * @param AssetInterface $asset
     * @return void
     * @throws \Neos\ContentRepository\Exception\NodeTypeNotFoundException
     * @deprecated
     */
    public function registerAssetResourceChange(AssetInterface $asset)
    {
        $this->registerAssetChange($asset);
    }

    /**
>>>>>>> 42e354b9
     * Fetches possible usages of the asset and registers nodes that use the asset as changed.
     *
     * @param AssetInterface $asset
     * @return void
     * @throws \Neos\ContentRepository\Exception\NodeTypeNotFoundException
     */
    public function registerAssetChange(AssetInterface $asset)
    {
        if (!$asset->isInUse()) {
            return;
        }

        $cachingHelper = $this->getCachingHelper();

        foreach ($this->assetService->getUsageReferences($asset) as $reference) {
            if (!$reference instanceof AssetUsageInNodeProperties) {
                continue;
            }

            $workspaceHash = $cachingHelper->renderWorkspaceTagForContextNode($reference->getWorkspaceName());
            $node = $this->getContextForReference($reference)->getNodeByIdentifier($reference->getNodeIdentifier());

            if (!$node instanceof NodeInterface) {
                $this->systemLogger->warning(sprintf('Found a node reference from node with identifier %s in workspace %s to asset %s, but the node could not be fetched.', $reference->getNodeIdentifier(), $reference->getWorkspaceName(), $this->persistenceManager->getIdentifierByObject($asset)), LogEnvironment::fromMethodName(__METHOD__));
                continue;
            }

            $this->registerNodeChange($node);

            $assetIdentifier = $this->persistenceManager->getIdentifierByObject($asset);
            // @see RuntimeContentCache.addTag
            $tagName = 'AssetDynamicTag_' . $workspaceHash . '_' . $assetIdentifier;
            $this->tagsToFlush[$tagName] = sprintf('which were tagged with "%s" because asset "%s" has changed.', $tagName, $assetIdentifier);
        }
    }

    /**
     * Flush caches according to the previously registered node changes.
     *
     * @return void
     */
    public function shutdownObject()
    {
        if ($this->tagsToFlush !== []) {
            foreach ($this->tagsToFlush as $tag => $logMessage) {
                $affectedEntries = $this->contentCache->flushByTag($tag);
                if ($affectedEntries > 0) {
                    $this->systemLogger->debug(sprintf('Content cache: Removed %s entries %s', $affectedEntries, $logMessage));
                }
            }
        }
    }

    /**
     * @param AssetUsageInNodeProperties $assetUsage
     * @return ContentContext
     */
    protected function getContextForReference(AssetUsageInNodeProperties $assetUsage): ContentContext
    {
        $hash = md5(sprintf('%s-%s', $assetUsage->getWorkspaceName(), json_encode($assetUsage->getDimensionValues())));
        if (!isset($this->contexts[$hash])) {
            $this->contexts[$hash] = $this->contextFactory->create([
                'workspaceName' => $assetUsage->getWorkspaceName(),
                'dimensions' => $assetUsage->getDimensionValues(),
                'invisibleContentShown' => true,
                'inaccessibleContentShown' => true
            ]);
        }

        return $this->contexts[$hash];
    }

    /**
     * @param NodeType $nodeType
     * @return array<string>
     */
    protected function getAllImplementedNodeTypeNames(NodeType $nodeType)
    {
        $self = $this;
        $types = array_reduce($nodeType->getDeclaredSuperTypes(), function (array $types, NodeType $superType) use ($self) {
            return array_merge($types, $self->getAllImplementedNodeTypeNames($superType));
        }, [$nodeType->getName()]);

        $types = array_unique($types);
        return $types;
    }

    /**
     * @return CachingHelper
     */
    protected function getCachingHelper(): CachingHelper
    {
        if (!$this->cachingHelper instanceof CachingHelper) {
            $this->cachingHelper = new CachingHelper();
        }

        return $this->cachingHelper;
    }
}<|MERGE_RESOLUTION|>--- conflicted
+++ resolved
@@ -242,22 +242,6 @@
     }
 
     /**
-<<<<<<< HEAD
-=======
-     * Deprecated. Please use ContentCacheFlush::registerAssetChange
-     *
-     * @param AssetInterface $asset
-     * @return void
-     * @throws \Neos\ContentRepository\Exception\NodeTypeNotFoundException
-     * @deprecated
-     */
-    public function registerAssetResourceChange(AssetInterface $asset)
-    {
-        $this->registerAssetChange($asset);
-    }
-
-    /**
->>>>>>> 42e354b9
      * Fetches possible usages of the asset and registers nodes that use the asset as changed.
      *
      * @param AssetInterface $asset
