--- conflicted
+++ resolved
@@ -144,13 +144,8 @@
         $controllerContext = $this->runtime->getControllerContext();
         $host = $controllerContext->getRequest()->getHttpRequest()->getUri()->getHost();
         $processedContent = preg_replace_callback(
-<<<<<<< HEAD
-            '~<a.*?href="(.*?)".*?>~i',
+            '~<a(?: [^>]*)? href="(.*?)".*?>~i',
             function ($matches) use ($externalLinkTarget, $resourceLinkTarget, $host, $noOpenerString) {
-=======
-            '~<a(?: [^>]*)? href="(.*?)".*?>~i',
-            function ($matches) use ($externalLinkTarget, $resourceLinkTarget, $host) {
->>>>>>> 581fb8bf
                 list($linkText, $linkHref) = $matches;
                 $uriHost = parse_url($linkHref, PHP_URL_HOST);
                 $target = null;
