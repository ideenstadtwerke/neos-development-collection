<?php
namespace Neos\Neos\Fusion;

/*
 * This file is part of the Neos.Neos package.
 *
 * (c) Contributors of the Neos Project - www.neos.io
 *
 * This package is Open Source Software. For the full copyright and license
 * information, please view the LICENSE file which was distributed with this
 * source code.
 */

use Neos\Flow\Annotations as Flow;
use Neos\Neos\Domain\Exception;
use Neos\Neos\Service\LinkingService;
use Neos\ContentRepository\Domain\Model\NodeInterface;
use Neos\Fusion\FusionObjects\AbstractFusionObject;

/**
 * A Fusion Object that converts link references in the format "<type>://<UUID>" to proper URIs
 *
 * Right now node://<UUID> and asset://<UUID> are supported URI schemes.
 *
 * Usage::
 *
 *   someTextProperty.@process.1 = Neos.Neos:ConvertUris
 *
 * The optional property ``forceConversion`` can be used to have the links converted even when not
 * rendering the live workspace. This is used for links that are not inline editable (for
 * example links on images)::
 *
 *   someTextProperty.@process.1 = Neos.Neos:ConvertUris {
 *     forceConversion = true
 *   }
 *
 * The optional property ``externalLinkTarget`` can be modified to disable or change the target attribute of the
 * link tag for links to external targets::
 *
 *   prototype(Neos.Neos:ConvertUris) {
 *     externalLinkTarget = '_blank'
 *     resourceLinkTarget = '_blank'
 *   }
 *
 * The optional property ``absolute`` can be used to convert node uris to absolute links::
 *
 *   someTextProperty.@process.1 = Neos.Neos:ConvertUris {
 *     absolute = true
 *   }
 */
class ConvertUrisImplementation extends AbstractFusionObject
{
    /**
     * @Flow\Inject
     * @var LinkingService
     */
    protected $linkingService;

    /**
     * Convert URIs matching a supported scheme with generated URIs
     *
     * If the workspace of the current node context is not live, no replacement will be done unless forceConversion is
     * set. This is needed to show the editable links with metadata in the content module.
     *
     * @return string
     * @throws Exception
     */
    public function evaluate()
    {
        $text = $this->fusionValue('value');

        if ($text === '' || $text === null) {
            return '';
        }

        if (!is_string($text)) {
            throw new Exception(sprintf('Only strings can be processed by this Fusion object, given: "%s".', gettype($text)), 1382624080);
        }

        $node = $this->fusionValue('node');

        if (!$node instanceof NodeInterface) {
            throw new Exception(sprintf('The current node must be an instance of NodeInterface, given: "%s".', gettype($text)), 1382624087);
        }

        if ($node->getContext()->getWorkspace()->getName() !== 'live' && !($this->fusionValue('forceConversion'))) {
            return $text;
        }

        $unresolvedUris = [];
        $linkingService = $this->linkingService;
        $controllerContext = $this->runtime->getControllerContext();

        $absolute = $this->fusionValue('absolute');

        $processedContent = preg_replace_callback(LinkingService::PATTERN_SUPPORTED_URIS, function (array $matches) use ($node, $linkingService, $controllerContext, &$unresolvedUris, $absolute) {
            switch ($matches[1]) {
                case 'node':
                    $resolvedUri = $linkingService->resolveNodeUri($matches[0], $node, $controllerContext, $absolute);
                    $this->runtime->addCacheTag('node', $matches[2]);
                    break;
                case 'asset':
                    $resolvedUri = $linkingService->resolveAssetUri($matches[0]);
                    $this->runtime->addCacheTag('asset', $matches[2]);
                    break;
                default:
                    $resolvedUri = null;
            }

            if ($resolvedUri === null) {
                $unresolvedUris[] = $matches[0];
                return $matches[0];
            }

            return $resolvedUri;
        }, $text);

<<<<<<< HEAD
        if ($unresolvedUris !== []) {
            $processedContent = preg_replace('/<a[^>]* href="(node|asset):\/\/[^"]+"[^>]*>(.*?)<\/a>/', '$2', $processedContent);
=======
        if ($unresolvedUris !== array()) {
            $processedContent = preg_replace('/<a(?: [^>]*)? href="(node|asset):\/\/[^"]+"[^>]*>(.*?)<\/a>/', '$2', $processedContent);
>>>>>>> d12e15c1
            $processedContent = preg_replace(LinkingService::PATTERN_SUPPORTED_URIS, '', $processedContent);
        }

        $processedContent = $this->replaceLinkTargets($processedContent);

        return $processedContent;
    }

    /**
     * Replace the target attribute of link tags in processedContent with the target
     * specified by externalLinkTarget and resourceLinkTarget options.
     * Additionally set rel="noopener" for links with target="_blank".
     *
     * @param string $processedContent
     * @return string
     */
    protected function replaceLinkTargets($processedContent)
    {
        $noOpenerString = $this->fusionValue('setNoOpener') ? ' rel="noopener"' : '';
        $externalLinkTarget = trim($this->fusionValue('externalLinkTarget'));
        $resourceLinkTarget = trim($this->fusionValue('resourceLinkTarget'));
        if ($externalLinkTarget === '' && $resourceLinkTarget === '') {
            return $processedContent;
        }
        $controllerContext = $this->runtime->getControllerContext();
        $host = $controllerContext->getRequest()->getHttpRequest()->getUri()->getHost();
        $processedContent = preg_replace_callback(
<<<<<<< HEAD
            '~<a .*?href="(.*?)".*?>~i',
=======
            '~<a(?: [^>]*)? href="(.*?)".*?>~i',
>>>>>>> d12e15c1
            function ($matches) use ($externalLinkTarget, $resourceLinkTarget, $host, $noOpenerString) {
                list($linkText, $linkHref) = $matches;
                $uriHost = parse_url($linkHref, PHP_URL_HOST);
                $target = null;
                if ($externalLinkTarget !== '' && is_string($uriHost) && $uriHost !== $host) {
                    $target = $externalLinkTarget;
                }
                if ($resourceLinkTarget !== '' && strpos($linkHref, '_Resources') !== false) {
                    $target = $resourceLinkTarget;
                }
                if ($target === null) {
                    return $linkText;
                }
                if (preg_match_all('~target="(.*?)~i', $linkText, $targetMatches)) {
                    return preg_replace('/target=".*?"/', sprintf('target="%s"%s', $target, $target === '_blank' ? $noOpenerString : ''), $linkText);
                }
                return str_replace('<a', sprintf('<a target="%s"%s', $target, $target === '_blank' ? $noOpenerString : ''), $linkText);
            },
            $processedContent
        );
        return $processedContent;
    }
}<|MERGE_RESOLUTION|>--- conflicted
+++ resolved
@@ -115,13 +115,8 @@
             return $resolvedUri;
         }, $text);
 
-<<<<<<< HEAD
         if ($unresolvedUris !== []) {
-            $processedContent = preg_replace('/<a[^>]* href="(node|asset):\/\/[^"]+"[^>]*>(.*?)<\/a>/', '$2', $processedContent);
-=======
-        if ($unresolvedUris !== array()) {
             $processedContent = preg_replace('/<a(?: [^>]*)? href="(node|asset):\/\/[^"]+"[^>]*>(.*?)<\/a>/', '$2', $processedContent);
->>>>>>> d12e15c1
             $processedContent = preg_replace(LinkingService::PATTERN_SUPPORTED_URIS, '', $processedContent);
         }
 
@@ -149,11 +144,7 @@
         $controllerContext = $this->runtime->getControllerContext();
         $host = $controllerContext->getRequest()->getHttpRequest()->getUri()->getHost();
         $processedContent = preg_replace_callback(
-<<<<<<< HEAD
             '~<a .*?href="(.*?)".*?>~i',
-=======
-            '~<a(?: [^>]*)? href="(.*?)".*?>~i',
->>>>>>> d12e15c1
             function ($matches) use ($externalLinkTarget, $resourceLinkTarget, $host, $noOpenerString) {
                 list($linkText, $linkHref) = $matches;
                 $uriHost = parse_url($linkHref, PHP_URL_HOST);
