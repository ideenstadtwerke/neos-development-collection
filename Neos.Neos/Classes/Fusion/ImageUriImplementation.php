<?php
namespace Neos\Neos\Fusion;

/*
 * This file is part of the Neos.Neos package.
 *
 * (c) Contributors of the Neos Project - www.neos.io
 *
 * This package is Open Source Software. For the full copyright and license
 * information, please view the LICENSE file which was distributed with this
 * source code.
 */

use Neos\Flow\Annotations as Flow;
use Neos\Media\Domain\Model\AssetInterface;
use Neos\Media\Domain\Model\ThumbnailConfiguration;
use Neos\Media\Domain\Service\AssetService;
use Neos\Fusion\FusionObjects\AbstractFusionObject;
use Neos\Media\Domain\Service\ThumbnailService;

/**
 * Render an AssetInterface: object. Accepts the same parameters as the uri.image ViewHelper of the Neos.Media package:
 * asset, width, maximumWidth, height, maximumHeight, allowCropping, allowUpScaling.
 *
 */
class ImageUriImplementation extends AbstractFusionObject
{
    /**
     * Resource publisher
     *
     * @Flow\Inject
     * @var AssetService
     */
    protected $assetService;

    /**
     * @Flow\Inject
     * @var ThumbnailService
     */
    protected $thumbnailService;

    /**
     * Asset
     *
     * @return AssetInterface
     */
    public function getAsset()
    {
        return $this->fusionValue('asset');
    }

    /**
     * Width
     *
     * @return integer
     */
    public function getWidth()
    {
        return $this->fusionValue('width');
    }

    /**
     * MaximumWidth
     *
     * @return integer
     */
    public function getMaximumWidth()
    {
        return $this->fusionValue('maximumWidth');
    }

    /**
     * Height
     *
     * @return integer
     */
    public function getHeight()
    {
        return $this->fusionValue('height');
    }

    /**
     * MaximumHeight
     *
     * @return integer
     */
    public function getMaximumHeight()
    {
        return $this->fusionValue('maximumHeight');
    }

    /**
     * AllowCropping
     *
     * @return boolean
     */
    public function getAllowCropping()
    {
        return $this->fusionValue('allowCropping');
    }

    /**
     * AllowUpScaling
     *
     * @return boolean
     */
    public function getAllowUpScaling()
    {
        return $this->fusionValue('allowUpScaling');
    }


    public function getQuality()
    {
        return $this->tsValue('quality');
    }

    /**
     * Async
     *
     * @return boolean
     */
    public function getAsync()
    {
        return $this->fusionValue('async');
    }

    /**
     * Preset
     *
     * @return string
     */
    public function getPreset()
    {
        return $this->fusionValue('preset');
    }

    /**
     * Returns a processed image path
     *
     * @return string
     * @throws \Exception
     */
    public function evaluate()
    {
        $asset = $this->getAsset();
        $preset = $this->getPreset();

        if (!$asset instanceof AssetInterface) {
            throw new \Exception('No asset given for rendering.', 1415184217);
        }
<<<<<<< HEAD
        $thumbnailConfiguration = new ThumbnailConfiguration($this->getWidth(), $this->getMaximumWidth(), $this->getHeight(), $this->getMaximumHeight(), $this->getAllowCropping(), $this->getAllowUpScaling(), $this->getQuality());
        $thumbnailData = $this->assetService->getThumbnailUriAndSizeForAsset($asset, $thumbnailConfiguration);
=======
        if (!empty($preset)) {
            $thumbnailConfiguration = $this->thumbnailService->getThumbnailConfigurationForPreset($preset);
        } else {
            $thumbnailConfiguration = new ThumbnailConfiguration($this->getWidth(), $this->getMaximumWidth(), $this->getHeight(), $this->getMaximumHeight(), $this->getAllowCropping(), $this->getAllowUpScaling(), $this->getAsync());
        }
        $request = $this->getRuntime()->getControllerContext()->getRequest();
        $thumbnailData = $this->assetService->getThumbnailUriAndSizeForAsset($asset, $thumbnailConfiguration, $request);
>>>>>>> 7b862b99
        if ($thumbnailData === null) {
            return '';
        }
        return $thumbnailData['src'];
    }
}<|MERGE_RESOLUTION|>--- conflicted
+++ resolved
@@ -149,18 +149,13 @@
         if (!$asset instanceof AssetInterface) {
             throw new \Exception('No asset given for rendering.', 1415184217);
         }
-<<<<<<< HEAD
-        $thumbnailConfiguration = new ThumbnailConfiguration($this->getWidth(), $this->getMaximumWidth(), $this->getHeight(), $this->getMaximumHeight(), $this->getAllowCropping(), $this->getAllowUpScaling(), $this->getQuality());
-        $thumbnailData = $this->assetService->getThumbnailUriAndSizeForAsset($asset, $thumbnailConfiguration);
-=======
         if (!empty($preset)) {
             $thumbnailConfiguration = $this->thumbnailService->getThumbnailConfigurationForPreset($preset);
         } else {
-            $thumbnailConfiguration = new ThumbnailConfiguration($this->getWidth(), $this->getMaximumWidth(), $this->getHeight(), $this->getMaximumHeight(), $this->getAllowCropping(), $this->getAllowUpScaling(), $this->getAsync());
+            $thumbnailConfiguration = new ThumbnailConfiguration($this->getWidth(), $this->getMaximumWidth(), $this->getHeight(), $this->getMaximumHeight(), $this->getAllowCropping(), $this->getAllowUpScaling(), $this->getAsync(), $this->getQuality());
         }
         $request = $this->getRuntime()->getControllerContext()->getRequest();
         $thumbnailData = $this->assetService->getThumbnailUriAndSizeForAsset($asset, $thumbnailConfiguration, $request);
->>>>>>> 7b862b99
         if ($thumbnailData === null) {
             return '';
         }
