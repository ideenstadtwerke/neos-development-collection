--- conflicted
+++ resolved
@@ -72,31 +72,24 @@
     public function callingRenderCallsTheUriModuleViewHelpersRenderMethodWithTheCorrectArguments()
     {
         $this->uriModuleViewHelper->expects($this->once())->method('render')->with(
-<<<<<<< HEAD
-            'path', 'action', ['arguments'], 'section', 'format', ['additionalParams'], 'addQueryString', ['argumentsToBeExcludedFromQueryString']
-        );
-        $this->viewHelper->render(
-            'path', 'action', ['arguments'], 'section', 'format', ['additionalParams'], 'addQueryString', ['argumentsToBeExcludedFromQueryString']
-=======
             'path',
             'action',
-            array('arguments'),
+            ['arguments'],
             'section',
             'format',
-            array('additionalParams'),
+            ['additionalParams'],
             'addQueryString',
-            array('argumentsToBeExcludedFromQueryString')
+            ['argumentsToBeExcludedFromQueryString']
         );
         $this->viewHelper->render(
             'path',
             'action',
-            array('arguments'),
+            ['arguments'],
             'section',
             'format',
-            array('additionalParams'),
+            ['additionalParams'],
             'addQueryString',
-            array('argumentsToBeExcludedFromQueryString')
->>>>>>> f9af51e6
+            ['argumentsToBeExcludedFromQueryString']
         );
     }
 
