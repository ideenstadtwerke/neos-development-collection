--- conflicted
+++ resolved
@@ -166,13 +166,9 @@
 
         /** @var ResponseInterface $output */
         $output = $view->render();
-<<<<<<< HEAD
 
         // FIXME: Check for content type
-        $this->assertInstanceOf(ResponseInterface::class, $output);
-        $this->assertEquals('Message body', $output->getBody()->getContents());
-=======
-        self::assertEquals('Message body', $output);
->>>>>>> 30284c51
+        self::assertInstanceOf(ResponseInterface::class, $output);
+        self::assertEquals('Message body', $output->getBody()->getContents());
     }
 }