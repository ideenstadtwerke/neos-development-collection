--- conflicted
+++ resolved
@@ -45,33 +45,7 @@
         $operation = new ParentsOperation();
         $operation->evaluate($q, []);
 
-<<<<<<< HEAD
         $ancestors = $q->getContext();
         $this->assertEquals([$siteNode, $firstLevelNode], $ancestors);
-=======
-        $output = $q->getContext();
-        $this->assertEquals([$siteNode, $firstLevelNode], $output);
-    }
-
-    /**
-     * @test
-     */
-    public function canEvaluateChecksForContentContext()
-    {
-        $operation = new ParentsOperation();
-
-        $mockNode = $this->createMock(NodeInterface::class);
-        $mockContext = $this->getMockBuilder(ContentContext::class)->disableOriginalConstructor()->getMock();
-        $mockNode->expects($this->any())->method('getContext')->will($this->returnValue($mockContext));
-        $context = [$mockNode];
-
-        $this->assertTrue($operation->canEvaluate($context), 'Must accept ContentContext');
-
-        $mockNode = $this->createMock(NodeInterface::class);
-        $mockContext = $this->getMockBuilder(Context::class)->disableOriginalConstructor()->getMock();
-        $mockNode->expects($this->any())->method('getContext')->will($this->returnValue($mockContext));
-        $context = [$mockNode];
-        $this->assertFalse($operation->canEvaluate($context), 'Must not accept Context');
->>>>>>> 7ad01fc5
     }
 }