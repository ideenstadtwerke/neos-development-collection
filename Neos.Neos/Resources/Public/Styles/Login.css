@import url(https://fonts.googleapis.com/css?family=Noto+Sans:400,700,400italic,700italic);
/* Color palette */
/* Sizes & margins */
/* Components */
/*!
 * Font Awesome Free 5.8.2 by @fontawesome - https://fontawesome.com
 * License - https://fontawesome.com/license/free (Icons: CC BY 4.0, Fonts: SIL OFL 1.1, Code: MIT License)
 */
.fa,
.fas,
.far,
.fal,
.fab {
  -moz-osx-font-smoothing: grayscale;
  -webkit-font-smoothing: antialiased;
  display: inline-block;
  font-style: normal;
  font-variant: normal;
  text-rendering: auto;
  line-height: 1; }

.fa-lg {
  font-size: 1.33333em;
  line-height: 0.75em;
  vertical-align: -.0667em; }

.fa-xs {
  font-size: .75em; }

.fa-sm {
  font-size: .875em; }

.fa-1x {
  font-size: 1em; }

.fa-2x {
  font-size: 2em; }

.fa-3x {
  font-size: 3em; }

.fa-4x {
  font-size: 4em; }

.fa-5x {
  font-size: 5em; }

.fa-6x {
  font-size: 6em; }

.fa-7x {
  font-size: 7em; }

.fa-8x {
  font-size: 8em; }

.fa-9x {
  font-size: 9em; }

.fa-10x {
  font-size: 10em; }

.fa-fw {
  text-align: center;
  width: 1.25em; }

.fa-ul {
  list-style-type: none;
  margin-left: 2.5em;
  padding-left: 0; }
  .fa-ul > li {
    position: relative; }

.fa-li {
  left: -2em;
  position: absolute;
  text-align: center;
  width: 2em;
  line-height: inherit; }

.fa-border {
  border: solid 0.08em #eee;
  border-radius: .1em;
  padding: .2em .25em .15em; }

.fa-pull-left {
  float: left; }

.fa-pull-right {
  float: right; }

.fa.fa-pull-left,
.fas.fa-pull-left,
.far.fa-pull-left,
.fal.fa-pull-left,
.fab.fa-pull-left {
  margin-right: .3em; }

.fa.fa-pull-right,
.fas.fa-pull-right,
.far.fa-pull-right,
.fal.fa-pull-right,
.fab.fa-pull-right {
  margin-left: .3em; }

.fa-spin {
  animation: fa-spin 2s infinite linear; }

.fa-pulse {
  animation: fa-spin 1s infinite steps(8); }

@keyframes fa-spin {
  0% {
    transform: rotate(0deg); }
  100% {
    transform: rotate(360deg); } }

.fa-rotate-90 {
  -ms-filter: "progid:DXImageTransform.Microsoft.BasicImage(rotation=1)";
  transform: rotate(90deg); }

.fa-rotate-180 {
  -ms-filter: "progid:DXImageTransform.Microsoft.BasicImage(rotation=2)";
  transform: rotate(180deg); }

.fa-rotate-270 {
  -ms-filter: "progid:DXImageTransform.Microsoft.BasicImage(rotation=3)";
  transform: rotate(270deg); }

.fa-flip-horizontal {
  -ms-filter: "progid:DXImageTransform.Microsoft.BasicImage(rotation=0, mirror=1)";
  transform: scale(-1, 1); }

.fa-flip-vertical {
  -ms-filter: "progid:DXImageTransform.Microsoft.BasicImage(rotation=2, mirror=1)";
  transform: scale(1, -1); }

.fa-flip-both, .fa-flip-horizontal.fa-flip-vertical {
  -ms-filter: "progid:DXImageTransform.Microsoft.BasicImage(rotation=2, mirror=1)";
  transform: scale(-1, -1); }

:root .fa-rotate-90,
:root .fa-rotate-180,
:root .fa-rotate-270,
:root .fa-flip-horizontal,
:root .fa-flip-vertical,
:root .fa-flip-both {
<<<<<<< HEAD
  filter: none; }
=======
  filter: none;
}
>>>>>>> 3c4e4533

.fa-stack {
  display: inline-block;
  height: 2em;
  line-height: 2em;
  position: relative;
  vertical-align: middle;
  width: 2.5em; }

.fa-stack-1x,
.fa-stack-2x {
  left: 0;
  position: absolute;
  text-align: center;
  width: 100%; }

.fa-stack-1x {
  line-height: inherit; }

.fa-stack-2x {
  font-size: 2em; }

.fa-inverse {
  color: #fff; }

/* Font Awesome uses the Unicode Private Use Area (PUA) to ensure screen
readers do not read off random characters that represent icons */
.fa-500px:before {
  content: "\f26e"; }

.fa-accessible-icon:before {
  content: "\f368"; }

.fa-accusoft:before {
  content: "\f369"; }

.fa-acquisitions-incorporated:before {
  content: "\f6af"; }

.fa-ad:before {
  content: "\f641"; }

.fa-address-book:before {
  content: "\f2b9"; }

.fa-address-card:before {
  content: "\f2bb"; }

.fa-adjust:before {
  content: "\f042"; }

.fa-adn:before {
  content: "\f170"; }

.fa-adobe:before {
  content: "\f778"; }

.fa-adobe:before {
  content: "\f778";
}

.fa-adversal:before {
  content: "\f36a"; }

.fa-affiliatetheme:before {
  content: "\f36b"; }

.fa-air-freshener:before {
  content: "\f5d0"; }

.fa-airbnb:before {
  content: "\f834"; }

.fa-airbnb:before {
  content: "\f834";
}

.fa-algolia:before {
  content: "\f36c"; }

.fa-align-center:before {
  content: "\f037"; }

.fa-align-justify:before {
  content: "\f039"; }

.fa-align-left:before {
  content: "\f036"; }

.fa-align-right:before {
  content: "\f038"; }

.fa-alipay:before {
  content: "\f642"; }

.fa-allergies:before {
  content: "\f461"; }

.fa-amazon:before {
  content: "\f270"; }

.fa-amazon-pay:before {
  content: "\f42c"; }

.fa-ambulance:before {
  content: "\f0f9"; }

.fa-american-sign-language-interpreting:before {
  content: "\f2a3"; }

.fa-amilia:before {
  content: "\f36d"; }

.fa-anchor:before {
  content: "\f13d"; }

.fa-android:before {
  content: "\f17b"; }

.fa-angellist:before {
  content: "\f209"; }

.fa-angle-double-down:before {
  content: "\f103"; }

.fa-angle-double-left:before {
  content: "\f100"; }

.fa-angle-double-right:before {
  content: "\f101"; }

.fa-angle-double-up:before {
  content: "\f102"; }

.fa-angle-down:before {
  content: "\f107"; }

.fa-angle-left:before {
  content: "\f104"; }

.fa-angle-right:before {
  content: "\f105"; }

.fa-angle-up:before {
  content: "\f106"; }

.fa-angry:before {
  content: "\f556"; }

.fa-angrycreative:before {
  content: "\f36e"; }

.fa-angular:before {
  content: "\f420"; }

.fa-ankh:before {
  content: "\f644"; }

.fa-app-store:before {
  content: "\f36f"; }

.fa-app-store-ios:before {
  content: "\f370"; }

.fa-apper:before {
  content: "\f371"; }

.fa-apple:before {
  content: "\f179"; }

.fa-apple-alt:before {
  content: "\f5d1"; }

.fa-apple-pay:before {
  content: "\f415"; }

.fa-archive:before {
  content: "\f187"; }

.fa-archway:before {
  content: "\f557"; }

.fa-arrow-alt-circle-down:before {
  content: "\f358"; }

.fa-arrow-alt-circle-left:before {
  content: "\f359"; }

.fa-arrow-alt-circle-right:before {
  content: "\f35a"; }

.fa-arrow-alt-circle-up:before {
  content: "\f35b"; }

.fa-arrow-circle-down:before {
  content: "\f0ab"; }

.fa-arrow-circle-left:before {
  content: "\f0a8"; }

.fa-arrow-circle-right:before {
  content: "\f0a9"; }

.fa-arrow-circle-up:before {
  content: "\f0aa"; }

.fa-arrow-down:before {
  content: "\f063"; }

.fa-arrow-left:before {
  content: "\f060"; }

.fa-arrow-right:before {
  content: "\f061"; }

.fa-arrow-up:before {
  content: "\f062"; }

.fa-arrows-alt:before {
  content: "\f0b2"; }

.fa-arrows-alt-h:before {
  content: "\f337"; }

.fa-arrows-alt-v:before {
  content: "\f338"; }

.fa-artstation:before {
  content: "\f77a"; }

.fa-artstation:before {
  content: "\f77a";
}

.fa-assistive-listening-systems:before {
  content: "\f2a2"; }

.fa-asterisk:before {
  content: "\f069"; }

.fa-asymmetrik:before {
  content: "\f372"; }

.fa-at:before {
  content: "\f1fa"; }

.fa-atlas:before {
  content: "\f558"; }

.fa-atlassian:before {
  content: "\f77b"; }

.fa-atlassian:before {
  content: "\f77b";
}

.fa-atom:before {
  content: "\f5d2"; }

.fa-audible:before {
  content: "\f373"; }

.fa-audio-description:before {
  content: "\f29e"; }

.fa-autoprefixer:before {
  content: "\f41c"; }

.fa-avianex:before {
  content: "\f374"; }

.fa-aviato:before {
  content: "\f421"; }

.fa-award:before {
  content: "\f559"; }

.fa-aws:before {
  content: "\f375"; }

.fa-baby:before {
  content: "\f77c"; }

.fa-baby-carriage:before {
  content: "\f77d"; }

.fa-baby:before {
  content: "\f77c";
}

.fa-baby-carriage:before {
  content: "\f77d";
}

.fa-backspace:before {
  content: "\f55a"; }

.fa-backward:before {
  content: "\f04a"; }

.fa-bacon:before {
  content: "\f7e5"; }

.fa-bacon:before {
  content: "\f7e5";
}

.fa-balance-scale:before {
  content: "\f24e"; }

.fa-ban:before {
  content: "\f05e"; }

.fa-band-aid:before {
  content: "\f462"; }

.fa-bandcamp:before {
  content: "\f2d5"; }

.fa-barcode:before {
  content: "\f02a"; }

.fa-bars:before {
  content: "\f0c9"; }

.fa-baseball-ball:before {
  content: "\f433"; }

.fa-basketball-ball:before {
  content: "\f434"; }

.fa-bath:before {
  content: "\f2cd"; }

.fa-battery-empty:before {
  content: "\f244"; }

.fa-battery-full:before {
  content: "\f240"; }

.fa-battery-half:before {
  content: "\f242"; }

.fa-battery-quarter:before {
  content: "\f243"; }

.fa-battery-three-quarters:before {
  content: "\f241"; }

.fa-battle-net:before {
  content: "\f835"; }

.fa-battle-net:before {
  content: "\f835";
}

.fa-bed:before {
  content: "\f236"; }

.fa-beer:before {
  content: "\f0fc"; }

.fa-behance:before {
  content: "\f1b4"; }

.fa-behance-square:before {
  content: "\f1b5"; }

.fa-bell:before {
  content: "\f0f3"; }

.fa-bell-slash:before {
  content: "\f1f6"; }

.fa-bezier-curve:before {
  content: "\f55b"; }

.fa-bible:before {
  content: "\f647"; }

.fa-bicycle:before {
  content: "\f206"; }

.fa-bimobject:before {
  content: "\f378"; }

.fa-binoculars:before {
  content: "\f1e5"; }

.fa-biohazard:before {
  content: "\f780"; }

.fa-biohazard:before {
  content: "\f780";
}

.fa-birthday-cake:before {
  content: "\f1fd"; }

.fa-bitbucket:before {
  content: "\f171"; }

.fa-bitcoin:before {
  content: "\f379"; }

.fa-bity:before {
  content: "\f37a"; }

.fa-black-tie:before {
  content: "\f27e"; }

.fa-blackberry:before {
  content: "\f37b"; }

.fa-blender:before {
  content: "\f517"; }

.fa-blender-phone:before {
  content: "\f6b6"; }

.fa-blind:before {
  content: "\f29d"; }

.fa-blog:before {
  content: "\f781"; }

.fa-blog:before {
  content: "\f781";
}

.fa-blogger:before {
  content: "\f37c"; }

.fa-blogger-b:before {
  content: "\f37d"; }

.fa-bluetooth:before {
  content: "\f293"; }

.fa-bluetooth-b:before {
  content: "\f294"; }

.fa-bold:before {
  content: "\f032"; }

.fa-bolt:before {
  content: "\f0e7"; }

.fa-bomb:before {
  content: "\f1e2"; }

.fa-bone:before {
  content: "\f5d7"; }

.fa-bong:before {
  content: "\f55c"; }

.fa-book:before {
  content: "\f02d"; }

.fa-book-dead:before {
  content: "\f6b7"; }

.fa-book-medical:before {
  content: "\f7e6"; }

.fa-book-medical:before {
  content: "\f7e6";
}

.fa-book-open:before {
  content: "\f518"; }

.fa-book-reader:before {
  content: "\f5da"; }

.fa-bookmark:before {
  content: "\f02e"; }

.fa-bootstrap:before {
  content: "\f836"; }

.fa-bootstrap:before {
  content: "\f836";
}

.fa-bowling-ball:before {
  content: "\f436"; }

.fa-box:before {
  content: "\f466"; }

.fa-box-open:before {
  content: "\f49e"; }

.fa-boxes:before {
  content: "\f468"; }

.fa-braille:before {
  content: "\f2a1"; }

.fa-brain:before {
  content: "\f5dc"; }

.fa-bread-slice:before {
  content: "\f7ec"; }

.fa-bread-slice:before {
  content: "\f7ec";
}

.fa-briefcase:before {
  content: "\f0b1"; }

.fa-briefcase-medical:before {
  content: "\f469"; }

.fa-broadcast-tower:before {
  content: "\f519"; }

.fa-broom:before {
  content: "\f51a"; }

.fa-brush:before {
  content: "\f55d"; }

.fa-btc:before {
  content: "\f15a"; }

.fa-buffer:before {
  content: "\f837"; }

.fa-buffer:before {
  content: "\f837";
}

.fa-bug:before {
  content: "\f188"; }

.fa-building:before {
  content: "\f1ad"; }

.fa-bullhorn:before {
  content: "\f0a1"; }

.fa-bullseye:before {
  content: "\f140"; }

.fa-burn:before {
  content: "\f46a"; }

.fa-buromobelexperte:before {
  content: "\f37f"; }

.fa-bus:before {
  content: "\f207"; }

.fa-bus-alt:before {
  content: "\f55e"; }

.fa-business-time:before {
  content: "\f64a"; }

.fa-buysellads:before {
  content: "\f20d"; }

.fa-calculator:before {
  content: "\f1ec"; }

.fa-calendar:before {
  content: "\f133"; }

.fa-calendar-alt:before {
  content: "\f073"; }

.fa-calendar-check:before {
  content: "\f274"; }

.fa-calendar-day:before {
  content: "\f783"; }

.fa-calendar-day:before {
  content: "\f783";
}

.fa-calendar-minus:before {
  content: "\f272"; }

.fa-calendar-plus:before {
  content: "\f271"; }

.fa-calendar-times:before {
  content: "\f273"; }

.fa-calendar-week:before {
  content: "\f784"; }

.fa-calendar-week:before {
  content: "\f784";
}

.fa-camera:before {
  content: "\f030"; }

.fa-camera-retro:before {
  content: "\f083"; }

.fa-campground:before {
  content: "\f6bb"; }

.fa-canadian-maple-leaf:before {
  content: "\f785"; }

.fa-candy-cane:before {
  content: "\f786"; }

.fa-canadian-maple-leaf:before {
  content: "\f785";
}

.fa-candy-cane:before {
  content: "\f786";
}

.fa-cannabis:before {
  content: "\f55f"; }

.fa-capsules:before {
  content: "\f46b"; }

.fa-car:before {
  content: "\f1b9"; }

.fa-car-alt:before {
  content: "\f5de"; }

.fa-car-battery:before {
  content: "\f5df"; }

.fa-car-crash:before {
  content: "\f5e1"; }

.fa-car-side:before {
  content: "\f5e4"; }

.fa-caret-down:before {
  content: "\f0d7"; }

.fa-caret-left:before {
  content: "\f0d9"; }

.fa-caret-right:before {
  content: "\f0da"; }

.fa-caret-square-down:before {
  content: "\f150"; }

.fa-caret-square-left:before {
  content: "\f191"; }

.fa-caret-square-right:before {
  content: "\f152"; }

.fa-caret-square-up:before {
  content: "\f151"; }

.fa-caret-up:before {
  content: "\f0d8"; }

.fa-carrot:before {
  content: "\f787"; }

.fa-carrot:before {
  content: "\f787";
}

.fa-cart-arrow-down:before {
  content: "\f218"; }

.fa-cart-plus:before {
  content: "\f217"; }

.fa-cash-register:before {
  content: "\f788"; }

.fa-cash-register:before {
  content: "\f788";
}

.fa-cat:before {
  content: "\f6be"; }

.fa-cc-amazon-pay:before {
  content: "\f42d"; }

.fa-cc-amex:before {
  content: "\f1f3"; }

.fa-cc-apple-pay:before {
  content: "\f416"; }

.fa-cc-diners-club:before {
  content: "\f24c"; }

.fa-cc-discover:before {
  content: "\f1f2"; }

.fa-cc-jcb:before {
  content: "\f24b"; }

.fa-cc-mastercard:before {
  content: "\f1f1"; }

.fa-cc-paypal:before {
  content: "\f1f4"; }

.fa-cc-stripe:before {
  content: "\f1f5"; }

.fa-cc-visa:before {
  content: "\f1f0"; }

.fa-centercode:before {
  content: "\f380"; }

.fa-centos:before {
  content: "\f789"; }

.fa-centos:before {
  content: "\f789";
}

.fa-certificate:before {
  content: "\f0a3"; }

.fa-chair:before {
  content: "\f6c0"; }

.fa-chalkboard:before {
  content: "\f51b"; }

.fa-chalkboard-teacher:before {
  content: "\f51c"; }

.fa-charging-station:before {
  content: "\f5e7"; }

.fa-chart-area:before {
  content: "\f1fe"; }

.fa-chart-bar:before {
  content: "\f080"; }

.fa-chart-line:before {
  content: "\f201"; }

.fa-chart-pie:before {
  content: "\f200"; }

.fa-check:before {
  content: "\f00c"; }

.fa-check-circle:before {
  content: "\f058"; }

.fa-check-double:before {
  content: "\f560"; }

.fa-check-square:before {
  content: "\f14a"; }

.fa-cheese:before {
  content: "\f7ef"; }

.fa-cheese:before {
  content: "\f7ef";
}

.fa-chess:before {
  content: "\f439"; }

.fa-chess-bishop:before {
  content: "\f43a"; }

.fa-chess-board:before {
  content: "\f43c"; }

.fa-chess-king:before {
  content: "\f43f"; }

.fa-chess-knight:before {
  content: "\f441"; }

.fa-chess-pawn:before {
  content: "\f443"; }

.fa-chess-queen:before {
  content: "\f445"; }

.fa-chess-rook:before {
  content: "\f447"; }

.fa-chevron-circle-down:before {
  content: "\f13a"; }

.fa-chevron-circle-left:before {
  content: "\f137"; }

.fa-chevron-circle-right:before {
  content: "\f138"; }

.fa-chevron-circle-up:before {
  content: "\f139"; }

.fa-chevron-down:before {
  content: "\f078"; }

.fa-chevron-left:before {
  content: "\f053"; }

.fa-chevron-right:before {
  content: "\f054"; }

.fa-chevron-up:before {
  content: "\f077"; }

.fa-child:before {
  content: "\f1ae"; }

.fa-chrome:before {
  content: "\f268"; }

.fa-chromecast:before {
  content: "\f838"; }

.fa-chromecast:before {
  content: "\f838";
}

.fa-church:before {
  content: "\f51d"; }

.fa-circle:before {
  content: "\f111"; }

.fa-circle-notch:before {
  content: "\f1ce"; }

.fa-city:before {
  content: "\f64f"; }

.fa-clinic-medical:before {
  content: "\f7f2"; }

.fa-clinic-medical:before {
  content: "\f7f2";
}

.fa-clipboard:before {
  content: "\f328"; }

.fa-clipboard-check:before {
  content: "\f46c"; }

.fa-clipboard-list:before {
  content: "\f46d"; }

.fa-clock:before {
  content: "\f017"; }

.fa-clone:before {
  content: "\f24d"; }

.fa-closed-captioning:before {
  content: "\f20a"; }

.fa-cloud:before {
  content: "\f0c2"; }

.fa-cloud-download-alt:before {
  content: "\f381"; }

.fa-cloud-meatball:before {
  content: "\f73b"; }

.fa-cloud-moon:before {
  content: "\f6c3"; }

.fa-cloud-moon-rain:before {
  content: "\f73c"; }

.fa-cloud-rain:before {
  content: "\f73d"; }

.fa-cloud-showers-heavy:before {
  content: "\f740"; }

.fa-cloud-sun:before {
  content: "\f6c4"; }

.fa-cloud-sun-rain:before {
  content: "\f743"; }

.fa-cloud-upload-alt:before {
  content: "\f382"; }

.fa-cloudscale:before {
  content: "\f383"; }

.fa-cloudsmith:before {
  content: "\f384"; }

.fa-cloudversify:before {
  content: "\f385"; }

.fa-cocktail:before {
  content: "\f561"; }

.fa-code:before {
  content: "\f121"; }

.fa-code-branch:before {
  content: "\f126"; }

.fa-codepen:before {
  content: "\f1cb"; }

.fa-codiepie:before {
  content: "\f284"; }

.fa-coffee:before {
  content: "\f0f4"; }

.fa-cog:before {
  content: "\f013"; }

.fa-cogs:before {
  content: "\f085"; }

.fa-coins:before {
  content: "\f51e"; }

.fa-columns:before {
  content: "\f0db"; }

.fa-comment:before {
  content: "\f075"; }

.fa-comment-alt:before {
  content: "\f27a"; }

.fa-comment-dollar:before {
  content: "\f651"; }

.fa-comment-dots:before {
  content: "\f4ad"; }

.fa-comment-medical:before {
  content: "\f7f5"; }

.fa-comment-medical:before {
  content: "\f7f5";
}

.fa-comment-slash:before {
  content: "\f4b3"; }

.fa-comments:before {
  content: "\f086"; }

.fa-comments-dollar:before {
  content: "\f653"; }

.fa-compact-disc:before {
  content: "\f51f"; }

.fa-compass:before {
  content: "\f14e"; }

.fa-compress:before {
  content: "\f066"; }

.fa-compress-arrows-alt:before {
  content: "\f78c"; }

.fa-compress-arrows-alt:before {
  content: "\f78c";
}

.fa-concierge-bell:before {
  content: "\f562"; }

.fa-confluence:before {
  content: "\f78d"; }

.fa-confluence:before {
  content: "\f78d";
}

.fa-connectdevelop:before {
  content: "\f20e"; }

.fa-contao:before {
  content: "\f26d"; }

.fa-cookie:before {
  content: "\f563"; }

.fa-cookie-bite:before {
  content: "\f564"; }

.fa-copy:before {
  content: "\f0c5"; }

.fa-copyright:before {
  content: "\f1f9"; }

.fa-couch:before {
  content: "\f4b8"; }

.fa-cpanel:before {
  content: "\f388"; }

.fa-creative-commons:before {
  content: "\f25e"; }

.fa-creative-commons-by:before {
  content: "\f4e7"; }

.fa-creative-commons-nc:before {
  content: "\f4e8"; }

.fa-creative-commons-nc-eu:before {
  content: "\f4e9"; }

.fa-creative-commons-nc-jp:before {
  content: "\f4ea"; }

.fa-creative-commons-nd:before {
  content: "\f4eb"; }

.fa-creative-commons-pd:before {
  content: "\f4ec"; }

.fa-creative-commons-pd-alt:before {
  content: "\f4ed"; }

.fa-creative-commons-remix:before {
  content: "\f4ee"; }

.fa-creative-commons-sa:before {
  content: "\f4ef"; }

.fa-creative-commons-sampling:before {
  content: "\f4f0"; }

.fa-creative-commons-sampling-plus:before {
  content: "\f4f1"; }

.fa-creative-commons-share:before {
  content: "\f4f2"; }

.fa-creative-commons-zero:before {
  content: "\f4f3"; }

.fa-credit-card:before {
  content: "\f09d"; }

.fa-critical-role:before {
  content: "\f6c9"; }

.fa-crop:before {
  content: "\f125"; }

.fa-crop-alt:before {
  content: "\f565"; }

.fa-cross:before {
  content: "\f654"; }

.fa-crosshairs:before {
  content: "\f05b"; }

.fa-crow:before {
  content: "\f520"; }

.fa-crown:before {
  content: "\f521"; }

.fa-crutch:before {
  content: "\f7f7"; }

.fa-crutch:before {
  content: "\f7f7";
}

.fa-css3:before {
  content: "\f13c"; }

.fa-css3-alt:before {
  content: "\f38b"; }

.fa-cube:before {
  content: "\f1b2"; }

.fa-cubes:before {
  content: "\f1b3"; }

.fa-cut:before {
  content: "\f0c4"; }

.fa-cuttlefish:before {
  content: "\f38c"; }

.fa-d-and-d:before {
  content: "\f38d"; }

.fa-d-and-d-beyond:before {
  content: "\f6ca"; }

.fa-dashcube:before {
  content: "\f210"; }

.fa-database:before {
  content: "\f1c0"; }

.fa-deaf:before {
  content: "\f2a4"; }

.fa-delicious:before {
  content: "\f1a5"; }

.fa-democrat:before {
  content: "\f747"; }

.fa-deploydog:before {
  content: "\f38e"; }

.fa-deskpro:before {
  content: "\f38f"; }

.fa-desktop:before {
  content: "\f108"; }

.fa-dev:before {
  content: "\f6cc"; }

.fa-deviantart:before {
  content: "\f1bd"; }

.fa-dharmachakra:before {
  content: "\f655"; }

.fa-dhl:before {
  content: "\f790"; }

.fa-dhl:before {
  content: "\f790";
}

.fa-diagnoses:before {
  content: "\f470"; }

.fa-diaspora:before {
  content: "\f791"; }

.fa-diaspora:before {
  content: "\f791";
}

.fa-dice:before {
  content: "\f522"; }

.fa-dice-d20:before {
  content: "\f6cf"; }

.fa-dice-d6:before {
  content: "\f6d1"; }

.fa-dice-five:before {
  content: "\f523"; }

.fa-dice-four:before {
  content: "\f524"; }

.fa-dice-one:before {
  content: "\f525"; }

.fa-dice-six:before {
  content: "\f526"; }

.fa-dice-three:before {
  content: "\f527"; }

.fa-dice-two:before {
  content: "\f528"; }

.fa-digg:before {
  content: "\f1a6"; }

.fa-digital-ocean:before {
  content: "\f391"; }

.fa-digital-tachograph:before {
  content: "\f566"; }

.fa-directions:before {
  content: "\f5eb"; }

.fa-discord:before {
  content: "\f392"; }

.fa-discourse:before {
  content: "\f393"; }

.fa-divide:before {
  content: "\f529"; }

.fa-dizzy:before {
  content: "\f567"; }

.fa-dna:before {
  content: "\f471"; }

.fa-dochub:before {
  content: "\f394"; }

.fa-docker:before {
  content: "\f395"; }

.fa-dog:before {
  content: "\f6d3"; }

.fa-dollar-sign:before {
  content: "\f155"; }

.fa-dolly:before {
  content: "\f472"; }

.fa-dolly-flatbed:before {
  content: "\f474"; }

.fa-donate:before {
  content: "\f4b9"; }

.fa-door-closed:before {
  content: "\f52a"; }

.fa-door-open:before {
  content: "\f52b"; }

.fa-dot-circle:before {
  content: "\f192"; }

.fa-dove:before {
  content: "\f4ba"; }

.fa-download:before {
  content: "\f019"; }

.fa-draft2digital:before {
  content: "\f396"; }

.fa-drafting-compass:before {
  content: "\f568"; }

.fa-dragon:before {
  content: "\f6d5"; }

.fa-draw-polygon:before {
  content: "\f5ee"; }

.fa-dribbble:before {
  content: "\f17d"; }

.fa-dribbble-square:before {
  content: "\f397"; }

.fa-dropbox:before {
  content: "\f16b"; }

.fa-drum:before {
  content: "\f569"; }

.fa-drum-steelpan:before {
  content: "\f56a"; }

.fa-drumstick-bite:before {
  content: "\f6d7"; }

.fa-drupal:before {
  content: "\f1a9"; }

.fa-dumbbell:before {
  content: "\f44b"; }

.fa-dumpster:before {
  content: "\f793"; }

.fa-dumpster-fire:before {
  content: "\f794"; }

.fa-dumpster:before {
  content: "\f793";
}

.fa-dumpster-fire:before {
  content: "\f794";
}

.fa-dungeon:before {
  content: "\f6d9"; }

.fa-dyalog:before {
  content: "\f399"; }

.fa-earlybirds:before {
  content: "\f39a"; }

.fa-ebay:before {
  content: "\f4f4"; }

.fa-edge:before {
  content: "\f282"; }

.fa-edit:before {
  content: "\f044"; }

.fa-egg:before {
  content: "\f7fb"; }

.fa-egg:before {
  content: "\f7fb";
}

.fa-eject:before {
  content: "\f052"; }

.fa-elementor:before {
  content: "\f430"; }

.fa-ellipsis-h:before {
  content: "\f141"; }

.fa-ellipsis-v:before {
  content: "\f142"; }

.fa-ello:before {
  content: "\f5f1"; }

.fa-ember:before {
  content: "\f423"; }

.fa-empire:before {
  content: "\f1d1"; }

.fa-envelope:before {
  content: "\f0e0"; }

.fa-envelope-open:before {
  content: "\f2b6"; }

.fa-envelope-open-text:before {
  content: "\f658"; }

.fa-envelope-square:before {
  content: "\f199"; }

.fa-envira:before {
  content: "\f299"; }

.fa-equals:before {
  content: "\f52c"; }

.fa-eraser:before {
  content: "\f12d"; }

.fa-erlang:before {
  content: "\f39d"; }

.fa-ethereum:before {
  content: "\f42e"; }

.fa-ethernet:before {
  content: "\f796"; }

.fa-ethernet:before {
  content: "\f796";
}

.fa-etsy:before {
  content: "\f2d7"; }

.fa-euro-sign:before {
  content: "\f153"; }

.fa-evernote:before {
  content: "\f839"; }

.fa-evernote:before {
  content: "\f839";
}

.fa-exchange-alt:before {
  content: "\f362"; }

.fa-exclamation:before {
  content: "\f12a"; }

.fa-exclamation-circle:before {
  content: "\f06a"; }

.fa-exclamation-triangle:before {
  content: "\f071"; }

.fa-expand:before {
  content: "\f065"; }

.fa-expand-arrows-alt:before {
  content: "\f31e"; }

.fa-expeditedssl:before {
  content: "\f23e"; }

.fa-external-link-alt:before {
  content: "\f35d"; }

.fa-external-link-square-alt:before {
  content: "\f360"; }

.fa-eye:before {
  content: "\f06e"; }

.fa-eye-dropper:before {
  content: "\f1fb"; }

.fa-eye-slash:before {
  content: "\f070"; }

.fa-facebook:before {
  content: "\f09a"; }

.fa-facebook-f:before {
  content: "\f39e"; }

.fa-facebook-messenger:before {
  content: "\f39f"; }

.fa-facebook-square:before {
  content: "\f082"; }

.fa-fantasy-flight-games:before {
  content: "\f6dc"; }

.fa-fast-backward:before {
  content: "\f049"; }

.fa-fast-forward:before {
  content: "\f050"; }

.fa-fax:before {
  content: "\f1ac"; }

.fa-feather:before {
  content: "\f52d"; }

.fa-feather-alt:before {
  content: "\f56b"; }

.fa-fedex:before {
  content: "\f797"; }

.fa-fedora:before {
  content: "\f798"; }

.fa-fedex:before {
  content: "\f797";
}

.fa-fedora:before {
  content: "\f798";
}

.fa-female:before {
  content: "\f182"; }

.fa-fighter-jet:before {
  content: "\f0fb"; }

.fa-figma:before {
  content: "\f799"; }

.fa-figma:before {
  content: "\f799";
}

.fa-file:before {
  content: "\f15b"; }

.fa-file-alt:before {
  content: "\f15c"; }

.fa-file-archive:before {
  content: "\f1c6"; }

.fa-file-audio:before {
  content: "\f1c7"; }

.fa-file-code:before {
  content: "\f1c9"; }

.fa-file-contract:before {
  content: "\f56c"; }

.fa-file-csv:before {
  content: "\f6dd"; }

.fa-file-download:before {
  content: "\f56d"; }

.fa-file-excel:before {
  content: "\f1c3"; }

.fa-file-export:before {
  content: "\f56e"; }

.fa-file-image:before {
  content: "\f1c5"; }

.fa-file-import:before {
  content: "\f56f"; }

.fa-file-invoice:before {
  content: "\f570"; }

.fa-file-invoice-dollar:before {
  content: "\f571"; }

.fa-file-medical:before {
  content: "\f477"; }

.fa-file-medical-alt:before {
  content: "\f478"; }

.fa-file-pdf:before {
  content: "\f1c1"; }

.fa-file-powerpoint:before {
  content: "\f1c4"; }

.fa-file-prescription:before {
  content: "\f572"; }

.fa-file-signature:before {
  content: "\f573"; }

.fa-file-upload:before {
  content: "\f574"; }

.fa-file-video:before {
  content: "\f1c8"; }

.fa-file-word:before {
  content: "\f1c2"; }

.fa-fill:before {
  content: "\f575"; }

.fa-fill-drip:before {
  content: "\f576"; }

.fa-film:before {
  content: "\f008"; }

.fa-filter:before {
  content: "\f0b0"; }

.fa-fingerprint:before {
  content: "\f577"; }

.fa-fire:before {
  content: "\f06d"; }

.fa-fire-alt:before {
  content: "\f7e4"; }

.fa-fire-alt:before {
  content: "\f7e4";
}

.fa-fire-extinguisher:before {
  content: "\f134"; }

.fa-firefox:before {
  content: "\f269"; }

.fa-first-aid:before {
  content: "\f479"; }

.fa-first-order:before {
  content: "\f2b0"; }

.fa-first-order-alt:before {
  content: "\f50a"; }

.fa-firstdraft:before {
  content: "\f3a1"; }

.fa-fish:before {
  content: "\f578"; }

.fa-fist-raised:before {
  content: "\f6de"; }

.fa-flag:before {
  content: "\f024"; }

.fa-flag-checkered:before {
  content: "\f11e"; }

.fa-flag-usa:before {
  content: "\f74d"; }

.fa-flask:before {
  content: "\f0c3"; }

.fa-flickr:before {
  content: "\f16e"; }

.fa-flipboard:before {
  content: "\f44d"; }

.fa-flushed:before {
  content: "\f579"; }

.fa-fly:before {
  content: "\f417"; }

.fa-folder:before {
  content: "\f07b"; }

.fa-folder-minus:before {
  content: "\f65d"; }

.fa-folder-open:before {
  content: "\f07c"; }

.fa-folder-plus:before {
  content: "\f65e"; }

.fa-font:before {
  content: "\f031"; }

.fa-font-awesome:before {
  content: "\f2b4"; }

.fa-font-awesome-alt:before {
  content: "\f35c"; }

.fa-font-awesome-flag:before {
  content: "\f425"; }

.fa-font-awesome-logo-full:before {
  content: "\f4e6"; }

.fa-fonticons:before {
  content: "\f280"; }

.fa-fonticons-fi:before {
  content: "\f3a2"; }

.fa-football-ball:before {
  content: "\f44e"; }

.fa-fort-awesome:before {
  content: "\f286"; }

.fa-fort-awesome-alt:before {
  content: "\f3a3"; }

.fa-forumbee:before {
  content: "\f211"; }

.fa-forward:before {
  content: "\f04e"; }

.fa-foursquare:before {
  content: "\f180"; }

.fa-free-code-camp:before {
  content: "\f2c5"; }

.fa-freebsd:before {
  content: "\f3a4"; }

.fa-frog:before {
  content: "\f52e"; }

.fa-frown:before {
  content: "\f119"; }

.fa-frown-open:before {
  content: "\f57a"; }

.fa-fulcrum:before {
  content: "\f50b"; }

.fa-funnel-dollar:before {
  content: "\f662"; }

.fa-futbol:before {
  content: "\f1e3"; }

.fa-galactic-republic:before {
  content: "\f50c"; }

.fa-galactic-senate:before {
  content: "\f50d"; }

.fa-gamepad:before {
  content: "\f11b"; }

.fa-gas-pump:before {
  content: "\f52f"; }

.fa-gavel:before {
  content: "\f0e3"; }

.fa-gem:before {
  content: "\f3a5"; }

.fa-genderless:before {
  content: "\f22d"; }

.fa-get-pocket:before {
  content: "\f265"; }

.fa-gg:before {
  content: "\f260"; }

.fa-gg-circle:before {
  content: "\f261"; }

.fa-ghost:before {
  content: "\f6e2"; }

.fa-gift:before {
  content: "\f06b"; }

.fa-gifts:before {
  content: "\f79c"; }

.fa-gifts:before {
  content: "\f79c";
}

.fa-git:before {
  content: "\f1d3"; }

.fa-git-alt:before {
  content: "\f841"; }

.fa-git-alt:before {
  content: "\f841";
}

.fa-git-square:before {
  content: "\f1d2"; }

.fa-github:before {
  content: "\f09b"; }

.fa-github-alt:before {
  content: "\f113"; }

.fa-github-square:before {
  content: "\f092"; }

.fa-gitkraken:before {
  content: "\f3a6"; }

.fa-gitlab:before {
  content: "\f296"; }

.fa-gitter:before {
  content: "\f426"; }

.fa-glass-cheers:before {
  content: "\f79f"; }

.fa-glass-cheers:before {
  content: "\f79f";
}

.fa-glass-martini:before {
  content: "\f000"; }

.fa-glass-martini-alt:before {
  content: "\f57b"; }

.fa-glass-whiskey:before {
  content: "\f7a0"; }

.fa-glass-whiskey:before {
  content: "\f7a0";
}

.fa-glasses:before {
  content: "\f530"; }

.fa-glide:before {
  content: "\f2a5"; }

.fa-glide-g:before {
  content: "\f2a6"; }

.fa-globe:before {
  content: "\f0ac"; }

.fa-globe-africa:before {
  content: "\f57c"; }

.fa-globe-americas:before {
  content: "\f57d"; }

.fa-globe-asia:before {
  content: "\f57e"; }

.fa-globe-europe:before {
  content: "\f7a2"; }

.fa-globe-europe:before {
  content: "\f7a2";
}

.fa-gofore:before {
  content: "\f3a7"; }

.fa-golf-ball:before {
  content: "\f450"; }

.fa-goodreads:before {
  content: "\f3a8"; }

.fa-goodreads-g:before {
  content: "\f3a9"; }

.fa-google:before {
  content: "\f1a0"; }

.fa-google-drive:before {
  content: "\f3aa"; }

.fa-google-play:before {
  content: "\f3ab"; }

.fa-google-plus:before {
  content: "\f2b3"; }

.fa-google-plus-g:before {
  content: "\f0d5"; }

.fa-google-plus-square:before {
  content: "\f0d4"; }

.fa-google-wallet:before {
  content: "\f1ee"; }

.fa-gopuram:before {
  content: "\f664"; }

.fa-graduation-cap:before {
  content: "\f19d"; }

.fa-gratipay:before {
  content: "\f184"; }

.fa-grav:before {
  content: "\f2d6"; }

.fa-greater-than:before {
  content: "\f531"; }

.fa-greater-than-equal:before {
  content: "\f532"; }

.fa-grimace:before {
  content: "\f57f"; }

.fa-grin:before {
  content: "\f580"; }

.fa-grin-alt:before {
  content: "\f581"; }

.fa-grin-beam:before {
  content: "\f582"; }

.fa-grin-beam-sweat:before {
  content: "\f583"; }

.fa-grin-hearts:before {
  content: "\f584"; }

.fa-grin-squint:before {
  content: "\f585"; }

.fa-grin-squint-tears:before {
  content: "\f586"; }

.fa-grin-stars:before {
  content: "\f587"; }

.fa-grin-tears:before {
  content: "\f588"; }

.fa-grin-tongue:before {
  content: "\f589"; }

.fa-grin-tongue-squint:before {
  content: "\f58a"; }

.fa-grin-tongue-wink:before {
  content: "\f58b"; }

.fa-grin-wink:before {
  content: "\f58c"; }

.fa-grip-horizontal:before {
  content: "\f58d"; }

.fa-grip-lines:before {
  content: "\f7a4"; }

.fa-grip-lines-vertical:before {
  content: "\f7a5"; }

.fa-grip-lines:before {
  content: "\f7a4";
}

.fa-grip-lines-vertical:before {
  content: "\f7a5";
}

.fa-grip-vertical:before {
  content: "\f58e"; }

.fa-gripfire:before {
  content: "\f3ac"; }

.fa-grunt:before {
  content: "\f3ad"; }

.fa-guitar:before {
  content: "\f7a6"; }

.fa-guitar:before {
  content: "\f7a6";
}

.fa-gulp:before {
  content: "\f3ae"; }

.fa-h-square:before {
  content: "\f0fd"; }

.fa-hacker-news:before {
  content: "\f1d4"; }

.fa-hacker-news-square:before {
  content: "\f3af"; }

.fa-hackerrank:before {
  content: "\f5f7"; }

.fa-hamburger:before {
  content: "\f805"; }

.fa-hamburger:before {
  content: "\f805";
}

.fa-hammer:before {
  content: "\f6e3"; }

.fa-hamsa:before {
  content: "\f665"; }

.fa-hand-holding:before {
  content: "\f4bd"; }

.fa-hand-holding-heart:before {
  content: "\f4be"; }

.fa-hand-holding-usd:before {
  content: "\f4c0"; }

.fa-hand-lizard:before {
  content: "\f258"; }

.fa-hand-middle-finger:before {
  content: "\f806"; }

.fa-hand-middle-finger:before {
  content: "\f806";
}

.fa-hand-paper:before {
  content: "\f256"; }

.fa-hand-peace:before {
  content: "\f25b"; }

.fa-hand-point-down:before {
  content: "\f0a7"; }

.fa-hand-point-left:before {
  content: "\f0a5"; }

.fa-hand-point-right:before {
  content: "\f0a4"; }

.fa-hand-point-up:before {
  content: "\f0a6"; }

.fa-hand-pointer:before {
  content: "\f25a"; }

.fa-hand-rock:before {
  content: "\f255"; }

.fa-hand-scissors:before {
  content: "\f257"; }

.fa-hand-spock:before {
  content: "\f259"; }

.fa-hands:before {
  content: "\f4c2"; }

.fa-hands-helping:before {
  content: "\f4c4"; }

.fa-handshake:before {
  content: "\f2b5"; }

.fa-hanukiah:before {
  content: "\f6e6"; }

.fa-hard-hat:before {
  content: "\f807"; }

.fa-hard-hat:before {
  content: "\f807";
}

.fa-hashtag:before {
  content: "\f292"; }

.fa-hat-wizard:before {
  content: "\f6e8"; }

.fa-haykal:before {
  content: "\f666"; }

.fa-hdd:before {
  content: "\f0a0"; }

.fa-heading:before {
  content: "\f1dc"; }

.fa-headphones:before {
  content: "\f025"; }

.fa-headphones-alt:before {
  content: "\f58f"; }

.fa-headset:before {
  content: "\f590"; }

.fa-heart:before {
  content: "\f004"; }

.fa-heart-broken:before {
  content: "\f7a9"; }

.fa-heart-broken:before {
  content: "\f7a9";
}

.fa-heartbeat:before {
  content: "\f21e"; }

.fa-helicopter:before {
  content: "\f533"; }

.fa-highlighter:before {
  content: "\f591"; }

.fa-hiking:before {
  content: "\f6ec"; }

.fa-hippo:before {
  content: "\f6ed"; }

.fa-hips:before {
  content: "\f452"; }

.fa-hire-a-helper:before {
  content: "\f3b0"; }

.fa-history:before {
  content: "\f1da"; }

.fa-hockey-puck:before {
  content: "\f453"; }

.fa-holly-berry:before {
  content: "\f7aa"; }

.fa-holly-berry:before {
  content: "\f7aa";
}

.fa-home:before {
  content: "\f015"; }

.fa-hooli:before {
  content: "\f427"; }

.fa-hornbill:before {
  content: "\f592"; }

.fa-horse:before {
  content: "\f6f0"; }

.fa-horse-head:before {
  content: "\f7ab"; }

.fa-horse-head:before {
  content: "\f7ab";
}

.fa-hospital:before {
  content: "\f0f8"; }

.fa-hospital-alt:before {
  content: "\f47d"; }

.fa-hospital-symbol:before {
  content: "\f47e"; }

.fa-hot-tub:before {
  content: "\f593"; }

.fa-hotdog:before {
  content: "\f80f"; }

.fa-hotdog:before {
  content: "\f80f";
}

.fa-hotel:before {
  content: "\f594"; }

.fa-hotjar:before {
  content: "\f3b1"; }

.fa-hourglass:before {
  content: "\f254"; }

.fa-hourglass-end:before {
  content: "\f253"; }

.fa-hourglass-half:before {
  content: "\f252"; }

.fa-hourglass-start:before {
  content: "\f251"; }

.fa-house-damage:before {
  content: "\f6f1"; }

.fa-houzz:before {
  content: "\f27c"; }

.fa-hryvnia:before {
  content: "\f6f2"; }

.fa-html5:before {
  content: "\f13b"; }

.fa-hubspot:before {
  content: "\f3b2"; }

.fa-i-cursor:before {
  content: "\f246"; }

.fa-ice-cream:before {
  content: "\f810"; }

.fa-icicles:before {
  content: "\f7ad"; }

.fa-ice-cream:before {
  content: "\f810";
}

.fa-icicles:before {
  content: "\f7ad";
}

.fa-id-badge:before {
  content: "\f2c1"; }

.fa-id-card:before {
  content: "\f2c2"; }

.fa-id-card-alt:before {
  content: "\f47f"; }

.fa-igloo:before {
  content: "\f7ae"; }

.fa-igloo:before {
  content: "\f7ae";
}

.fa-image:before {
  content: "\f03e"; }

.fa-images:before {
  content: "\f302"; }

.fa-imdb:before {
  content: "\f2d8"; }

.fa-inbox:before {
  content: "\f01c"; }

.fa-indent:before {
  content: "\f03c"; }

.fa-industry:before {
  content: "\f275"; }

.fa-infinity:before {
  content: "\f534"; }

.fa-info:before {
  content: "\f129"; }

.fa-info-circle:before {
  content: "\f05a"; }

.fa-instagram:before {
  content: "\f16d"; }

.fa-intercom:before {
  content: "\f7af"; }

.fa-intercom:before {
  content: "\f7af";
}

.fa-internet-explorer:before {
  content: "\f26b"; }

.fa-invision:before {
  content: "\f7b0"; }

.fa-invision:before {
  content: "\f7b0";
}

.fa-ioxhost:before {
  content: "\f208"; }

.fa-italic:before {
  content: "\f033"; }

.fa-itch-io:before {
  content: "\f83a"; }

.fa-itch-io:before {
  content: "\f83a";
}

.fa-itunes:before {
  content: "\f3b4"; }

.fa-itunes-note:before {
  content: "\f3b5"; }

.fa-java:before {
  content: "\f4e4"; }

.fa-jedi:before {
  content: "\f669"; }

.fa-jedi-order:before {
  content: "\f50e"; }

.fa-jenkins:before {
  content: "\f3b6"; }

.fa-jira:before {
  content: "\f7b1"; }

.fa-jira:before {
  content: "\f7b1";
}

.fa-joget:before {
  content: "\f3b7"; }

.fa-joint:before {
  content: "\f595"; }

.fa-joomla:before {
  content: "\f1aa"; }

.fa-journal-whills:before {
  content: "\f66a"; }

.fa-js:before {
  content: "\f3b8"; }

.fa-js-square:before {
  content: "\f3b9"; }

.fa-jsfiddle:before {
  content: "\f1cc"; }

.fa-kaaba:before {
  content: "\f66b"; }

.fa-kaggle:before {
  content: "\f5fa"; }

.fa-key:before {
  content: "\f084"; }

.fa-keybase:before {
  content: "\f4f5"; }

.fa-keyboard:before {
  content: "\f11c"; }

.fa-keycdn:before {
  content: "\f3ba"; }

.fa-khanda:before {
  content: "\f66d"; }

.fa-kickstarter:before {
  content: "\f3bb"; }

.fa-kickstarter-k:before {
  content: "\f3bc"; }

.fa-kiss:before {
  content: "\f596"; }

.fa-kiss-beam:before {
  content: "\f597"; }

.fa-kiss-wink-heart:before {
  content: "\f598"; }

.fa-kiwi-bird:before {
  content: "\f535"; }

.fa-korvue:before {
  content: "\f42f"; }

.fa-landmark:before {
  content: "\f66f"; }

.fa-language:before {
  content: "\f1ab"; }

.fa-laptop:before {
  content: "\f109"; }

.fa-laptop-code:before {
  content: "\f5fc"; }

.fa-laptop-medical:before {
  content: "\f812"; }

.fa-laptop-medical:before {
  content: "\f812";
}

.fa-laravel:before {
  content: "\f3bd"; }

.fa-lastfm:before {
  content: "\f202"; }

.fa-lastfm-square:before {
  content: "\f203"; }

.fa-laugh:before {
  content: "\f599"; }

.fa-laugh-beam:before {
  content: "\f59a"; }

.fa-laugh-squint:before {
  content: "\f59b"; }

.fa-laugh-wink:before {
  content: "\f59c"; }

.fa-layer-group:before {
  content: "\f5fd"; }

.fa-leaf:before {
  content: "\f06c"; }

.fa-leanpub:before {
  content: "\f212"; }

.fa-lemon:before {
  content: "\f094"; }

.fa-less:before {
  content: "\f41d"; }

.fa-less-than:before {
  content: "\f536"; }

.fa-less-than-equal:before {
  content: "\f537"; }

.fa-level-down-alt:before {
  content: "\f3be"; }

.fa-level-up-alt:before {
  content: "\f3bf"; }

.fa-life-ring:before {
  content: "\f1cd"; }

.fa-lightbulb:before {
  content: "\f0eb"; }

.fa-line:before {
  content: "\f3c0"; }

.fa-link:before {
  content: "\f0c1"; }

.fa-linkedin:before {
  content: "\f08c"; }

.fa-linkedin-in:before {
  content: "\f0e1"; }

.fa-linode:before {
  content: "\f2b8"; }

.fa-linux:before {
  content: "\f17c"; }

.fa-lira-sign:before {
  content: "\f195"; }

.fa-list:before {
  content: "\f03a"; }

.fa-list-alt:before {
  content: "\f022"; }

.fa-list-ol:before {
  content: "\f0cb"; }

.fa-list-ul:before {
  content: "\f0ca"; }

.fa-location-arrow:before {
  content: "\f124"; }

.fa-lock:before {
  content: "\f023"; }

.fa-lock-open:before {
  content: "\f3c1"; }

.fa-long-arrow-alt-down:before {
  content: "\f309"; }

.fa-long-arrow-alt-left:before {
  content: "\f30a"; }

.fa-long-arrow-alt-right:before {
  content: "\f30b"; }

.fa-long-arrow-alt-up:before {
  content: "\f30c"; }

.fa-low-vision:before {
  content: "\f2a8"; }

.fa-luggage-cart:before {
  content: "\f59d"; }

.fa-lyft:before {
  content: "\f3c3"; }

.fa-magento:before {
  content: "\f3c4"; }

.fa-magic:before {
  content: "\f0d0"; }

.fa-magnet:before {
  content: "\f076"; }

.fa-mail-bulk:before {
  content: "\f674"; }

.fa-mailchimp:before {
  content: "\f59e"; }

.fa-male:before {
  content: "\f183"; }

.fa-mandalorian:before {
  content: "\f50f"; }

.fa-map:before {
  content: "\f279"; }

.fa-map-marked:before {
  content: "\f59f"; }

.fa-map-marked-alt:before {
  content: "\f5a0"; }

.fa-map-marker:before {
  content: "\f041"; }

.fa-map-marker-alt:before {
  content: "\f3c5"; }

.fa-map-pin:before {
  content: "\f276"; }

.fa-map-signs:before {
  content: "\f277"; }

.fa-markdown:before {
  content: "\f60f"; }

.fa-marker:before {
  content: "\f5a1"; }

.fa-mars:before {
  content: "\f222"; }

.fa-mars-double:before {
  content: "\f227"; }

.fa-mars-stroke:before {
  content: "\f229"; }

.fa-mars-stroke-h:before {
  content: "\f22b"; }

.fa-mars-stroke-v:before {
  content: "\f22a"; }

.fa-mask:before {
  content: "\f6fa"; }

.fa-mastodon:before {
  content: "\f4f6"; }

.fa-maxcdn:before {
  content: "\f136"; }

.fa-medal:before {
  content: "\f5a2"; }

.fa-medapps:before {
  content: "\f3c6"; }

.fa-medium:before {
  content: "\f23a"; }

.fa-medium-m:before {
  content: "\f3c7"; }

.fa-medkit:before {
  content: "\f0fa"; }

.fa-medrt:before {
  content: "\f3c8"; }

.fa-meetup:before {
  content: "\f2e0"; }

.fa-megaport:before {
  content: "\f5a3"; }

.fa-meh:before {
  content: "\f11a"; }

.fa-meh-blank:before {
  content: "\f5a4"; }

.fa-meh-rolling-eyes:before {
  content: "\f5a5"; }

.fa-memory:before {
  content: "\f538"; }

.fa-mendeley:before {
  content: "\f7b3"; }

.fa-mendeley:before {
  content: "\f7b3";
}

.fa-menorah:before {
  content: "\f676"; }

.fa-mercury:before {
  content: "\f223"; }

.fa-meteor:before {
  content: "\f753"; }

.fa-microchip:before {
  content: "\f2db"; }

.fa-microphone:before {
  content: "\f130"; }

.fa-microphone-alt:before {
  content: "\f3c9"; }

.fa-microphone-alt-slash:before {
  content: "\f539"; }

.fa-microphone-slash:before {
  content: "\f131"; }

.fa-microscope:before {
  content: "\f610"; }

.fa-microsoft:before {
  content: "\f3ca"; }

.fa-minus:before {
  content: "\f068"; }

.fa-minus-circle:before {
  content: "\f056"; }

.fa-minus-square:before {
  content: "\f146"; }

.fa-mitten:before {
  content: "\f7b5"; }

.fa-mitten:before {
  content: "\f7b5";
}

.fa-mix:before {
  content: "\f3cb"; }

.fa-mixcloud:before {
  content: "\f289"; }

.fa-mizuni:before {
  content: "\f3cc"; }

.fa-mobile:before {
  content: "\f10b"; }

.fa-mobile-alt:before {
  content: "\f3cd"; }

.fa-modx:before {
  content: "\f285"; }

.fa-monero:before {
  content: "\f3d0"; }

.fa-money-bill:before {
  content: "\f0d6"; }

.fa-money-bill-alt:before {
  content: "\f3d1"; }

.fa-money-bill-wave:before {
  content: "\f53a"; }

.fa-money-bill-wave-alt:before {
  content: "\f53b"; }

.fa-money-check:before {
  content: "\f53c"; }

.fa-money-check-alt:before {
  content: "\f53d"; }

.fa-monument:before {
  content: "\f5a6"; }

.fa-moon:before {
  content: "\f186"; }

.fa-mortar-pestle:before {
  content: "\f5a7"; }

.fa-mosque:before {
  content: "\f678"; }

.fa-motorcycle:before {
  content: "\f21c"; }

.fa-mountain:before {
  content: "\f6fc"; }

.fa-mouse-pointer:before {
  content: "\f245"; }

.fa-mug-hot:before {
  content: "\f7b6"; }

.fa-mug-hot:before {
  content: "\f7b6";
}

.fa-music:before {
  content: "\f001"; }

.fa-napster:before {
  content: "\f3d2"; }

.fa-neos:before {
  content: "\f612"; }

.fa-network-wired:before {
  content: "\f6ff"; }

.fa-neuter:before {
  content: "\f22c"; }

.fa-newspaper:before {
  content: "\f1ea"; }

.fa-nimblr:before {
  content: "\f5a8"; }

.fa-nintendo-switch:before {
  content: "\f418"; }

.fa-node:before {
  content: "\f419"; }

.fa-node-js:before {
  content: "\f3d3"; }

.fa-not-equal:before {
  content: "\f53e"; }

.fa-notes-medical:before {
  content: "\f481"; }

.fa-npm:before {
  content: "\f3d4"; }

.fa-ns8:before {
  content: "\f3d5"; }

.fa-nutritionix:before {
  content: "\f3d6"; }

.fa-object-group:before {
  content: "\f247"; }

.fa-object-ungroup:before {
  content: "\f248"; }

.fa-odnoklassniki:before {
  content: "\f263"; }

.fa-odnoklassniki-square:before {
  content: "\f264"; }

.fa-oil-can:before {
  content: "\f613"; }

.fa-old-republic:before {
  content: "\f510"; }

.fa-om:before {
  content: "\f679"; }

.fa-opencart:before {
  content: "\f23d"; }

.fa-openid:before {
  content: "\f19b"; }

.fa-opera:before {
  content: "\f26a"; }

.fa-optin-monster:before {
  content: "\f23c"; }

.fa-osi:before {
  content: "\f41a"; }

.fa-otter:before {
  content: "\f700"; }

.fa-outdent:before {
  content: "\f03b"; }

.fa-page4:before {
  content: "\f3d7"; }

.fa-pagelines:before {
  content: "\f18c"; }

.fa-pager:before {
  content: "\f815"; }

.fa-pager:before {
  content: "\f815";
}

.fa-paint-brush:before {
  content: "\f1fc"; }

.fa-paint-roller:before {
  content: "\f5aa"; }

.fa-palette:before {
  content: "\f53f"; }

.fa-palfed:before {
  content: "\f3d8"; }

.fa-pallet:before {
  content: "\f482"; }

.fa-paper-plane:before {
  content: "\f1d8"; }

.fa-paperclip:before {
  content: "\f0c6"; }

.fa-parachute-box:before {
  content: "\f4cd"; }

.fa-paragraph:before {
  content: "\f1dd"; }

.fa-parking:before {
  content: "\f540"; }

.fa-passport:before {
  content: "\f5ab"; }

.fa-pastafarianism:before {
  content: "\f67b"; }

.fa-paste:before {
  content: "\f0ea"; }

.fa-patreon:before {
  content: "\f3d9"; }

.fa-pause:before {
  content: "\f04c"; }

.fa-pause-circle:before {
  content: "\f28b"; }

.fa-paw:before {
  content: "\f1b0"; }

.fa-paypal:before {
  content: "\f1ed"; }

.fa-peace:before {
  content: "\f67c"; }

.fa-pen:before {
  content: "\f304"; }

.fa-pen-alt:before {
  content: "\f305"; }

.fa-pen-fancy:before {
  content: "\f5ac"; }

.fa-pen-nib:before {
  content: "\f5ad"; }

.fa-pen-square:before {
  content: "\f14b"; }

.fa-pencil-alt:before {
  content: "\f303"; }

.fa-pencil-ruler:before {
  content: "\f5ae"; }

.fa-penny-arcade:before {
  content: "\f704"; }

.fa-people-carry:before {
  content: "\f4ce"; }

.fa-pepper-hot:before {
  content: "\f816"; }

.fa-pepper-hot:before {
  content: "\f816";
}

.fa-percent:before {
  content: "\f295"; }

.fa-percentage:before {
  content: "\f541"; }

.fa-periscope:before {
  content: "\f3da"; }

.fa-person-booth:before {
  content: "\f756"; }

.fa-phabricator:before {
  content: "\f3db"; }

.fa-phoenix-framework:before {
  content: "\f3dc"; }

.fa-phoenix-squadron:before {
  content: "\f511"; }

.fa-phone:before {
  content: "\f095"; }

.fa-phone-slash:before {
  content: "\f3dd"; }

.fa-phone-square:before {
  content: "\f098"; }

.fa-phone-volume:before {
  content: "\f2a0"; }

.fa-php:before {
  content: "\f457"; }

.fa-pied-piper:before {
  content: "\f2ae"; }

.fa-pied-piper-alt:before {
  content: "\f1a8"; }

.fa-pied-piper-hat:before {
  content: "\f4e5"; }

.fa-pied-piper-pp:before {
  content: "\f1a7"; }

.fa-piggy-bank:before {
  content: "\f4d3"; }

.fa-pills:before {
  content: "\f484"; }

.fa-pinterest:before {
  content: "\f0d2"; }

.fa-pinterest-p:before {
  content: "\f231"; }

.fa-pinterest-square:before {
  content: "\f0d3"; }

.fa-pizza-slice:before {
  content: "\f818"; }

.fa-pizza-slice:before {
  content: "\f818";
}

.fa-place-of-worship:before {
  content: "\f67f"; }

.fa-plane:before {
  content: "\f072"; }

.fa-plane-arrival:before {
  content: "\f5af"; }

.fa-plane-departure:before {
  content: "\f5b0"; }

.fa-play:before {
  content: "\f04b"; }

.fa-play-circle:before {
  content: "\f144"; }

.fa-playstation:before {
  content: "\f3df"; }

.fa-plug:before {
  content: "\f1e6"; }

.fa-plus:before {
  content: "\f067"; }

.fa-plus-circle:before {
  content: "\f055"; }

.fa-plus-square:before {
  content: "\f0fe"; }

.fa-podcast:before {
  content: "\f2ce"; }

.fa-poll:before {
  content: "\f681"; }

.fa-poll-h:before {
  content: "\f682"; }

.fa-poo:before {
  content: "\f2fe"; }

.fa-poo-storm:before {
  content: "\f75a"; }

.fa-poop:before {
  content: "\f619"; }

.fa-portrait:before {
  content: "\f3e0"; }

.fa-pound-sign:before {
  content: "\f154"; }

.fa-power-off:before {
  content: "\f011"; }

.fa-pray:before {
  content: "\f683"; }

.fa-praying-hands:before {
  content: "\f684"; }

.fa-prescription:before {
  content: "\f5b1"; }

.fa-prescription-bottle:before {
  content: "\f485"; }

.fa-prescription-bottle-alt:before {
  content: "\f486"; }

.fa-print:before {
  content: "\f02f"; }

.fa-procedures:before {
  content: "\f487"; }

.fa-product-hunt:before {
  content: "\f288"; }

.fa-project-diagram:before {
  content: "\f542"; }

.fa-pushed:before {
  content: "\f3e1"; }

.fa-puzzle-piece:before {
  content: "\f12e"; }

.fa-python:before {
  content: "\f3e2"; }

.fa-qq:before {
  content: "\f1d6"; }

.fa-qrcode:before {
  content: "\f029"; }

.fa-question:before {
  content: "\f128"; }

.fa-question-circle:before {
  content: "\f059"; }

.fa-quidditch:before {
  content: "\f458"; }

.fa-quinscape:before {
  content: "\f459"; }

.fa-quora:before {
  content: "\f2c4"; }

.fa-quote-left:before {
  content: "\f10d"; }

.fa-quote-right:before {
  content: "\f10e"; }

.fa-quran:before {
  content: "\f687"; }

.fa-r-project:before {
  content: "\f4f7"; }

.fa-radiation:before {
  content: "\f7b9"; }

.fa-radiation-alt:before {
  content: "\f7ba"; }

.fa-radiation:before {
  content: "\f7b9";
}

.fa-radiation-alt:before {
  content: "\f7ba";
}

.fa-rainbow:before {
  content: "\f75b"; }

.fa-random:before {
  content: "\f074"; }

.fa-raspberry-pi:before {
  content: "\f7bb"; }

.fa-raspberry-pi:before {
  content: "\f7bb";
}

.fa-ravelry:before {
  content: "\f2d9"; }

.fa-react:before {
  content: "\f41b"; }

.fa-reacteurope:before {
  content: "\f75d"; }

.fa-readme:before {
  content: "\f4d5"; }

.fa-rebel:before {
  content: "\f1d0"; }

.fa-receipt:before {
  content: "\f543"; }

.fa-recycle:before {
  content: "\f1b8"; }

.fa-red-river:before {
  content: "\f3e3"; }

.fa-reddit:before {
  content: "\f1a1"; }

.fa-reddit-alien:before {
  content: "\f281"; }

.fa-reddit-square:before {
  content: "\f1a2"; }

.fa-redhat:before {
  content: "\f7bc"; }

.fa-redhat:before {
  content: "\f7bc";
}

.fa-redo:before {
  content: "\f01e"; }

.fa-redo-alt:before {
  content: "\f2f9"; }

.fa-registered:before {
  content: "\f25d"; }

.fa-renren:before {
  content: "\f18b"; }

.fa-reply:before {
  content: "\f3e5"; }

.fa-reply-all:before {
  content: "\f122"; }

.fa-replyd:before {
  content: "\f3e6"; }

.fa-republican:before {
  content: "\f75e"; }

.fa-researchgate:before {
  content: "\f4f8"; }

.fa-resolving:before {
  content: "\f3e7"; }

.fa-restroom:before {
  content: "\f7bd"; }

.fa-restroom:before {
  content: "\f7bd";
}

.fa-retweet:before {
  content: "\f079"; }

.fa-rev:before {
  content: "\f5b2"; }

.fa-ribbon:before {
  content: "\f4d6"; }

.fa-ring:before {
  content: "\f70b"; }

.fa-road:before {
  content: "\f018"; }

.fa-robot:before {
  content: "\f544"; }

.fa-rocket:before {
  content: "\f135"; }

.fa-rocketchat:before {
  content: "\f3e8"; }

.fa-rockrms:before {
  content: "\f3e9"; }

.fa-route:before {
  content: "\f4d7"; }

.fa-rss:before {
  content: "\f09e"; }

.fa-rss-square:before {
  content: "\f143"; }

.fa-ruble-sign:before {
  content: "\f158"; }

.fa-ruler:before {
  content: "\f545"; }

.fa-ruler-combined:before {
  content: "\f546"; }

.fa-ruler-horizontal:before {
  content: "\f547"; }

.fa-ruler-vertical:before {
  content: "\f548"; }

.fa-running:before {
  content: "\f70c"; }

.fa-rupee-sign:before {
  content: "\f156"; }

.fa-sad-cry:before {
  content: "\f5b3"; }

.fa-sad-tear:before {
  content: "\f5b4"; }

.fa-safari:before {
  content: "\f267"; }

.fa-salesforce:before {
  content: "\f83b"; }

.fa-salesforce:before {
  content: "\f83b";
}

.fa-sass:before {
  content: "\f41e"; }

.fa-satellite:before {
  content: "\f7bf"; }

.fa-satellite-dish:before {
  content: "\f7c0"; }

.fa-satellite:before {
  content: "\f7bf";
}

.fa-satellite-dish:before {
  content: "\f7c0";
}

.fa-save:before {
  content: "\f0c7"; }

.fa-schlix:before {
  content: "\f3ea"; }

.fa-school:before {
  content: "\f549"; }

.fa-screwdriver:before {
  content: "\f54a"; }

.fa-scribd:before {
  content: "\f28a"; }

.fa-scroll:before {
  content: "\f70e"; }

.fa-sd-card:before {
  content: "\f7c2"; }

.fa-sd-card:before {
  content: "\f7c2";
}

.fa-search:before {
  content: "\f002"; }

.fa-search-dollar:before {
  content: "\f688"; }

.fa-search-location:before {
  content: "\f689"; }

.fa-search-minus:before {
  content: "\f010"; }

.fa-search-plus:before {
  content: "\f00e"; }

.fa-searchengin:before {
  content: "\f3eb"; }

.fa-seedling:before {
  content: "\f4d8"; }

.fa-sellcast:before {
  content: "\f2da"; }

.fa-sellsy:before {
  content: "\f213"; }

.fa-server:before {
  content: "\f233"; }

.fa-servicestack:before {
  content: "\f3ec"; }

.fa-shapes:before {
  content: "\f61f"; }

.fa-share:before {
  content: "\f064"; }

.fa-share-alt:before {
  content: "\f1e0"; }

.fa-share-alt-square:before {
  content: "\f1e1"; }

.fa-share-square:before {
  content: "\f14d"; }

.fa-shekel-sign:before {
  content: "\f20b"; }

.fa-shield-alt:before {
  content: "\f3ed"; }

.fa-ship:before {
  content: "\f21a"; }

.fa-shipping-fast:before {
  content: "\f48b"; }

.fa-shirtsinbulk:before {
  content: "\f214"; }

.fa-shoe-prints:before {
  content: "\f54b"; }

.fa-shopping-bag:before {
  content: "\f290"; }

.fa-shopping-basket:before {
  content: "\f291"; }

.fa-shopping-cart:before {
  content: "\f07a"; }

.fa-shopware:before {
  content: "\f5b5"; }

.fa-shower:before {
  content: "\f2cc"; }

.fa-shuttle-van:before {
  content: "\f5b6"; }

.fa-sign:before {
  content: "\f4d9"; }

.fa-sign-in-alt:before {
  content: "\f2f6"; }

.fa-sign-language:before {
  content: "\f2a7"; }

.fa-sign-out-alt:before {
  content: "\f2f5"; }

.fa-signal:before {
  content: "\f012"; }

.fa-signature:before {
  content: "\f5b7"; }

.fa-sim-card:before {
  content: "\f7c4"; }

.fa-sim-card:before {
  content: "\f7c4";
}

.fa-simplybuilt:before {
  content: "\f215"; }

.fa-sistrix:before {
  content: "\f3ee"; }

.fa-sitemap:before {
  content: "\f0e8"; }

.fa-sith:before {
  content: "\f512"; }

.fa-skating:before {
  content: "\f7c5"; }

.fa-sketch:before {
  content: "\f7c6"; }

.fa-skiing:before {
  content: "\f7c9"; }

.fa-skiing-nordic:before {
  content: "\f7ca"; }

.fa-skating:before {
  content: "\f7c5";
}

.fa-sketch:before {
  content: "\f7c6";
}

.fa-skiing:before {
  content: "\f7c9";
}

.fa-skiing-nordic:before {
  content: "\f7ca";
}

.fa-skull:before {
  content: "\f54c"; }

.fa-skull-crossbones:before {
  content: "\f714"; }

.fa-skyatlas:before {
  content: "\f216"; }

.fa-skype:before {
  content: "\f17e"; }

.fa-slack:before {
  content: "\f198"; }

.fa-slack-hash:before {
  content: "\f3ef"; }

.fa-slash:before {
  content: "\f715"; }

.fa-sleigh:before {
  content: "\f7cc"; }

.fa-sleigh:before {
  content: "\f7cc";
}

.fa-sliders-h:before {
  content: "\f1de"; }

.fa-slideshare:before {
  content: "\f1e7"; }

.fa-smile:before {
  content: "\f118"; }

.fa-smile-beam:before {
  content: "\f5b8"; }

.fa-smile-wink:before {
  content: "\f4da"; }

.fa-smog:before {
  content: "\f75f"; }

.fa-smoking:before {
  content: "\f48d"; }

.fa-smoking-ban:before {
  content: "\f54d"; }

.fa-sms:before {
  content: "\f7cd"; }

.fa-sms:before {
  content: "\f7cd";
}

.fa-snapchat:before {
  content: "\f2ab"; }

.fa-snapchat-ghost:before {
  content: "\f2ac"; }

.fa-snapchat-square:before {
  content: "\f2ad"; }

.fa-snowboarding:before {
  content: "\f7ce"; }

.fa-snowboarding:before {
  content: "\f7ce";
}

.fa-snowflake:before {
  content: "\f2dc"; }

.fa-snowman:before {
  content: "\f7d0"; }

.fa-snowplow:before {
  content: "\f7d2"; }

.fa-snowman:before {
  content: "\f7d0";
}

.fa-snowplow:before {
  content: "\f7d2";
}

.fa-socks:before {
  content: "\f696"; }

.fa-solar-panel:before {
  content: "\f5ba"; }

.fa-sort:before {
  content: "\f0dc"; }

.fa-sort-alpha-down:before {
  content: "\f15d"; }

.fa-sort-alpha-up:before {
  content: "\f15e"; }

.fa-sort-amount-down:before {
  content: "\f160"; }

.fa-sort-amount-up:before {
  content: "\f161"; }

.fa-sort-down:before {
  content: "\f0dd"; }

.fa-sort-numeric-down:before {
  content: "\f162"; }

.fa-sort-numeric-up:before {
  content: "\f163"; }

.fa-sort-up:before {
  content: "\f0de"; }

.fa-soundcloud:before {
  content: "\f1be"; }

.fa-sourcetree:before {
  content: "\f7d3"; }

.fa-sourcetree:before {
  content: "\f7d3";
}

.fa-spa:before {
  content: "\f5bb"; }

.fa-space-shuttle:before {
  content: "\f197"; }

.fa-speakap:before {
  content: "\f3f3"; }

.fa-speaker-deck:before {
  content: "\f83c"; }

.fa-speaker-deck:before {
  content: "\f83c";
}

.fa-spider:before {
  content: "\f717"; }

.fa-spinner:before {
  content: "\f110"; }

.fa-splotch:before {
  content: "\f5bc"; }

.fa-spotify:before {
  content: "\f1bc"; }

.fa-spray-can:before {
  content: "\f5bd"; }

.fa-square:before {
  content: "\f0c8"; }

.fa-square-full:before {
  content: "\f45c"; }

.fa-square-root-alt:before {
  content: "\f698"; }

.fa-squarespace:before {
  content: "\f5be"; }

.fa-stack-exchange:before {
  content: "\f18d"; }

.fa-stack-overflow:before {
  content: "\f16c"; }

.fa-stackpath:before {
  content: "\f842"; }

.fa-stackpath:before {
  content: "\f842";
}

.fa-stamp:before {
  content: "\f5bf"; }

.fa-star:before {
  content: "\f005"; }

.fa-star-and-crescent:before {
  content: "\f699"; }

.fa-star-half:before {
  content: "\f089"; }

.fa-star-half-alt:before {
  content: "\f5c0"; }

.fa-star-of-david:before {
  content: "\f69a"; }

.fa-star-of-life:before {
  content: "\f621"; }

.fa-staylinked:before {
  content: "\f3f5"; }

.fa-steam:before {
  content: "\f1b6"; }

.fa-steam-square:before {
  content: "\f1b7"; }

.fa-steam-symbol:before {
  content: "\f3f6"; }

.fa-step-backward:before {
  content: "\f048"; }

.fa-step-forward:before {
  content: "\f051"; }

.fa-stethoscope:before {
  content: "\f0f1"; }

.fa-sticker-mule:before {
  content: "\f3f7"; }

.fa-sticky-note:before {
  content: "\f249"; }

.fa-stop:before {
  content: "\f04d"; }

.fa-stop-circle:before {
  content: "\f28d"; }

.fa-stopwatch:before {
  content: "\f2f2"; }

.fa-store:before {
  content: "\f54e"; }

.fa-store-alt:before {
  content: "\f54f"; }

.fa-strava:before {
  content: "\f428"; }

.fa-stream:before {
  content: "\f550"; }

.fa-street-view:before {
  content: "\f21d"; }

.fa-strikethrough:before {
  content: "\f0cc"; }

.fa-stripe:before {
  content: "\f429"; }

.fa-stripe-s:before {
  content: "\f42a"; }

.fa-stroopwafel:before {
  content: "\f551"; }

.fa-studiovinari:before {
  content: "\f3f8"; }

.fa-stumbleupon:before {
  content: "\f1a4"; }

.fa-stumbleupon-circle:before {
  content: "\f1a3"; }

.fa-subscript:before {
  content: "\f12c"; }

.fa-subway:before {
  content: "\f239"; }

.fa-suitcase:before {
  content: "\f0f2"; }

.fa-suitcase-rolling:before {
  content: "\f5c1"; }

.fa-sun:before {
  content: "\f185"; }

.fa-superpowers:before {
  content: "\f2dd"; }

.fa-superscript:before {
  content: "\f12b"; }

.fa-supple:before {
  content: "\f3f9"; }

.fa-surprise:before {
  content: "\f5c2"; }

.fa-suse:before {
  content: "\f7d6"; }

.fa-suse:before {
  content: "\f7d6";
}

.fa-swatchbook:before {
  content: "\f5c3"; }

.fa-swimmer:before {
  content: "\f5c4"; }

.fa-swimming-pool:before {
  content: "\f5c5"; }

.fa-symfony:before {
  content: "\f83d"; }

.fa-symfony:before {
  content: "\f83d";
}

.fa-synagogue:before {
  content: "\f69b"; }

.fa-sync:before {
  content: "\f021"; }

.fa-sync-alt:before {
  content: "\f2f1"; }

.fa-syringe:before {
  content: "\f48e"; }

.fa-table:before {
  content: "\f0ce"; }

.fa-table-tennis:before {
  content: "\f45d"; }

.fa-tablet:before {
  content: "\f10a"; }

.fa-tablet-alt:before {
  content: "\f3fa"; }

.fa-tablets:before {
  content: "\f490"; }

.fa-tachometer-alt:before {
  content: "\f3fd"; }

.fa-tag:before {
  content: "\f02b"; }

.fa-tags:before {
  content: "\f02c"; }

.fa-tape:before {
  content: "\f4db"; }

.fa-tasks:before {
  content: "\f0ae"; }

.fa-taxi:before {
  content: "\f1ba"; }

.fa-teamspeak:before {
  content: "\f4f9"; }

.fa-teeth:before {
  content: "\f62e"; }

.fa-teeth-open:before {
  content: "\f62f"; }

.fa-telegram:before {
  content: "\f2c6"; }

.fa-telegram-plane:before {
  content: "\f3fe"; }

.fa-temperature-high:before {
  content: "\f769"; }

.fa-temperature-low:before {
  content: "\f76b"; }

.fa-tencent-weibo:before {
  content: "\f1d5"; }

.fa-tenge:before {
  content: "\f7d7"; }

.fa-tenge:before {
  content: "\f7d7";
}

.fa-terminal:before {
  content: "\f120"; }

.fa-text-height:before {
  content: "\f034"; }

.fa-text-width:before {
  content: "\f035"; }

.fa-th:before {
  content: "\f00a"; }

.fa-th-large:before {
  content: "\f009"; }

.fa-th-list:before {
  content: "\f00b"; }

.fa-the-red-yeti:before {
  content: "\f69d"; }

.fa-theater-masks:before {
  content: "\f630"; }

.fa-themeco:before {
  content: "\f5c6"; }

.fa-themeisle:before {
  content: "\f2b2"; }

.fa-thermometer:before {
  content: "\f491"; }

.fa-thermometer-empty:before {
  content: "\f2cb"; }

.fa-thermometer-full:before {
  content: "\f2c7"; }

.fa-thermometer-half:before {
  content: "\f2c9"; }

.fa-thermometer-quarter:before {
  content: "\f2ca"; }

.fa-thermometer-three-quarters:before {
  content: "\f2c8"; }

.fa-think-peaks:before {
  content: "\f731"; }

.fa-thumbs-down:before {
  content: "\f165"; }

.fa-thumbs-up:before {
  content: "\f164"; }

.fa-thumbtack:before {
  content: "\f08d"; }

.fa-ticket-alt:before {
  content: "\f3ff"; }

.fa-times:before {
  content: "\f00d"; }

.fa-times-circle:before {
  content: "\f057"; }

.fa-tint:before {
  content: "\f043"; }

.fa-tint-slash:before {
  content: "\f5c7"; }

.fa-tired:before {
  content: "\f5c8"; }

.fa-toggle-off:before {
  content: "\f204"; }

.fa-toggle-on:before {
  content: "\f205"; }

.fa-toilet:before {
  content: "\f7d8"; }

.fa-toilet:before {
  content: "\f7d8";
}

.fa-toilet-paper:before {
  content: "\f71e"; }

.fa-toolbox:before {
  content: "\f552"; }

.fa-tools:before {
  content: "\f7d9"; }

.fa-tools:before {
  content: "\f7d9";
}

.fa-tooth:before {
  content: "\f5c9"; }

.fa-torah:before {
  content: "\f6a0"; }

.fa-torii-gate:before {
  content: "\f6a1"; }

.fa-tractor:before {
  content: "\f722"; }

.fa-trade-federation:before {
  content: "\f513"; }

.fa-trademark:before {
  content: "\f25c"; }

.fa-traffic-light:before {
  content: "\f637"; }

.fa-train:before {
  content: "\f238"; }

.fa-tram:before {
  content: "\f7da"; }

.fa-tram:before {
  content: "\f7da";
}

.fa-transgender:before {
  content: "\f224"; }

.fa-transgender-alt:before {
  content: "\f225"; }

.fa-trash:before {
  content: "\f1f8"; }

.fa-trash-alt:before {
  content: "\f2ed"; }

.fa-trash-restore:before {
  content: "\f829"; }

.fa-trash-restore-alt:before {
  content: "\f82a"; }

.fa-trash-restore:before {
  content: "\f829";
}

.fa-trash-restore-alt:before {
  content: "\f82a";
}

.fa-tree:before {
  content: "\f1bb"; }

.fa-trello:before {
  content: "\f181"; }

.fa-tripadvisor:before {
  content: "\f262"; }

.fa-trophy:before {
  content: "\f091"; }

.fa-truck:before {
  content: "\f0d1"; }

.fa-truck-loading:before {
  content: "\f4de"; }

.fa-truck-monster:before {
  content: "\f63b"; }

.fa-truck-moving:before {
  content: "\f4df"; }

.fa-truck-pickup:before {
  content: "\f63c"; }

.fa-tshirt:before {
  content: "\f553"; }

.fa-tty:before {
  content: "\f1e4"; }

.fa-tumblr:before {
  content: "\f173"; }

.fa-tumblr-square:before {
  content: "\f174"; }

.fa-tv:before {
  content: "\f26c"; }

.fa-twitch:before {
  content: "\f1e8"; }

.fa-twitter:before {
  content: "\f099"; }

.fa-twitter-square:before {
  content: "\f081"; }

.fa-typo3:before {
  content: "\f42b"; }

.fa-uber:before {
  content: "\f402"; }

.fa-ubuntu:before {
  content: "\f7df"; }

.fa-ubuntu:before {
  content: "\f7df";
}

.fa-uikit:before {
  content: "\f403"; }

.fa-umbrella:before {
  content: "\f0e9"; }

.fa-umbrella-beach:before {
  content: "\f5ca"; }

.fa-underline:before {
  content: "\f0cd"; }

.fa-undo:before {
  content: "\f0e2"; }

.fa-undo-alt:before {
  content: "\f2ea"; }

.fa-uniregistry:before {
  content: "\f404"; }

.fa-universal-access:before {
  content: "\f29a"; }

.fa-university:before {
  content: "\f19c"; }

.fa-unlink:before {
  content: "\f127"; }

.fa-unlock:before {
  content: "\f09c"; }

.fa-unlock-alt:before {
  content: "\f13e"; }

.fa-untappd:before {
  content: "\f405"; }

.fa-upload:before {
  content: "\f093"; }

.fa-ups:before {
  content: "\f7e0"; }

.fa-ups:before {
  content: "\f7e0";
}

.fa-usb:before {
  content: "\f287"; }

.fa-user:before {
  content: "\f007"; }

.fa-user-alt:before {
  content: "\f406"; }

.fa-user-alt-slash:before {
  content: "\f4fa"; }

.fa-user-astronaut:before {
  content: "\f4fb"; }

.fa-user-check:before {
  content: "\f4fc"; }

.fa-user-circle:before {
  content: "\f2bd"; }

.fa-user-clock:before {
  content: "\f4fd"; }

.fa-user-cog:before {
  content: "\f4fe"; }

.fa-user-edit:before {
  content: "\f4ff"; }

.fa-user-friends:before {
  content: "\f500"; }

.fa-user-graduate:before {
  content: "\f501"; }

.fa-user-injured:before {
  content: "\f728"; }

.fa-user-lock:before {
  content: "\f502"; }

.fa-user-md:before {
  content: "\f0f0"; }

.fa-user-minus:before {
  content: "\f503"; }

.fa-user-ninja:before {
  content: "\f504"; }

.fa-user-nurse:before {
  content: "\f82f"; }

.fa-user-nurse:before {
  content: "\f82f";
}

.fa-user-plus:before {
  content: "\f234"; }

.fa-user-secret:before {
  content: "\f21b"; }

.fa-user-shield:before {
  content: "\f505"; }

.fa-user-slash:before {
  content: "\f506"; }

.fa-user-tag:before {
  content: "\f507"; }

.fa-user-tie:before {
  content: "\f508"; }

.fa-user-times:before {
  content: "\f235"; }

.fa-users:before {
  content: "\f0c0"; }

.fa-users-cog:before {
  content: "\f509"; }

.fa-usps:before {
  content: "\f7e1"; }

.fa-usps:before {
  content: "\f7e1";
}

.fa-ussunnah:before {
  content: "\f407"; }

.fa-utensil-spoon:before {
  content: "\f2e5"; }

.fa-utensils:before {
  content: "\f2e7"; }

.fa-vaadin:before {
  content: "\f408"; }

.fa-vector-square:before {
  content: "\f5cb"; }

.fa-venus:before {
  content: "\f221"; }

.fa-venus-double:before {
  content: "\f226"; }

.fa-venus-mars:before {
  content: "\f228"; }

.fa-viacoin:before {
  content: "\f237"; }

.fa-viadeo:before {
  content: "\f2a9"; }

.fa-viadeo-square:before {
  content: "\f2aa"; }

.fa-vial:before {
  content: "\f492"; }

.fa-vials:before {
  content: "\f493"; }

.fa-viber:before {
  content: "\f409"; }

.fa-video:before {
  content: "\f03d"; }

.fa-video-slash:before {
  content: "\f4e2"; }

.fa-vihara:before {
  content: "\f6a7"; }

.fa-vimeo:before {
  content: "\f40a"; }

.fa-vimeo-square:before {
  content: "\f194"; }

.fa-vimeo-v:before {
  content: "\f27d"; }

.fa-vine:before {
  content: "\f1ca"; }

.fa-vk:before {
  content: "\f189"; }

.fa-vnv:before {
  content: "\f40b"; }

.fa-volleyball-ball:before {
  content: "\f45f"; }

.fa-volume-down:before {
  content: "\f027"; }

.fa-volume-mute:before {
  content: "\f6a9"; }

.fa-volume-off:before {
  content: "\f026"; }

.fa-volume-up:before {
  content: "\f028"; }

.fa-vote-yea:before {
  content: "\f772"; }

.fa-vr-cardboard:before {
  content: "\f729"; }

.fa-vuejs:before {
  content: "\f41f"; }

.fa-walking:before {
  content: "\f554"; }

.fa-wallet:before {
  content: "\f555"; }

.fa-warehouse:before {
  content: "\f494"; }

.fa-water:before {
  content: "\f773"; }

.fa-wave-square:before {
  content: "\f83e"; }

.fa-waze:before {
  content: "\f83f"; }

.fa-wave-square:before {
  content: "\f83e";
}

.fa-waze:before {
  content: "\f83f";
}

.fa-weebly:before {
  content: "\f5cc"; }

.fa-weibo:before {
  content: "\f18a"; }

.fa-weight:before {
  content: "\f496"; }

.fa-weight-hanging:before {
  content: "\f5cd"; }

.fa-weixin:before {
  content: "\f1d7"; }

.fa-whatsapp:before {
  content: "\f232"; }

.fa-whatsapp-square:before {
  content: "\f40c"; }

.fa-wheelchair:before {
  content: "\f193"; }

.fa-whmcs:before {
  content: "\f40d"; }

.fa-wifi:before {
  content: "\f1eb"; }

.fa-wikipedia-w:before {
  content: "\f266"; }

.fa-wind:before {
  content: "\f72e"; }

.fa-window-close:before {
  content: "\f410"; }

.fa-window-maximize:before {
  content: "\f2d0"; }

.fa-window-minimize:before {
  content: "\f2d1"; }

.fa-window-restore:before {
  content: "\f2d2"; }

.fa-windows:before {
  content: "\f17a"; }

.fa-wine-bottle:before {
  content: "\f72f"; }

.fa-wine-glass:before {
  content: "\f4e3"; }

.fa-wine-glass-alt:before {
  content: "\f5ce"; }

.fa-wix:before {
  content: "\f5cf"; }

.fa-wizards-of-the-coast:before {
  content: "\f730"; }

.fa-wolf-pack-battalion:before {
  content: "\f514"; }

.fa-won-sign:before {
  content: "\f159"; }

.fa-wordpress:before {
  content: "\f19a"; }

.fa-wordpress-simple:before {
  content: "\f411"; }

.fa-wpbeginner:before {
  content: "\f297"; }

.fa-wpexplorer:before {
  content: "\f2de"; }

.fa-wpforms:before {
  content: "\f298"; }

.fa-wpressr:before {
  content: "\f3e4"; }

.fa-wrench:before {
  content: "\f0ad"; }

.fa-x-ray:before {
  content: "\f497"; }

.fa-xbox:before {
  content: "\f412"; }

.fa-xing:before {
  content: "\f168"; }

.fa-xing-square:before {
  content: "\f169"; }

.fa-y-combinator:before {
  content: "\f23b"; }

.fa-yahoo:before {
  content: "\f19e"; }

.fa-yammer:before {
  content: "\f840"; }

.fa-yammer:before {
  content: "\f840";
}

.fa-yandex:before {
  content: "\f413"; }

.fa-yandex-international:before {
  content: "\f414"; }

.fa-yarn:before {
  content: "\f7e3"; }

.fa-yarn:before {
  content: "\f7e3";
}

.fa-yelp:before {
  content: "\f1e9"; }

.fa-yen-sign:before {
  content: "\f157"; }

.fa-yin-yang:before {
  content: "\f6ad"; }

.fa-yoast:before {
  content: "\f2b1"; }

.fa-youtube:before {
  content: "\f167"; }

.fa-youtube-square:before {
  content: "\f431"; }

.fa-zhihu:before {
  content: "\f63f"; }

.sr-only {
  border: 0;
  clip: rect(0, 0, 0, 0);
  height: 1px;
  margin: -1px;
  overflow: hidden;
  padding: 0;
  position: absolute;
  width: 1px; }

.sr-only-focusable:active, .sr-only-focusable:focus {
  clip: auto;
  height: auto;
  margin: 0;
  overflow: visible;
  position: static;
  width: auto; }

body {
  background-color: #141414;
  margin: 0;
  background-size: cover;
  background-repeat: no-repeat;
  background-position: center;
  background-attachment: fixed; }

body,
html,
.neos-modal-centered {
  height: 100%; }

.neos {
  /* Allow for input prepend/append in search forms */
  font-family: 'Noto Sans', sans-serif;
  -webkit-font-smoothing: antialiased; }
  .neos article,
  .neos aside,
  .neos details,
  .neos figcaption,
  .neos figure,
  .neos footer,
  .neos header,
  .neos hgroup,
  .neos nav,
  .neos section {
    display: block; }
  .neos audio,
  .neos canvas,
  .neos video {
    display: inline-block;
    *display: inline;
    *zoom: 1; }
  .neos audio:not([controls]) {
    display: none; }
  .neos html {
    font-size: 100%;
    -webkit-text-size-adjust: 100%;
    -ms-text-size-adjust: 100%; }
  .neos a:focus {
    outline: thin dotted #333;
    outline: 5px auto -webkit-focus-ring-color;
    outline-offset: -2px; }
  .neos a:hover,
  .neos a:active {
    outline: 0; }
  .neos sub,
  .neos sup {
    position: relative;
    font-size: 75%;
    line-height: 0;
    vertical-align: baseline; }
  .neos sup {
    top: -0.5em; }
  .neos sub {
    bottom: -0.25em; }
  .neos img {
    /* Responsive images (ensure images don't scale beyond their parents) */
    max-width: 100%;
    /* Part 1: Set a maxium relative to the parent */
    width: auto\9;
    /* IE7-8 need help adjusting responsive images */
    height: auto;
    /* Part 2: Scale the height according to the width, otherwise you get stretching */
    vertical-align: middle;
    border: 0;
    -ms-interpolation-mode: bicubic; }
  .neos #map_canvas img,
  .neos .neos-google-maps img {
    max-width: none; }
  .neos button,
  .neos input,
  .neos select,
  .neos textarea {
    margin: 0;
    font-size: 100%;
    vertical-align: middle; }
  .neos button,
  .neos input {
    *overflow: visible;
    line-height: normal; }
  .neos button::-moz-focus-inner,
  .neos input::-moz-focus-inner {
    padding: 0;
    border: 0; }
  .neos button,
  .neos html input[type="button"],
  .neos input[type="reset"],
  .neos input[type="submit"] {
    -webkit-appearance: button;
    cursor: pointer; }
  .neos label[for],
  .neos select,
  .neos button,
  .neos input[type="button"],
  .neos input[type="reset"],
  .neos input[type="submit"],
  .neos input[type="radio"],
  .neos input[type="checkbox"] {
    cursor: pointer; }
  .neos input[type="search"] {
    box-sizing: content-box;
    -webkit-appearance: textfield; }
  .neos input[type="search"]::-webkit-search-decoration,
  .neos input[type="search"]::-webkit-search-cancel-button {
    -webkit-appearance: none; }
  .neos textarea {
    overflow: auto;
    vertical-align: top; }
  @media print {
    .neos * {
      text-shadow: none !important;
      color: #000 !important;
      background: transparent !important;
      box-shadow: none !important; }
    .neos a,
    .neos a:visited {
      text-decoration: underline; }
    .neos a[href]:after {
      content: " (" attr(href) ")"; }
    .neos abbr[title]:after {
      content: " (" attr(title) ")"; }
    .neos .neos-ir a:after,
    .neos a[href^="javascript:"]:after,
    .neos a[href^="#"]:after {
      content: ""; }
    .neos pre,
    .neos blockquote {
      border: 1px solid #999;
      page-break-inside: avoid; }
    .neos thead {
      display: table-header-group; }
    .neos tr,
    .neos img {
      page-break-inside: avoid; }
    .neos img {
      max-width: 100% !important; }
    @page {
      .neos {
        margin: 0.5cm; } }
    .neos p,
    .neos h2,
    .neos h3 {
      orphans: 3;
      widows: 3; }
    .neos h2,
    .neos h3 {
      page-break-after: avoid; } }
  .neos .neos-row {
    margin-left: -20px; }
    .neos .neos-row:after {
      content: "";
      display: table;
      clear: both; }
  .neos [class*="neos-span"] {
    float: left;
    min-height: 1px;
    margin-left: 20px; }
  .neos .neos-container,
  .neos .neos-navbar-static-top .neos-container,
  .neos .neos-navbar-fixed-top .neos-container,
  .neos .neos-navbar-fixed-bottom .neos-container {
    width: 940px; }
  .neos .neos-span1 {
    width: 60px; }
  .neos .neos-span2 {
    width: 140px; }
  .neos .neos-span3 {
    width: 220px; }
  .neos .neos-span4 {
    width: 300px; }
  .neos .neos-span5 {
    width: 380px; }
  .neos .neos-span6 {
    width: 460px; }
  .neos .neos-span7 {
    width: 540px; }
  .neos .neos-span8 {
    width: 620px; }
  .neos .neos-span9 {
    width: 700px; }
  .neos .neos-span10 {
    width: 780px; }
  .neos .neos-span11 {
    width: 860px; }
  .neos .neos-span12 {
    width: 940px; }
  .neos .neos-offset1 {
    margin-left: 100px; }
  .neos .neos-offset2 {
    margin-left: 180px; }
  .neos .neos-offset3 {
    margin-left: 260px; }
  .neos .neos-offset4 {
    margin-left: 340px; }
  .neos .neos-offset5 {
    margin-left: 420px; }
  .neos .neos-offset6 {
    margin-left: 500px; }
  .neos .neos-offset7 {
    margin-left: 580px; }
  .neos .neos-offset8 {
    margin-left: 660px; }
  .neos .neos-offset9 {
    margin-left: 740px; }
  .neos .neos-offset10 {
    margin-left: 820px; }
  .neos .neos-offset11 {
    margin-left: 900px; }
  .neos .neos-offset12 {
    margin-left: 980px; }
  .neos .neos-row-fluid {
    width: 100%; }
    .neos .neos-row-fluid:after {
      content: "";
      display: table;
      clear: both; }
    .neos .neos-row-fluid [class*="neos-span"] {
      display: block;
      width: 100%;
      min-height: 30px;
      box-sizing: border-box;
      float: left;
      margin-left: 2.12766%;
      *margin-left: 2.07447%; }
    .neos .neos-row-fluid [class*="neos-span"]:first-child {
      margin-left: 0; }
    .neos .neos-row-fluid .neos-controls-row [class*="neos-span"] + [class*="neos-span"] {
      margin-left: 2.12766%; }
    .neos .neos-row-fluid .neos-span1 {
      width: 6.38298%;
      *width: 6.32979%; }
    .neos .neos-row-fluid .neos-span2 {
      width: 14.89362%;
      *width: 14.84043%; }
    .neos .neos-row-fluid .neos-span3 {
      width: 23.40426%;
      *width: 23.35106%; }
    .neos .neos-row-fluid .neos-span4 {
      width: 31.91489%;
      *width: 31.8617%; }
    .neos .neos-row-fluid .neos-span5 {
      width: 40.42553%;
      *width: 40.37234%; }
    .neos .neos-row-fluid .neos-span6 {
      width: 48.93617%;
      *width: 48.88298%; }
    .neos .neos-row-fluid .neos-span7 {
      width: 57.44681%;
      *width: 57.39362%; }
    .neos .neos-row-fluid .neos-span8 {
      width: 65.95745%;
      *width: 65.90426%; }
    .neos .neos-row-fluid .neos-span9 {
      width: 74.46809%;
      *width: 74.41489%; }
    .neos .neos-row-fluid .neos-span10 {
      width: 82.97872%;
      *width: 82.92553%; }
    .neos .neos-row-fluid .neos-span11 {
      width: 91.48936%;
      *width: 91.43617%; }
    .neos .neos-row-fluid .neos-span12 {
      width: 100%;
      *width: 99.94681%; }
    .neos .neos-row-fluid .neos-offset1 {
      margin-left: 10.6383%;
      *margin-left: 10.53191%; }
    .neos .neos-row-fluid .neos-offset1:first-child {
      margin-left: 8.51064%;
      *margin-left: 8.40426%; }
    .neos .neos-row-fluid .neos-offset2 {
      margin-left: 19.14894%;
      *margin-left: 19.04255%; }
    .neos .neos-row-fluid .neos-offset2:first-child {
      margin-left: 17.02128%;
      *margin-left: 16.91489%; }
    .neos .neos-row-fluid .neos-offset3 {
      margin-left: 27.65957%;
      *margin-left: 27.55319%; }
    .neos .neos-row-fluid .neos-offset3:first-child {
      margin-left: 25.53191%;
      *margin-left: 25.42553%; }
    .neos .neos-row-fluid .neos-offset4 {
      margin-left: 36.17021%;
      *margin-left: 36.06383%; }
    .neos .neos-row-fluid .neos-offset4:first-child {
      margin-left: 34.04255%;
      *margin-left: 33.93617%; }
    .neos .neos-row-fluid .neos-offset5 {
      margin-left: 44.68085%;
      *margin-left: 44.57447%; }
    .neos .neos-row-fluid .neos-offset5:first-child {
      margin-left: 42.55319%;
      *margin-left: 42.44681%; }
    .neos .neos-row-fluid .neos-offset6 {
      margin-left: 53.19149%;
      *margin-left: 53.08511%; }
    .neos .neos-row-fluid .neos-offset6:first-child {
      margin-left: 51.06383%;
      *margin-left: 50.95745%; }
    .neos .neos-row-fluid .neos-offset7 {
      margin-left: 61.70213%;
      *margin-left: 61.59574%; }
    .neos .neos-row-fluid .neos-offset7:first-child {
      margin-left: 59.57447%;
      *margin-left: 59.46809%; }
    .neos .neos-row-fluid .neos-offset8 {
      margin-left: 70.21277%;
      *margin-left: 70.10638%; }
    .neos .neos-row-fluid .neos-offset8:first-child {
      margin-left: 68.08511%;
      *margin-left: 67.97872%; }
    .neos .neos-row-fluid .neos-offset9 {
      margin-left: 78.7234%;
      *margin-left: 78.61702%; }
    .neos .neos-row-fluid .neos-offset9:first-child {
      margin-left: 76.59574%;
      *margin-left: 76.48936%; }
    .neos .neos-row-fluid .neos-offset10 {
      margin-left: 87.23404%;
      *margin-left: 87.12766%; }
    .neos .neos-row-fluid .neos-offset10:first-child {
      margin-left: 85.10638%;
      *margin-left: 85%; }
    .neos .neos-row-fluid .neos-offset11 {
      margin-left: 95.74468%;
      *margin-left: 95.6383%; }
    .neos .neos-row-fluid .neos-offset11:first-child {
      margin-left: 93.61702%;
      *margin-left: 93.51064%; }
    .neos .neos-row-fluid .neos-offset12 {
      margin-left: 104.25532%;
      *margin-left: 104.14894%; }
    .neos .neos-row-fluid .neos-offset12:first-child {
      margin-left: 102.12766%;
      *margin-left: 102.02128%; }
  .neos [class*="neos-span"].neos-hide,
  .neos .neos-row-fluid [class*="neos-span"].neos-hide {
    display: none; }
  .neos [class*="neos-span"].neos-pull-right,
  .neos .neos-row-fluid [class*="neos-span"].neos-pull-right {
    float: right; }
  .neos form {
    margin: 0 0 20px; }
  .neos fieldset {
    padding: 0;
    margin: 0;
    border: 0; }
  .neos legend {
    display: block;
    width: 100%;
    padding: 8px 0 0;
    margin-bottom: 16px;
    font-size: 150%;
    line-height: 40px;
    border: 0;
    border-bottom: 1px solid #e5e5e5; }
    .neos legend small {
      font-size: 15px;
      color: #3f3f3f; }
  .neos label,
  .neos input,
  .neos button,
  .neos select,
  .neos textarea {
    font-size: 100%;
    font-weight: normal;
    line-height: 20px; }
  .neos input,
  .neos button,
  .neos select,
  .neos textarea {
    font-family: "Helvetica Neue", Helvetica, Arial, sans-serif; }
  .neos label {
    display: block;
    margin-bottom: 5px; }
  .neos select,
  .neos textarea,
  .neos input[type="text"],
  .neos input[type="password"],
  .neos input[type="datetime"],
  .neos input[type="datetime-local"],
  .neos input[type="date"],
  .neos input[type="month"],
  .neos input[type="time"],
  .neos input[type="week"],
  .neos input[type="number"],
  .neos input[type="email"],
  .neos input[type="url"],
  .neos input[type="search"],
  .neos input[type="tel"],
  .neos input[type="color"],
  .neos .neos-uneditable-input {
    display: inline-block;
    height: 20px;
    padding: 4px 6px;
    margin-bottom: 10px;
    font-size: 100%;
    line-height: 20px;
    color: #555;
    vertical-align: middle; }
  .neos input,
  .neos textarea,
  .neos .neos-uneditable-input {
    width: 206px; }
  .neos textarea {
    height: auto; }
  .neos textarea,
  .neos input[type="text"],
  .neos input[type="password"],
  .neos input[type="datetime"],
  .neos input[type="datetime-local"],
  .neos input[type="date"],
  .neos input[type="month"],
  .neos input[type="time"],
  .neos input[type="week"],
  .neos input[type="number"],
  .neos input[type="email"],
  .neos input[type="url"],
  .neos input[type="search"],
  .neos input[type="tel"],
  .neos input[type="color"],
  .neos .neos-uneditable-input {
    background-color: #fff;
    border: 1px solid #ccc;
    box-shadow: inset 0 1px 1px rgba(0, 0, 0, 0.075);
    transition: border linear .2s, box-shadow linear .2s; }
    .neos textarea:focus,
    .neos input[type="text"]:focus,
    .neos input[type="password"]:focus,
    .neos input[type="datetime"]:focus,
    .neos input[type="datetime-local"]:focus,
    .neos input[type="date"]:focus,
    .neos input[type="month"]:focus,
    .neos input[type="time"]:focus,
    .neos input[type="week"]:focus,
    .neos input[type="number"]:focus,
    .neos input[type="email"]:focus,
    .neos input[type="url"]:focus,
    .neos input[type="search"]:focus,
    .neos input[type="tel"]:focus,
    .neos input[type="color"]:focus,
    .neos .neos-uneditable-input:focus {
      border-color: rgba(82, 168, 236, 0.8);
      outline: 0;
      outline: thin dotted \9;
      /* IE6-9 */
      box-shadow: inset 0 1px 1px rgba(0, 0, 0, 0.075), 0 0 8px rgba(82, 168, 236, 0.6); }
  .neos input[type="radio"],
  .neos input[type="checkbox"] {
    margin: 4px 0 0;
    *margin-top: 0;
    /* IE7 */
    margin-top: 1px \9;
    /* IE8-9 */
    line-height: normal; }
  .neos input[type="file"],
  .neos input[type="image"],
  .neos input[type="submit"],
  .neos input[type="reset"],
  .neos input[type="button"],
  .neos input[type="radio"],
  .neos input[type="checkbox"] {
    width: auto; }
  .neos select,
  .neos input[type="file"] {
    height: 30px;
    /* In IE7, the height of the select element cannot be changed by height, only font-size */
    *margin-top: 4px;
    /* For IE7, add top margin to align select with labels */
    line-height: 30px; }
  .neos select {
    width: 220px;
    border: 1px solid #ccc;
    background-color: #fff; }
  .neos select[multiple],
  .neos select[size] {
    height: auto; }
  .neos select:focus,
  .neos input[type="file"]:focus,
  .neos input[type="radio"]:focus,
  .neos input[type="checkbox"]:focus {
    outline: thin dotted #333;
    outline: 5px auto -webkit-focus-ring-color;
    outline-offset: -2px; }
  .neos .neos-uneditable-input,
  .neos .neos-uneditable-textarea {
    color: #3f3f3f;
    background-color: #fcfcfc;
    border-color: #ccc;
    box-shadow: inset 0 1px 2px rgba(0, 0, 0, 0.025);
    cursor: not-allowed; }
  .neos .neos-uneditable-input {
    overflow: hidden;
    white-space: nowrap; }
  .neos .neos-uneditable-textarea {
    width: auto;
    height: auto; }
  .neos input:-moz-placeholder,
  .neos textarea:-moz-placeholder {
    color: #999; }
  .neos input:-ms-input-placeholder,
  .neos textarea:-ms-input-placeholder {
    color: #999; }
  .neos input::-webkit-input-placeholder,
  .neos textarea::-webkit-input-placeholder {
    color: #999; }
  .neos .neos-radio,
  .neos .neos-checkbox {
    min-height: 20px;
    padding-left: 20px;
    position: relative; }
  .neos .neos-radio input[type="radio"],
  .neos .neos-checkbox input[type="checkbox"] {
    float: left;
    margin-left: -20px; }
  .neos .neos-controls > .neos-radio:first-child,
  .neos .neos-controls > .neos-checkbox:first-child {
    padding-top: 5px; }
  .neos .neos-radio.neos-inline,
  .neos .neos-checkbox.neos-inline {
    display: inline-block;
    padding-top: 5px;
    margin-bottom: 0;
    vertical-align: middle; }
  .neos .neos-radio.neos-inline + .neos-radio.neos-inline,
  .neos .neos-checkbox.neos-inline + .neos-checkbox.neos-inline {
    margin-left: 10px; }
  .neos .neos-input-mini {
    width: 60px; }
  .neos .neos-input-small {
    width: 90px; }
  .neos .neos-input-medium {
    width: 150px; }
  .neos .neos-input-large {
    width: 210px; }
  .neos .neos-input-xlarge {
    width: 270px; }
  .neos .neos-input-xxlarge {
    width: 530px; }
  .neos input[class*="neos-span"],
  .neos select[class*="neos-span"],
  .neos textarea[class*="neos-span"],
  .neos .neos-uneditable-input[class*="neos-span"],
  .neos .neos-row-fluid input[class*="neos-span"],
  .neos .neos-row-fluid select[class*="neos-span"],
  .neos .neos-row-fluid textarea[class*="neos-span"],
  .neos .neos-row-fluid .neos-uneditable-input[class*="neos-span"] {
    float: none;
    margin-left: 0; }
  .neos .neos-input-append input[class*="neos-span"],
  .neos .neos-input-append .neos-uneditable-input[class*="neos-span"],
  .neos .neos-input-prepend input[class*="neos-span"],
  .neos .neos-input-prepend .neos-uneditable-input[class*="neos-span"],
  .neos .neos-row-fluid input[class*="neos-span"],
  .neos .neos-row-fluid select[class*="neos-span"],
  .neos .neos-row-fluid textarea[class*="neos-span"],
  .neos .neos-row-fluid .neos-uneditable-input[class*="neos-span"],
  .neos .neos-row-fluid .neos-input-prepend [class*="neos-span"],
  .neos .neos-row-fluid .neos-input-append [class*="neos-span"] {
    display: inline-block; }
  .neos input,
  .neos textarea,
  .neos .neos-uneditable-input {
    margin-left: 0; }
  .neos .neos-controls-row [class*="neos-span"] + [class*="neos-span"] {
    margin-left: 20px; }
  .neos input.neos-span1,
  .neos textarea.neos-span1 {
    width: 46px; }
  .neos input.neos-span2,
  .neos textarea.neos-span2 {
    width: 126px; }
  .neos input.neos-span3,
  .neos textarea.neos-span3 {
    width: 206px; }
  .neos input.neos-span4,
  .neos textarea.neos-span4 {
    width: 286px; }
  .neos input.neos-span5,
  .neos textarea.neos-span5 {
    width: 366px; }
  .neos input.neos-span6,
  .neos textarea.neos-span6 {
    width: 446px; }
  .neos input.neos-span7,
  .neos textarea.neos-span7 {
    width: 526px; }
  .neos input.neos-span8,
  .neos textarea.neos-span8 {
    width: 606px; }
  .neos input.neos-span9,
  .neos textarea.neos-span9 {
    width: 686px; }
  .neos input.neos-span10,
  .neos textarea.neos-span10 {
    width: 766px; }
  .neos input.neos-span11,
  .neos textarea.neos-span11 {
    width: 846px; }
  .neos input.neos-span12,
  .neos textarea.neos-span12 {
    width: 926px; }
  .neos .neos-controls-row:after {
    content: "";
    display: table;
    clear: both; }
  .neos .neos-controls-row [class*="neos-span"],
  .neos .neos-row-fluid .neos-controls-row [class*="neos-span"] {
    float: left; }
  .neos .neos-controls-row .neos-checkbox[class*="neos-span"],
  .neos .neos-controls-row .neos-radio[class*="neos-span"] {
    padding-top: 5px; }
  .neos input[disabled],
  .neos select[disabled],
  .neos textarea[disabled],
  .neos input[readonly],
  .neos select[readonly],
  .neos textarea[readonly],
  .neos .neos-uneditable-input {
    opacity: .65;
    cursor: not-allowed;
    background-color: #eee; }
  .neos input[type="radio"][disabled],
  .neos input[type="checkbox"][disabled],
  .neos input[type="radio"][readonly],
  .neos input[type="checkbox"][readonly] {
    background-color: transparent; }
  .neos .neos-control-group.neos-warning .neos-control-label,
  .neos .neos-control-group.neos-warning .neos-help-block,
  .neos .neos-control-group.neos-warning .neos-help-inline {
    color: #ff8700; }
  .neos .neos-control-group.neos-warning .neos-checkbox,
  .neos .neos-control-group.neos-warning .neos-radio,
  .neos .neos-control-group.neos-warning input,
  .neos .neos-control-group.neos-warning select,
  .neos .neos-control-group.neos-warning textarea {
    color: #ff8700; }
  .neos .neos-control-group.neos-warning input,
  .neos .neos-control-group.neos-warning select,
  .neos .neos-control-group.neos-warning textarea {
    border-color: #ff8700;
    box-shadow: inset 0 1px 1px rgba(0, 0, 0, 0.075); }
    .neos .neos-control-group.neos-warning input:focus,
    .neos .neos-control-group.neos-warning select:focus,
    .neos .neos-control-group.neos-warning textarea:focus {
      border-color: #cc6c00;
      box-shadow: inset 0 1px 1px rgba(0, 0, 0, 0.075), 0 0 6px #ffb766; }
  .neos .neos-control-group.neos-warning .neos-input-prepend .neos-add-on,
  .neos .neos-control-group.neos-warning .neos-input-append .neos-add-on {
    color: #ff8700;
    background-color: #fcf8e3;
    border-color: #ff8700; }
  .neos .neos-control-group.neos-error .neos-control-label,
  .neos .neos-control-group.neos-error .neos-help-block,
  .neos .neos-control-group.neos-error .neos-help-inline {
    color: #ff460d; }
  .neos .neos-control-group.neos-error .neos-checkbox,
  .neos .neos-control-group.neos-error .neos-radio,
  .neos .neos-control-group.neos-error input,
  .neos .neos-control-group.neos-error select,
  .neos .neos-control-group.neos-error textarea {
    color: #ff460d; }
  .neos .neos-control-group.neos-error input,
  .neos .neos-control-group.neos-error select,
  .neos .neos-control-group.neos-error textarea {
    border-color: #ff460d;
    box-shadow: inset 0 1px 1px rgba(0, 0, 0, 0.075); }
    .neos .neos-control-group.neos-error input:focus,
    .neos .neos-control-group.neos-error select:focus,
    .neos .neos-control-group.neos-error textarea:focus {
      border-color: #d93300;
      box-shadow: inset 0 1px 1px rgba(0, 0, 0, 0.075), 0 0 6px #ff9473; }
  .neos .neos-control-group.neos-error .neos-input-prepend .neos-add-on,
  .neos .neos-control-group.neos-error .neos-input-append .neos-add-on {
    color: #ff460d;
    background-color: #f2dede;
    border-color: #ff460d; }
  .neos .neos-control-group.neos-success .neos-control-label,
  .neos .neos-control-group.neos-success .neos-help-block,
  .neos .neos-control-group.neos-success .neos-help-inline {
    color: #00a338; }
  .neos .neos-control-group.neos-success .neos-checkbox,
  .neos .neos-control-group.neos-success .neos-radio,
  .neos .neos-control-group.neos-success input,
  .neos .neos-control-group.neos-success select,
  .neos .neos-control-group.neos-success textarea {
    color: #00a338; }
  .neos .neos-control-group.neos-success input,
  .neos .neos-control-group.neos-success select,
  .neos .neos-control-group.neos-success textarea {
    border-color: #00a338;
    box-shadow: inset 0 1px 1px rgba(0, 0, 0, 0.075); }
    .neos .neos-control-group.neos-success input:focus,
    .neos .neos-control-group.neos-success select:focus,
    .neos .neos-control-group.neos-success textarea:focus {
      border-color: #007026;
      box-shadow: inset 0 1px 1px rgba(0, 0, 0, 0.075), 0 0 6px #0aff5e; }
  .neos .neos-control-group.neos-success .neos-input-prepend .neos-add-on,
  .neos .neos-control-group.neos-success .neos-input-append .neos-add-on {
    color: #00a338;
    background-color: #dff0d8;
    border-color: #00a338; }
  .neos .neos-control-group.neos-info .neos-control-label,
  .neos .neos-control-group.neos-info .neos-help-block,
  .neos .neos-control-group.neos-info .neos-help-inline {
    color: #00b5ff; }
  .neos .neos-control-group.neos-info .neos-checkbox,
  .neos .neos-control-group.neos-info .neos-radio,
  .neos .neos-control-group.neos-info input,
  .neos .neos-control-group.neos-info select,
  .neos .neos-control-group.neos-info textarea {
    color: #00b5ff; }
  .neos .neos-control-group.neos-info input,
  .neos .neos-control-group.neos-info select,
  .neos .neos-control-group.neos-info textarea {
    border-color: #00b5ff;
    box-shadow: inset 0 1px 1px rgba(0, 0, 0, 0.075); }
    .neos .neos-control-group.neos-info input:focus,
    .neos .neos-control-group.neos-info select:focus,
    .neos .neos-control-group.neos-info textarea:focus {
      border-color: #0091cc;
      box-shadow: inset 0 1px 1px rgba(0, 0, 0, 0.075), 0 0 6px #66d3ff; }
  .neos .neos-control-group.neos-info .neos-input-prepend .neos-add-on,
  .neos .neos-control-group.neos-info .neos-input-append .neos-add-on {
    color: #00b5ff;
    background-color: #d9edf7;
    border-color: #00b5ff; }
  .neos input:focus:invalid,
  .neos textarea:focus:invalid,
  .neos select:focus:invalid {
    color: #b94a48;
    border-color: #ee5f5b; }
    .neos input:focus:invalid:focus,
    .neos textarea:focus:invalid:focus,
    .neos select:focus:invalid:focus {
      border-color: #e9322d;
      box-shadow: 0 0 6px #f8b9b7; }
  .neos .neos-form-actions {
    padding: 19px 20px 20px;
    margin-top: 20px;
    margin-bottom: 20px;
    background-color: #f5f5f5;
    border-top: 1px solid #e5e5e5; }
    .neos .neos-form-actions:after {
      content: "";
      display: table;
      clear: both; }
  .neos .neos-help-block,
  .neos .neos-help-inline {
    color: #595959; }
  .neos .neos-help-block {
    display: block;
    margin-bottom: 10px; }
  .neos .neos-help-inline {
    display: inline-block;
    vertical-align: middle;
    padding-left: 5px; }
  .neos .neos-input-append,
  .neos .neos-input-prepend {
    display: inline-block;
    margin-bottom: 10px;
    vertical-align: middle;
    font-size: 0;
    white-space: nowrap; }
    .neos .neos-input-append input,
    .neos .neos-input-append select,
    .neos .neos-input-append .neos-uneditable-input,
    .neos .neos-input-append .neos-dropdown-menu,
    .neos .neos-input-append .neos-popover,
    .neos .neos-input-prepend input,
    .neos .neos-input-prepend select,
    .neos .neos-input-prepend .neos-uneditable-input,
    .neos .neos-input-prepend .neos-dropdown-menu,
    .neos .neos-input-prepend .neos-popover {
      font-size: 100%; }
    .neos .neos-input-append input,
    .neos .neos-input-append select,
    .neos .neos-input-append .neos-uneditable-input,
    .neos .neos-input-prepend input,
    .neos .neos-input-prepend select,
    .neos .neos-input-prepend .neos-uneditable-input {
      position: relative;
      margin-bottom: 0;
      *margin-left: 0;
      vertical-align: top;
      border-radius: 0 4px 4px 0; }
      .neos .neos-input-append input:focus,
      .neos .neos-input-append select:focus,
      .neos .neos-input-append .neos-uneditable-input:focus,
      .neos .neos-input-prepend input:focus,
      .neos .neos-input-prepend select:focus,
      .neos .neos-input-prepend .neos-uneditable-input:focus {
        z-index: 2; }
    .neos .neos-input-append .neos-add-on,
    .neos .neos-input-prepend .neos-add-on {
      display: inline-block;
      width: auto;
      height: 20px;
      min-width: 16px;
      padding: 4px 5px;
      font-size: 100%;
      font-weight: normal;
      line-height: 20px;
      text-align: center;
      text-shadow: 0 1px 0 #fff;
      background-color: #eee;
      border: 1px solid #ccc; }
    .neos .neos-input-append .neos-add-on,
    .neos .neos-input-append .neos-button,
    .neos .neos-input-append .neos-button-group > .neos-dropdown-toggle,
    .neos .neos-input-prepend .neos-add-on,
    .neos .neos-input-prepend .neos-button,
    .neos .neos-input-prepend .neos-button-group > .neos-dropdown-toggle {
      vertical-align: top;
      border-radius: 0; }
    .neos .neos-input-append .neos-active,
    .neos .neos-input-prepend .neos-active {
      background-color: #3dff80;
      border-color: #00a338; }
  .neos .neos-input-prepend .neos-add-on,
  .neos .neos-input-prepend .neos-button {
    margin-right: -1px; }
  .neos .neos-input-prepend .neos-add-on:first-child,
  .neos .neos-input-prepend .neos-button:first-child {
    border-radius: 4px 0 0 4px; }
  .neos .neos-input-append input,
  .neos .neos-input-append select,
  .neos .neos-input-append .neos-uneditable-input {
    border-radius: 4px 0 0 4px; }
    .neos .neos-input-append input + .neos-button-group .neos-button:last-child,
    .neos .neos-input-append select + .neos-button-group .neos-button:last-child,
    .neos .neos-input-append .neos-uneditable-input + .neos-button-group .neos-button:last-child {
      border-radius: 0 4px 4px 0; }
  .neos .neos-input-append .neos-add-on,
  .neos .neos-input-append .neos-button,
  .neos .neos-input-append .neos-button-group {
    margin-left: -1px; }
  .neos .neos-input-append .neos-add-on:last-child,
  .neos .neos-input-append .neos-button:last-child,
  .neos .neos-input-append .neos-button-group:last-child > .neos-dropdown-toggle {
    border-radius: 0 4px 4px 0; }
  .neos .neos-input-prepend.neos-input-append input,
  .neos .neos-input-prepend.neos-input-append select,
  .neos .neos-input-prepend.neos-input-append .neos-uneditable-input {
    border-radius: 0; }
    .neos .neos-input-prepend.neos-input-append input + .neos-button-group .neos-button,
    .neos .neos-input-prepend.neos-input-append select + .neos-button-group .neos-button,
    .neos .neos-input-prepend.neos-input-append .neos-uneditable-input + .neos-button-group .neos-button {
      border-radius: 0 4px 4px 0; }
  .neos .neos-input-prepend.neos-input-append .neos-add-on:first-child,
  .neos .neos-input-prepend.neos-input-append .neos-button:first-child {
    margin-right: -1px;
    border-radius: 4px 0 0 4px; }
  .neos .neos-input-prepend.neos-input-append .neos-add-on:last-child,
  .neos .neos-input-prepend.neos-input-append .neos-button:last-child {
    margin-left: -1px;
    border-radius: 0 4px 4px 0; }
  .neos .neos-input-prepend.neos-input-append .neos-button-group:first-child {
    margin-left: 0; }
  .neos input.neos-search-query {
    padding-right: 14px;
    padding-right: 4px \9;
    padding-left: 14px;
    padding-left: 4px \9;
    /* IE7-8 doesn't have border-radius, so don't indent the padding */
    margin-bottom: 0;
    border-radius: 15px; }
  .neos .neos-form-search .neos-input-append .neos-search-query,
  .neos .neos-form-search .neos-input-prepend .neos-search-query {
    border-radius: 0; }
  .neos .neos-form-search .neos-input-append .neos-search-query {
    border-radius: 14px 0 0 14px; }
  .neos .neos-form-search .neos-input-append .neos-button {
    border-radius: 0 14px 14px 0; }
  .neos .neos-form-search .neos-input-prepend .neos-search-query {
    border-radius: 0 14px 14px 0; }
  .neos .neos-form-search .neos-input-prepend .neos-button {
    border-radius: 14px 0 0 14px; }
  .neos .neos-form-search input,
  .neos .neos-form-search textarea,
  .neos .neos-form-search select,
  .neos .neos-form-search .neos-help-inline,
  .neos .neos-form-search .neos-uneditable-input,
  .neos .neos-form-search .neos-input-prepend,
  .neos .neos-form-search .neos-input-append,
  .neos .neos-form-inline input,
  .neos .neos-form-inline textarea,
  .neos .neos-form-inline select,
  .neos .neos-form-inline .neos-help-inline,
  .neos .neos-form-inline .neos-uneditable-input,
  .neos .neos-form-inline .neos-input-prepend,
  .neos .neos-form-inline .neos-input-append,
  .neos .neos-form-horizontal input,
  .neos .neos-form-horizontal textarea,
  .neos .neos-form-horizontal select,
  .neos .neos-form-horizontal .neos-help-inline,
  .neos .neos-form-horizontal .neos-uneditable-input,
  .neos .neos-form-horizontal .neos-input-prepend,
  .neos .neos-form-horizontal .neos-input-append {
    display: inline-block;
    margin-bottom: 0;
    vertical-align: middle; }
  .neos .neos-form-search .neos-hide,
  .neos .neos-form-inline .neos-hide,
  .neos .neos-form-horizontal .neos-hide {
    display: none; }
  .neos .neos-form-search label,
  .neos .neos-form-inline label,
  .neos .neos-form-search .neos-button-group,
  .neos .neos-form-inline .neos-button-group {
    display: inline-block; }
  .neos .neos-form-search .neos-input-append,
  .neos .neos-form-inline .neos-input-append,
  .neos .neos-form-search .neos-input-prepend,
  .neos .neos-form-inline .neos-input-prepend {
    margin-bottom: 0; }
  .neos .neos-form-search .neos-radio,
  .neos .neos-form-search .neos-checkbox,
  .neos .neos-form-inline .neos-radio,
  .neos .neos-form-inline .neos-checkbox {
    padding-left: 0;
    margin-bottom: 0;
    vertical-align: middle; }
  .neos .neos-form-search .neos-radio input[type="radio"],
  .neos .neos-form-search .neos-checkbox input[type="checkbox"],
  .neos .neos-form-inline .neos-radio input[type="radio"],
  .neos .neos-form-inline .neos-checkbox input[type="checkbox"] {
    float: left;
    margin-right: 3px;
    margin-left: 0; }
  .neos .neos-control-group {
    margin-bottom: 10px; }
  .neos legend + .neos-control-group {
    margin-top: 20px;
    -webkit-margin-top-collapse: separate; }
  .neos fieldset > .neos-control-group:first-child {
    margin-top: 20px; }
  .neos .neos-form-horizontal .neos-control-group {
    margin-bottom: 20px; }
    .neos .neos-form-horizontal .neos-control-group:after {
      content: "";
      display: table;
      clear: both; }
  .neos .neos-form-horizontal .neos-control-label {
    float: left;
    width: 160px;
    padding-top: 5px;
    text-align: right; }
  .neos .neos-form-horizontal .neos-controls {
    *display: inline-block;
    *padding-left: 20px;
    margin-left: 180px;
    *margin-left: 0; }
    .neos .neos-form-horizontal .neos-controls:first-child {
      *padding-left: 180px; }
  .neos .neos-form-horizontal .neos-help-block {
    margin-bottom: 0; }
  .neos .neos-form-horizontal input + .neos-help-block,
  .neos .neos-form-horizontal select + .neos-help-block,
  .neos .neos-form-horizontal textarea + .neos-help-block,
  .neos .neos-form-horizontal .neos-uneditable-input + .neos-help-block,
  .neos .neos-form-horizontal .neos-input-prepend + .neos-help-block,
  .neos .neos-form-horizontal .neos-input-append + .neos-help-block {
    margin-top: 10px; }
  .neos .neos-form-horizontal .neos-form-actions {
    padding-left: 180px; }
  .neos .neos-tooltip {
    position: absolute;
    z-index: 999999;
    display: block;
    visibility: visible;
    font-size: 11px;
    line-height: 1.4;
    opacity: 0; }
    .neos .neos-tooltip.neos-in {
      opacity: .9; }
    .neos .neos-tooltip.neos-top {
      margin-top: -3px;
      padding: 5px 0; }
    .neos .neos-tooltip.neos-right {
      margin-left: 3px;
      padding: 0 5px; }
    .neos .neos-tooltip.neos-bottom {
      margin-top: 3px;
      padding: 5px 0; }
    .neos .neos-tooltip.neos-left {
      margin-left: -3px;
      padding: 0 5px; }
  .neos .neos-tooltip-inner {
    max-width: 200px;
    padding: 8px;
    color: #fff;
    text-align: center;
    text-decoration: none;
    background-color: #000;
    white-space: normal;
    text-shadow: none;
    word-wrap: break-word;
    border-radius: 4px; }
  .neos .neos-tooltip-arrow {
    position: absolute;
    width: 0;
    height: 0;
    border-color: transparent;
    border-style: solid; }
  .neos .neos-tooltip.neos-top .neos-tooltip-arrow {
    bottom: 0;
    left: 50%;
    margin-left: -5px;
    border-width: 5px 5px 0;
    border-top-color: #000; }
  .neos .neos-tooltip.neos-right .neos-tooltip-arrow {
    top: 50%;
    left: 0;
    margin-top: -5px;
    border-width: 5px 5px 5px 0;
    border-right-color: #000; }
  .neos .neos-tooltip.neos-left .neos-tooltip-arrow {
    top: 50%;
    right: 0;
    margin-top: -5px;
    border-width: 5px 0 5px 5px;
    border-left-color: #000; }
  .neos .neos-tooltip.neos-bottom .neos-tooltip-arrow {
    top: 0;
    left: 50%;
    margin-left: -5px;
    border-width: 0 5px 5px;
    border-bottom-color: #000; }

@keyframes dot {
  0% {
    text-indent: -20px; }
  25% {
    text-indent: -15px; }
  50% {
    text-indent: -7px; }
  75% {
    text-indent: 0px; }
  100% {
    text-indent: -20px; } }
  .neos .neos-ellipsis::after {
    display: inline-block;
    width: 12px;
    content: '...';
    overflow: hidden;
    vertical-align: top;
    animation: dot 1.3s infinite;
    animation-timing-function: step-start; }
  .neos[style] .neos-login-box {
    padding: 40px;
    position: relative;
    overflow: hidden; }
    .neos[style] .neos-login-box.background-image-active:before, .neos[style] .neos-login-box.background-image-active:after {
      z-index: -1;
      display: block;
      position: absolute;
      content: ' ';
      top: 0;
      left: 0;
      height: 100%;
      width: 100%; }
    .neos[style] .neos-login-box.background-image-active:before {
      background-size: cover;
      background-repeat: no-repeat;
      background-position: center;
      background-attachment: fixed;
      -webkit-filter: blur(10px);
      /* Chrome, Opera, etc. */
      -moz-filter: blur(10px);
      -o-filter: blur(10px);
      -ms-filter: blur(10px);
      filter: progid:DXImageTransform.Microsoft.Blur(PixelRadius='10');
      filter: url(data:image/svg+xml;base64,bW9kdWxlLmV4cG9ydHMgPSBfX3dlYnBhY2tfcHVibGljX3BhdGhfXyArICIuLi9Gb250cy9ibHVyLnN2ZyI7#blur);
      /* Older FF and others - http://jordanhollinger.com/media/blur.svg */
      filter: blur(10px);
      /* Firefox 35+, eventually all */
      padding: 40px; }
    .neos[style] .neos-login-box.background-image-active:after {
      background: rgba(255, 255, 255, 0.25); }
    .neos[style] .neos-login-box-logo {
      margin: 0 0 20px 0; }
      .neos[style] .neos-login-box-logo-resource {
        margin: 0 auto 0 auto;
        display: block; }
  .neos[style] input[type="text"],
  .neos[style] input[type="password"] {
    background-color: rgba(255, 255, 255, 0.75);
    color: #252525; }
    .neos[style] input[type="text"]:focus, .neos[style] input[type="text"]:invalid:focus,
    .neos[style] input[type="password"]:focus,
    .neos[style] input[type="password"]:invalid:focus {
      background-color: rgba(255, 255, 255, 0.9);
      box-shadow: none; }
    .neos[style] input[type="text"]:-webkit-autofill,
    .neos[style] input[type="password"]:-webkit-autofill {
      -webkit-box-shadow: 0 0 0 50px #fff inset;
      -webkit-text-fill-color: #252525; }
      .neos[style] input[type="text"]:-webkit-autofill:focus,
      .neos[style] input[type="password"]:-webkit-autofill:focus {
        -webkit-box-shadow: 0 0 0 50px #fff inset;
        -webkit-text-fill-color: #252525; }
  .neos[style] .neos-login-footer p,
  .neos[style] .neos-login-footer a {
    color: rgba(255, 255, 255, 0.75);
    text-shadow: 1px 1px 0 rgba(0, 0, 0, 0.75); }
  .neos form {
    margin-bottom: 0; }
  .neos input[type="text"],
  .neos input[type="password"] {
    width: 100%;
    min-width: 288px;
    height: 40px;
    border: none;
    background-color: #323232;
    color: #fff;
    font-size: 14px;
    padding: 0 14px;
    margin: 0;
    border-radius: 0;
    box-sizing: border-box;
    box-shadow: none;
    transition: none;
    font-family: 'Noto Sans', sans-serif;
    -webkit-font-smoothing: antialiased; }
    .neos input[type="text"]:focus, .neos input[type="text"]:invalid:focus,
    .neos input[type="password"]:focus,
    .neos input[type="password"]:invalid:focus {
      background-color: #fff;
      color: #252525;
      box-shadow: none; }
    .neos input[type="text"]:-webkit-autofill,
    .neos input[type="password"]:-webkit-autofill {
      -webkit-box-shadow: 0 0 0 50px #323232 inset;
      -webkit-text-fill-color: #fff; }
      .neos input[type="text"]:-webkit-autofill:focus,
      .neos input[type="password"]:-webkit-autofill:focus {
        -webkit-box-shadow: 0 0 0 50px #fff inset;
        -webkit-text-fill-color: #252525; }
  .neos .neos-modal-centered {
    display: -webkit-box;
    display: -moz-box;
    display: -ms-flexbox;
    display: -webkit-flex;
    display: flex;
    -webkit-box-align: center;
    -moz-box-align: center;
    -ms-flex-align: center;
    -webkit-align-items: center;
    align-items: center;
    -webkit-box-pack: center;
    -moz-box-pack: center;
    -ms-flex-pack: center;
    -webkit-justify-content: center;
    justify-content: center;
    -webkit-flex-direction: column;
    -ms-flex-direction: column;
    flex-direction: column;
    min-height: 100vh; }
  .neos .neos-login-main {
    display: -webkit-box;
    display: -moz-box;
    display: -ms-flexbox;
    display: -webkit-flex;
    display: flex;
    -webkit-box-align: center;
    -moz-box-align: center;
    -ms-flex-align: center;
    -webkit-align-items: center;
    align-items: center;
    -webkit-box-pack: center;
    -moz-box-pack: center;
    -ms-flex-pack: center;
    -webkit-justify-content: center;
    justify-content: center;
    flex: 1 0 auto;
    width: 100%; }
  .neos .neos-login-box {
    background: transparent;
    border: none;
    width: 320px;
    z-index: 10;
    box-shadow: none;
    border-radius: none; }
    .neos .neos-login-box svg {
      margin: 0 auto;
      display: block; }
    .neos .neos-login-box .neos-login-heading {
      color: #fff;
      font-size: 16px;
      margin-bottom: 16px;
      text-align: center;
      font-weight: normal; }
    .neos .neos-login-box .neos-login-body {
      padding: 0;
      overflow: visible; }
    .neos .neos-login-box .neos-actions {
      bottom: 0;
      width: 100%;
      min-height: 40px; }
      .neos .neos-login-box .neos-actions button, .neos .neos-login-box .neos-actions .btn {
        text-align: center;
        text-decoration: none !important;
        display: block;
        height: 40px;
        line-height: 40px;
        color: #fff;
        border: none;
        background-image: none;
        font-size: 14px;
        text-shadow: none;
        box-shadow: none;
        box-sizing: border-box;
        font-family: 'Noto Sans', sans-serif;
        -webkit-font-smoothing: antialiased; }
        .neos .neos-login-box .neos-actions button:focus, .neos .neos-login-box .neos-actions .btn:focus {
          outline: none; }
        .neos .neos-login-box .neos-actions button.neos-login-btn, .neos .neos-login-box .neos-actions .btn.neos-login-btn {
          background-color: #00b5ff;
          width: 100%; }
        .neos .neos-login-box .neos-actions button.neos-hidden, .neos .neos-login-box .neos-actions .btn.neos-hidden {
          display: none; }
        .neos .neos-login-box .neos-actions button.neos-disabled, .neos .neos-login-box .neos-actions .btn.neos-disabled {
          cursor: not-allowed;
          opacity: .65; }
    .neos .neos-login-box .neos-controls {
      height: 40px;
      margin-bottom: 15px; }
    .neos .neos-login-box .neos-tooltip {
      left: -4px;
      top: 0;
      width: 100%;
      position: relative;
      clear: both;
      float: none; }
      .neos .neos-login-box .neos-tooltip.neos-bottom {
        padding: 8px 0 0 0;
        margin-left: 4px;
        margin-top: -1px; }
      .neos .neos-login-box .neos-tooltip.neos-in {
        opacity: 1; }
      .neos .neos-login-box .neos-tooltip .neos-tooltip-arrow {
        margin-left: -8px;
        border-width: 0 8px 8px 8px; }
      .neos .neos-login-box .neos-tooltip .neos-tooltip-inner {
        max-width: 320px;
        font-size: 13px;
        color: #fff;
        border-radius: 0;
        box-sizing: border-box; }
    .neos .neos-login-box .neos-tooltip-error .neos-tooltip-arrow {
      border-bottom-color: #ff460d; }
    .neos .neos-login-box .neos-tooltip-error .neos-tooltip-inner {
      background-color: #ff460d; }
    .neos .neos-login-box .neos-tooltip-notice .neos-tooltip-arrow {
      border-bottom-color: #00a338; }
    .neos .neos-login-box .neos-tooltip-notice .neos-tooltip-inner {
      background-color: #00a338; }
  .neos .neos-login-footer {
    width: 50%;
    padding: 20px;
    font-family: 'Noto Sans', sans-serif;
    -webkit-font-smoothing: antialiased;
    box-sizing: border-box; }
    .neos .neos-login-footer p {
      font-size: 12px;
      color: #535353;
      line-height: 1.3em;
      margin: 0; }
    .neos .neos-login-footer a {
      color: #535353; }
      .neos .neos-login-footer a:hover {
        text-decoration: none; }

@media (max-width: 1400px) {
  .neos[style] .neos-login-footer {
    width: 70%; } }

@media (max-width: 1000px) {
  .neos[style] .neos-login-footer {
    width: 90%; } }

@media (max-width: 480px) {
  .neos[style] .neos-login-box {
    width: 100%;
    padding: 20px; }
  .neos[style] .neos-login-footer {
    width: 100%; }
  .neos input[type="text"],
  .neos input[type="password"] {
    min-width: 0; } }
<|MERGE_RESOLUTION|>--- conflicted
+++ resolved
@@ -145,12 +145,8 @@
 :root .fa-flip-horizontal,
 :root .fa-flip-vertical,
 :root .fa-flip-both {
-<<<<<<< HEAD
-  filter: none; }
-=======
   filter: none;
 }
->>>>>>> 3c4e4533
 
 .fa-stack {
   display: inline-block;
