--- conflicted
+++ resolved
@@ -24,82 +24,38 @@
                   'label': { type: ['null', 'string'], description: "Human-readable label for this property." }
 
                   'help':
-<<<<<<< HEAD
                     type:
                       -
                         type: 'null'
                       -
-                        type: dictionary
-                        additionalProperties: FALSE
-                        properties:
-                          'message': { type: string, description: "Help text for this property. Supports markdown." }
-=======
-                    type: dictionary
-                    additionalProperties: false
-                    properties:
-                      'message': { type: string, description: "Help text for this property. Supports markdown." }
-
-                  'reloadIfChanged': { type: boolean, description: "If this property changes, should a element refresh occur?" }
->>>>>>> 2b1e37ab
-
-                  'reloadIfChanged': { type: ['null', 'boolean'], description: "If this property changes, should a element refresh occur?" }
-
-                  'reloadPageIfChanged': { type: ['null', 'boolean'], description: "If this property changes, should a page reload occur?" }
-
-<<<<<<< HEAD
-                  'inlineEditable': { type: ['null', 'boolean'], description: "Is this property inline editable, i.e. edited directly on the page?" }
-
-                  'inline':
-                    type: ['null', 'dictionary']
-=======
-                  'aloha':
-                    type: dictionary
-                    additionalProperties: false
-                    properties:
-
-                      'format':
                         type: dictionary
                         additionalProperties: false
                         properties:
-                          'strong': { type: boolean }
-                          'b': { type: boolean }
-                          'em': { type: boolean }
-                          'i': { type: boolean }
-                          'u': { type: boolean }
-                          'del': { type: boolean }
-                          'sub': { type: boolean }
-                          'sup': { type: boolean }
-                          'p': { type: boolean }
-                          'h1': { type: boolean }
-                          'h2': { type: boolean }
-                          'h3': { type: boolean }
-                          'h4': { type: boolean }
-                          'h5': { type: boolean }
-                          'h6': { type: boolean }
-                          'pre': { type: boolean }
-                          'code': { type: boolean }
-                          'removeFormat': { type: boolean }
-
-                      'table':
+                          'message': { type: string, description: "Help text for this property. Supports markdown." }
+
+                  'reloadIfChanged': { type: ['null', 'boolean'], description: "If this property changes, should a element refresh occur?" }
+
+                  'reloadPageIfChanged': { type: ['null', 'boolean'], description: "If this property changes, should a page reload occur?" }
+
+                  'inlineEditable': { type: ['null', 'boolean'], description: "Is this property inline editable, i.e. edited directly on the page?" }
+
+                  'inline':
+                    type: ['null', 'dictionary']
+                    additionalProperties: false
+                    properties:
+
+                  'aloha':
+                    type:
+                      -
+                        type: 'null'
+                      -
                         type: dictionary
                         additionalProperties: false
                         properties:
-                          'table': { type: boolean }
->>>>>>> 2b1e37ab
-
-                  'aloha':
-                    type:
-                      -
-                        type: 'null'
-                      -
-                        type: dictionary
-                        additionalProperties: false
-                        properties:
-
-<<<<<<< HEAD
+
                           'format':
                             type: dictionary
-                            additionalProperties: FALSE
+                            additionalProperties: false
                             properties:
                               'strong': { type: boolean }
                               'b': { type: boolean }
@@ -122,19 +78,19 @@
 
                           'table':
                             type: dictionary
-                            additionalProperties: FALSE
+                            additionalProperties: false
                             properties:
                               'table': { type: boolean }
 
                           'link':
                             type: dictionary
-                            additionalProperties: FALSE
+                            additionalProperties: false
                             properties:
                               'a': { type: boolean }
 
                           'list':
                             type: dictionary
-                            additionalProperties: FALSE
+                            additionalProperties: false
                             properties:
                               'ol': { type: boolean }
                               'ul': { type: boolean }
@@ -153,7 +109,7 @@
 
                           'formatlesspaste':
                             type: dictionary
-                            additionalProperties: FALSE
+                            additionalProperties: false
                             properties:
                               'button': { type: boolean }
                               'formatlessPasteOption': { type: boolean }
@@ -170,42 +126,11 @@
                       -
                         type: 'null'
                       -
-=======
-                      'list':
                         type: dictionary
                         additionalProperties: false
                         properties:
-                          'ol': { type: boolean }
-                          'ul': { type: boolean }
-
-                      'alignment':
-                        type: dictionary
-                        additionalProperties: false
-                        properties:
-                          'right': { type: boolean }
-                          'left': { type: boolean }
-                          'center': { type: boolean }
-                          'justify': { type: boolean }
-                          'top': { type: boolean }
-                          'middle': { type: boolean }
-                          'bottom': { type: boolean }
-
-                      'formatlesspaste':
->>>>>>> 2b1e37ab
-                        type: dictionary
-                        additionalProperties: false
-                        properties:
-
-<<<<<<< HEAD
+
                           'group': { type: ['string', 'null'], description: 'Identifier of the inspector group in which this property should be edited. If not set, will not appear in inspector at all.' }
-=======
-                  'inspector':
-                    type: dictionary
-                    additionalProperties: false
-                    properties:
-
-                      'group': { type: ['string', 'null'], description: 'Identifier of the inspector group in which this property should be edited. If not set, will not appear in inspector at all.' }
->>>>>>> 2b1e37ab
 
                           'position': { type: ['integer', 'null'], description: 'Position inside the inspector group, small numbers are sorted on top' }
 
@@ -213,7 +138,6 @@
 
                           'editorOptions': { type: ['null', 'dictionary'], description: 'options for the given editor' }
 
-<<<<<<< HEAD
                           'editorListeners':
                             type:
                               -
@@ -222,22 +146,11 @@
                                 type: dictionary
                                 additionalProperties:
                                   type: dictionary
-                                  additionalProperties: FALSE
+                                  additionalProperties: false
                                   properties:
                                     'property': { type: ['string'], description: 'The name of an observed property in the same NodeType.' }
                                     'handler': { type: ['string'], description: 'The path to a handler JavaScript object, similar to custom editors and validators.' }
                                     'handlerOptions':  { type: dictionary, description: 'options for the given handler' }
-=======
-                      'editorListeners':
-                        type: dictionary
-                        additionalProperties:
-                          type: dictionary
-                          additionalProperties: false
-                          properties:
-                            'property': { type: ['string'], description: 'The name of an observed property in the same NodeType.' }
-                            'handler': { type: ['string'], description: 'The path to a handler JavaScript object, similar to custom editors and validators.' }
-                            'handlerOptions':  { type: dictionary, description: 'options for the given handler' }
->>>>>>> 2b1e37ab
 
     'fusion':
       # here we specify only the neos specific options of the NodeType schema,
