# This is a helper Fusion object which is used to render all of the child elements
# of a current node.
prototype(Neos.Neos:ContentCollectionRenderer) < prototype(Neos.Fusion:Loop) {
<<<<<<< HEAD
  @context.nodeAvailable = ${node && String.length(node.context.workspace.name)}
  # Set context removedContentShown to get removed nodes too.
  # Needed for publish function to be able to publish removed nodes.
  items = ${nodeAvailable ? q(node).children() : []}
  # To ensure backwards compatibility override items if collection is set
  items.@processor.collectionLegacy {
    expression = ${this.collection}
    @if.hasCollectionProp = ${this.collection != null && Array.length(this.collection) > 0}
  }
  # Render every item by its own Fusion object
  itemRenderer = Neos.Neos:ContentCase
  itemName = 'node'
  iterationName = 'iterator'

  # Using a processor here and not an Array as ContentCollectionRenderer to not push important userland properties further down.
  @process.appendRemovedContentForBackend = Neos.Fusion:Join {
    visibleContent = ${value}

    removedContent = Neos.Fusion:Loop {
      items = ${nodeAvailable ? q(node).context({'removedContentShown': true}).children('[_removed = true]') : []}
      # Render every item by its own Fusion object
      itemRenderer = Neos.Neos:ContentElementWrapping
      itemName = 'node'
      iterationName = 'iterator'
    }

    @if.onlyInBackend = ${nodeAvailable && node.context.inBackend}
  }

  @exceptionHandler = 'Neos\\Fusion\\Core\\ExceptionHandlers\\BubblingHandler'
=======
	@context.nodeAvailable = ${node && String.length(node.context.workspace.name)}
	# Set context removedContentShown to get removed nodes too.
	# Needed for publish function to be able to publish removed nodes.
	items = ${nodeAvailable ? q(node).children() : []}

  # To ensure backwards compatibility override items if collection is set
	items.@process.collectionLegacy {
		value = ${this.collection}
		@if.hasCollectionProp = ${this.collection != null && Array.length(this.collection) > 0}
	}

	# Render every item by its own Fusion object
	itemRenderer = Neos.Neos:ContentCase
	itemName = 'node'
	iterationName = 'iterator'

	# Using a processor here and not an Array as ContentCollectionRenderer to not push important userland properties further down.
	@process.appendRemovedContentForBackend = Neos.Fusion:Join {
		visibleContent = ${value}

		removedContent = Neos.Fusion:Loop {
			items = ${nodeAvailable ? q(node).context({'removedContentShown': true}).children('[_removed = true]') : []}
			# Render every item by its own Fusion object
			itemRenderer = Neos.Neos:ContentElementWrapping
			itemName = 'node'
			iterationName = 'iterator'
		}

		@if.onlyInBackend = ${nodeAvailable && node.context.inBackend}
	}

	@exceptionHandler = 'Neos\\Fusion\\Core\\ExceptionHandlers\\BubblingHandler'
>>>>>>> 925f54c6
}

prototype(Neos.Neos:ContentCollection) < prototype(Neos.Fusion:Tag) {
  tagName = 'div'

  attributes = Neos.Fusion:DataStructure

  # The following is used to automatically append class and data attribute needed for editing.
  # You can disable the following line with:
  # prototype(Neos.Neos:ContentCollection) {
  #   attributes.class.@process.collectionClass >
  # }
  # in your site's Fusion if you don't need that behavior.
  attributes {
    class.@process.collectionClass = Neos.Fusion:Case {
      @context.collectionClass = 'neos-contentcollection'

      classIsString {
        condition = ${Type.isString(value)}
        renderer = ${String.trim(value + ' ' + collectionClass)}
      }

      classIsArray {
        condition = ${Type.isArray(value)}
        renderer = ${Array.push(value, collectionClass)}
      }
    }

    data-__neos-insertion-anchor = true
    data-__neos-insertion-anchor.@if.onlyRenderInBackend = ${node.context.inBackend && node.context.currentRenderingMode.edit}
  }

  nodePath = 'to-be-set-by-user'

  # You may override this to get your content collection from a different place than the current node.
  # The Eel helper is used to provide a better error message if no content collection could be found.
  @context.node = ${Neos.Node.nearestContentCollection(node, this.nodePath)}

  content = Neos.Neos:ContentCollectionRenderer

  # We have to define contentElementWrapping, because we do not inherit from Neos.Neos:Content
  @process.contentElementWrapping = Neos.Neos:ContentElementWrapping

  @cache {
    mode = 'cached'

    entryIdentifier {
      collection = ${node}
    }

    entryTags {
      1 = ${Neos.Caching.descendantOfTag(node)}
      2 = ${Neos.Caching.nodeTag(node)}
    }

    maximumLifetime = ${q(node).context({'invisibleContentShown': true}).children().cacheLifetime()}
  }

  @exceptionHandler = 'Neos\\Neos\\Fusion\\ExceptionHandlers\\NodeWrappingHandler'
}

prototype(Neos.Neos:ContentCollection) {
  prototype(Neos.Neos:ContentCollection) {
    # Make nested ContentCollections be embedded by default.
    # Usually there's no need for a separate cache entry for nested ContentCollections, but depending on the use-case
    # the mode can safely be switched to 'cached'.
    @cache {
      mode = 'embed'
    }
  }
}<|MERGE_RESOLUTION|>--- conflicted
+++ resolved
@@ -1,16 +1,17 @@
 # This is a helper Fusion object which is used to render all of the child elements
 # of a current node.
 prototype(Neos.Neos:ContentCollectionRenderer) < prototype(Neos.Fusion:Loop) {
-<<<<<<< HEAD
   @context.nodeAvailable = ${node && String.length(node.context.workspace.name)}
   # Set context removedContentShown to get removed nodes too.
   # Needed for publish function to be able to publish removed nodes.
   items = ${nodeAvailable ? q(node).children() : []}
+
   # To ensure backwards compatibility override items if collection is set
-  items.@processor.collectionLegacy {
-    expression = ${this.collection}
-    @if.hasCollectionProp = ${this.collection != null && Array.length(this.collection) > 0}
-  }
+	items.@process.collectionLegacy {
+		value = ${this.collection}
+		@if.hasCollectionProp = ${this.collection != null && Array.length(this.collection) > 0}
+	}
+
   # Render every item by its own Fusion object
   itemRenderer = Neos.Neos:ContentCase
   itemName = 'node'
@@ -32,40 +33,6 @@
   }
 
   @exceptionHandler = 'Neos\\Fusion\\Core\\ExceptionHandlers\\BubblingHandler'
-=======
-	@context.nodeAvailable = ${node && String.length(node.context.workspace.name)}
-	# Set context removedContentShown to get removed nodes too.
-	# Needed for publish function to be able to publish removed nodes.
-	items = ${nodeAvailable ? q(node).children() : []}
-
-  # To ensure backwards compatibility override items if collection is set
-	items.@process.collectionLegacy {
-		value = ${this.collection}
-		@if.hasCollectionProp = ${this.collection != null && Array.length(this.collection) > 0}
-	}
-
-	# Render every item by its own Fusion object
-	itemRenderer = Neos.Neos:ContentCase
-	itemName = 'node'
-	iterationName = 'iterator'
-
-	# Using a processor here and not an Array as ContentCollectionRenderer to not push important userland properties further down.
-	@process.appendRemovedContentForBackend = Neos.Fusion:Join {
-		visibleContent = ${value}
-
-		removedContent = Neos.Fusion:Loop {
-			items = ${nodeAvailable ? q(node).context({'removedContentShown': true}).children('[_removed = true]') : []}
-			# Render every item by its own Fusion object
-			itemRenderer = Neos.Neos:ContentElementWrapping
-			itemName = 'node'
-			iterationName = 'iterator'
-		}
-
-		@if.onlyInBackend = ${nodeAvailable && node.context.inBackend}
-	}
-
-	@exceptionHandler = 'Neos\\Fusion\\Core\\ExceptionHandlers\\BubblingHandler'
->>>>>>> 925f54c6
 }
 
 prototype(Neos.Neos:ContentCollection) < prototype(Neos.Fusion:Tag) {
