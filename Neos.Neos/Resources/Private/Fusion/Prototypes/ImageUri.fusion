# ImageUri object works exactly the same way as the uri.image ViewHelper in the Neos.Media package
prototype(Neos.Neos:ImageUri) {
  @class = 'Neos\\Neos\\Fusion\\ImageUriImplementation'
  maximumWidth = 2560
  width = NULL
  maximumHeight = 2560
  height = NULL
  allowCropping = false
  allowUpScaling = false
  async = false
  quality = NULL
  format = NULL
  preset = NULL
  @exceptionHandler = 'Neos\\Fusion\\Core\\ExceptionHandlers\\AbsorbingHandler'
}

# ImageTag object works exactly the same way as image ViewHelper in the Neos.Media package
prototype(Neos.Neos:ImageTag) < prototype(Neos.Fusion:Tag) {
  asset = 'pass-the-media-asset'
  maximumWidth = 2560
  width = NULL
  maximumHeight = 2560
  height = NULL
  allowCropping = false
  allowUpScaling = false
  async = false
  preset = NULL
  @context.asset = ${this.asset}
  @context.width = ${this.width}
  @context.maximumWidth = ${this.maximumWidth}
  @context.height = ${this.height}
  @context.maximumHeight = ${this.maximumHeight}
  @context.allowCropping = ${this.allowCropping}
  @context.allowUpScaling = ${this.allowUpScaling}
  @context.async = ${this.async}
  @context.quality = ${this.quality}
  @context.format = ${this.format}
  @context.preset = ${this.preset}

<<<<<<< HEAD
  tagName = 'img'
  attributes {
    src = Neos.Neos:ImageUri {
      asset = ${asset}
      width = ${width}
      maximumWidth = ${maximumWidth}
      height = ${height}
      maximumHeight = ${maximumHeight}
      allowCropping = ${allowCropping}
      allowUpScaling = ${allowUpScaling}
      async = ${async}
      quality = ${quality}
      format = ${format}
      preset = ${preset}
    }
  }
=======
	tagName = 'img'
	attributes {
		loading = 'lazy'
		src = Neos.Neos:ImageUri {
			asset = ${asset}
			width = ${width}
			maximumWidth = ${maximumWidth}
			height = ${height}
			maximumHeight = ${maximumHeight}
			allowCropping = ${allowCropping}
			allowUpScaling = ${allowUpScaling}
			async = ${async}
			quality = ${quality}
			format = ${format}
			preset = ${preset}
		}
	}
>>>>>>> 69e48b83
}<|MERGE_RESOLUTION|>--- conflicted
+++ resolved
@@ -37,9 +37,9 @@
   @context.format = ${this.format}
   @context.preset = ${this.preset}
 
-<<<<<<< HEAD
   tagName = 'img'
   attributes {
+    loading = 'lazy'
     src = Neos.Neos:ImageUri {
       asset = ${asset}
       width = ${width}
@@ -54,23 +54,4 @@
       preset = ${preset}
     }
   }
-=======
-	tagName = 'img'
-	attributes {
-		loading = 'lazy'
-		src = Neos.Neos:ImageUri {
-			asset = ${asset}
-			width = ${width}
-			maximumWidth = ${maximumWidth}
-			height = ${height}
-			maximumHeight = ${maximumHeight}
-			allowCropping = ${allowCropping}
-			allowUpScaling = ${allowUpScaling}
-			async = ${async}
-			quality = ${quality}
-			format = ${format}
-			preset = ${preset}
-		}
-	}
->>>>>>> 69e48b83
 }