# ImageUri object works exactly the same way as the uri.image ViewHelper in the Neos.Media package
prototype(Neos.Neos:ImageUri) {
  @class = 'Neos\\Neos\\Fusion\\ImageUriImplementation'
  maximumWidth = 2560
  width = NULL
  maximumHeight = 2560
  height = NULL
  allowCropping = false
  allowUpScaling = false
  async = false
  quality = NULL
  format = NULL
  preset = NULL
  @exceptionHandler = 'Neos\\Fusion\\Core\\ExceptionHandlers\\AbsorbingHandler'
}

# ImageTag object works exactly the same way as image ViewHelper in the Neos.Media package
prototype(Neos.Neos:ImageTag) < prototype(Neos.Fusion:Tag) {
  asset = 'pass-the-media-asset'
  maximumWidth = 2560
  width = NULL
  maximumHeight = 2560
  height = NULL
  allowCropping = false
  allowUpScaling = false
  async = false
  preset = NULL
  @context.asset = ${this.asset}
  @context.width = ${this.width}
  @context.maximumWidth = ${this.maximumWidth}
  @context.height = ${this.height}
  @context.maximumHeight = ${this.maximumHeight}
  @context.allowCropping = ${this.allowCropping}
  @context.allowUpScaling = ${this.allowUpScaling}
  @context.async = ${this.async}
  @context.quality = ${this.quality}
  @context.format = ${this.format}
  @context.preset = ${this.preset}

<<<<<<< HEAD
  tagName = 'img'
  attributes {
    loading = 'lazy'
    src = Neos.Neos:ImageUri {
      asset = ${asset}
      width = ${width}
      maximumWidth = ${maximumWidth}
      height = ${height}
      maximumHeight = ${maximumHeight}
      allowCropping = ${allowCropping}
      allowUpScaling = ${allowUpScaling}
      async = ${async}
      quality = ${quality}
      format = ${format}
      preset = ${preset}
    }
  }
=======
	tagName = 'img'
	attributes {
		alt = ''
		src = Neos.Neos:ImageUri {
			asset = ${asset}
			width = ${width}
			maximumWidth = ${maximumWidth}
			height = ${height}
			maximumHeight = ${maximumHeight}
			allowCropping = ${allowCropping}
			allowUpScaling = ${allowUpScaling}
			async = ${async}
			quality = ${quality}
			format = ${format}
			preset = ${preset}
		}
	}
>>>>>>> 5f4b64bc
}<|MERGE_RESOLUTION|>--- conflicted
+++ resolved
@@ -37,10 +37,10 @@
   @context.format = ${this.format}
   @context.preset = ${this.preset}
 
-<<<<<<< HEAD
   tagName = 'img'
   attributes {
     loading = 'lazy'
+    alt = ''
     src = Neos.Neos:ImageUri {
       asset = ${asset}
       width = ${width}
@@ -55,23 +55,4 @@
       preset = ${preset}
     }
   }
-=======
-	tagName = 'img'
-	attributes {
-		alt = ''
-		src = Neos.Neos:ImageUri {
-			asset = ${asset}
-			width = ${width}
-			maximumWidth = ${maximumWidth}
-			height = ${height}
-			maximumHeight = ${maximumHeight}
-			allowCropping = ${allowCropping}
-			allowUpScaling = ${allowUpScaling}
-			async = ${async}
-			quality = ${quality}
-			format = ${format}
-			preset = ${preset}
-		}
-	}
->>>>>>> 5f4b64bc
 }