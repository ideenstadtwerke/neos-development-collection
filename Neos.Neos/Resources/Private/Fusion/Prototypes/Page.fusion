--- conflicted
+++ resolved
@@ -74,15 +74,6 @@
 		}
 	}
 
-<<<<<<< HEAD
-	# Required for the backend to work.
-	neosBackendDocumentNodeData = Neos.Neos:DocumentMetadata {
-		@position = 'before body'
-		@if.onlyRenderWhenNotInLiveWorkspace = ${documentNode.context.inBackend}
-	}
-
-=======
->>>>>>> c0f247ea
 	# Content of the body tag. To be defined by the integrator.
 	body = Neos.Fusion:Template {
 		@position = 'after bodyTag'
