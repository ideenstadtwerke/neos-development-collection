<?xml version="1.0" encoding="UTF-8"?>
<xliff xmlns="urn:oasis:names:tc:xliff:document:1.2" version="1.2">
  <file original="" product-name="Neos.Neos" source-language="en" datatype="plaintext" target-language="de">
    <body>
      <trans-unit id="back" xml:space="preserve" approved="yes">
				<source>Back</source>
			<target state="translated">Zurück</target></trans-unit>
      <trans-unit id="cancel" xml:space="preserve" approved="yes">
				<source>Cancel</source>
			<target state="translated">Abbrechen</target></trans-unit>
      <!-- Management -->
      <trans-unit id="management.label" xml:space="preserve" approved="yes">
				<source>Management</source>
			<target state="translated">Inhaltsverwaltung</target></trans-unit>
      <trans-unit id="management.description" xml:space="preserve" approved="yes">
				<source>Contains multiple modules related to management of content</source>
			<target state="translated">Enthält Module zur Inhaltsverwaltung</target></trans-unit>
      <trans-unit id="workspaces.label" xml:space="preserve" approved="yes">
				<source>Workspaces</source>
			<target state="translated">Arbeitsbereiche</target></trans-unit>
      <trans-unit id="workspaces.detailsForWorkspace" xml:space="preserve" approved="yes">
				<source>Details for "{0}"</source>
			<target state="translated">Details für "{0}"</target></trans-unit>
      <trans-unit id="workspaces.createNewWorkspace" xml:space="preserve" approved="yes">
				<source>Create new workspace</source>
			<target state="translated">Neuen Arbeitsbereich erstellen</target><alt-trans><target>Erstelle neuen Arbeitsbereich</target></alt-trans></trans-unit>
      <trans-unit id="workspaces.createWorkspace" xml:space="preserve" approved="yes">
				<source>Create workspace</source>
			<target state="translated">Arbeitsbereich erstellen</target></trans-unit>
      <trans-unit id="workspaces.deleteWorkspace" xml:space="preserve" approved="yes">
				<source>Delete workspace</source>
			<target state="translated">Arbeitsbereich löschen</target></trans-unit>
      <trans-unit id="workspaces.editWorkspace" xml:space="preserve" approved="yes">
				<source>Edit workspace</source>
			<target state="translated">Arbeitsbereich bearbeiten</target></trans-unit>
      <trans-unit id="workspaces.yesDeleteWorkspace" xml:space="preserve" approved="yes">
				<source>Yes, delete the workspace</source>
			<target state="translated">Ja, den Arbeitsbereich löschen</target></trans-unit>
      <trans-unit id="workspaces.editWorkspace" xml:space="preserve" approved="yes">
				<source>Edit workspace "{0}"</source>
			<target state="translated">Arbeitsbereich bearbeiten</target></trans-unit>
      <trans-unit id="workspaces.personalWorkspace" xml:space="preserve" approved="yes">
				<source>Personal workspace</source>
			<target state="translated">Persönlicher Arbeitsbereich</target></trans-unit>
      <trans-unit id="workspaces.privateWorkspace" xml:space="preserve" approved="yes">
				<source>Private workspace</source>
			<target state="translated">Privater Arbeitsbereich</target></trans-unit>
      <trans-unit id="workspaces.internalWorkspace" xml:space="preserve" approved="yes">
				<source>Internal workspace</source>
			<target state="translated">Interner Arbeitsbereich</target></trans-unit>
      <trans-unit id="workspaces.readonlyWorkspace" xml:space="preserve" approved="yes">
				<source>Read-only workspace</source>
			<target state="translated">Nur-Lese Arbeitsbereich</target></trans-unit>
      <trans-unit id="workspaces.workspace.title" xml:space="preserve" approved="yes">
				<source>Title</source>
			<target state="translated">Titel</target></trans-unit>
      <trans-unit id="workspaces.workspace.description" xml:space="preserve" approved="yes">
				<source>Description</source>
			<target state="translated">Beschreibung</target></trans-unit>
      <trans-unit id="workspaces.workspace.baseWorkspace" xml:space="preserve" approved="yes">
				<source>Base workspace</source>
			<target state="translated">Basis-Arbeitsbereich</target></trans-unit>
      <trans-unit id="workspaces.workspace.owner" xml:space="preserve" approved="yes">
				<source>Owner</source>
			<target state="translated">Besitzer</target><alt-trans><target>Eigentümer</target></alt-trans></trans-unit>
      <trans-unit id="workspaces.workspace.visibility" xml:space="preserve" approved="yes">
				<source>Visibility</source>
			<target state="translated">Sichtbarkeit</target></trans-unit>
      <trans-unit id="workspaces.workspace.visibility.private" xml:space="preserve" approved="yes">
				<source>Private</source>
			<target state="translated">Privat</target></trans-unit>
      <trans-unit id="workspaces.workspace.visibility.private.help" xml:space="preserve" approved="yes">
				<source>Only reviewers and administrators can access and modify this workspace</source>
			<target state="translated">Nur Reviewer und Administratoren können auf diesen Arbeitsbereich zugreifen und ihn bearbeiten</target><alt-trans><target>Nur Gutachter und Administratoren können auf diesen Arbeitsbereich zugreifen und ihn bearbeiten</target></alt-trans></trans-unit>
      <trans-unit id="workspaces.workspace.visibility.internal" xml:space="preserve" approved="yes">
				<source>Internal</source>
			<target state="translated">Intern</target></trans-unit>
      <trans-unit id="workspaces.workspace.visibility.internal.help" xml:space="preserve" approved="yes">
				<source>Any logged in editor can see and modify this workspace.</source>
			<target state="translated">Jeder angemeldete Redakteur kann diesen Arbeitsbereich sehen und bearbeiten.</target></trans-unit>
      <trans-unit id="workspaces.workspace.changes" xml:space="preserve" approved="yes">
				<source>Changes</source>
			<target state="translated">Änderungen</target></trans-unit>
      <trans-unit id="workspaces.openPageInWorkspace" xml:space="preserve" approved="yes">
				<source>Open page in "{0}" workspace</source>
			<target state="translated">Seite in Arbeitsbereich "{0}" öffnen</target><alt-trans><target>Seite in "{0}" Arbeitsbereich öffnen</target></alt-trans></trans-unit>
      <trans-unit id="workspaces.help.cantDeletePersonalWorkspace" xml:space="preserve" approved="yes">
				<source>This is your personal workspace which you can't delete.</source>
			<target state="translated">Dies ist Ihr persönlicher Arbeitsbereich, welcher nicht gelöscht werden kann.</target></trans-unit>
      <trans-unit id="workspaces.help.workspaceContainsChanges" xml:space="preserve" approved="yes">
				<source>The workspace contains changes. To delete, discard the changes first.</source>
			<target state="translated">Der Arbeitsbereich enthält Änderungen. Um ihn zu löschen, müssen die Änderungen zuerst verworfen werden.</target></trans-unit>
      <trans-unit id="workspaces.help.cantRebaseWorkspaceContainsChanges" xml:space="preserve" approved="yes">
				<source>Workspace can't be rebased on a different workspace because it still contains changes.</source>
			<target state="translated">Der Arbeitsbereich kann nicht auf einen anderen Basis-Arbeitsbereich umgestellt werden, da er noch Änderungen enthält.</target><alt-trans><target>Arbeitsbereich kann nicht auf einen anderen Arbeitsbereich zurückgesetzt werden, da er noch Änderungen enthält.</target></alt-trans></trans-unit>
      <trans-unit id="workspaces.help.cantDeleteWorkspaceHasDependencies" xml:space="preserve" approved="yes">
				<source>The workspace cannot be deleted because other workspaces depend on it.</source>
			<target state="translated">Der Arbeitsbereich kann nicht gelöscht werden, da andere Arbeitsbereiche auf ihm basieren.</target><alt-trans><target>Der Arbeitsbereich kann nicht gelöscht werden, da andere Arbeitsbereiche von ihm abhängen.</target></alt-trans></trans-unit>
      <trans-unit id="workspaces.help.cantDeleteNoPermission" xml:space="preserve" approved="yes">
				<source>You don't have the permissions for deleting this workspace.</source>
			<target state="translated">Sie haben nicht die Berechtigung diesen Arbeitsbereich zu löschen.</target></trans-unit>
      <trans-unit id="workspaces.dialog.confirmWorkspaceDeletion" xml:space="preserve" approved="yes">
				<source>Do you really want to delete the workspace "{0}"?</source>
			<target state="translated">Wollen Sie wirklich den Arbeitsbereich "{0}" löschen?</target></trans-unit>
      <trans-unit id="workspaces.dialog.thisWillDeleteTheWorkspace" xml:space="preserve" approved="yes">
				<source>This will delete the workspace including all unpublished content. This operation cannot be undone.</source>
			<target state="translated">Dadurch wird der Arbeitsbereich einschließlich aller unveröffentlichten Inhalte gelöscht. Dieser Vorgang kann nicht rückgängig gemacht werden.</target><alt-trans><target>Dadurch wird der Arbeitsbereich einschließlich aller unveröffentlichter Inhalte gelöscht. Dieser Vorgang kann nicht rückgängig gemacht werden.</target></alt-trans></trans-unit>
      <trans-unit id="workspaces.description" xml:space="preserve" approved="yes">
				<source>This module contains the overview of all elements within the current workspace and it enables to continue the review and publishing workflow for them.</source>
			<target state="translated">Dieses Modul bietet einen Überblick aller geänderter Inhalte des aktuellen Workspaces und ermöglicht deren Kontrolle und Veröffentlichung.</target><alt-trans><target>Dieses Modul bietet einen Überblick aller geänderter Inhalte des aktuellen Arbeitsbereichs und ermöglicht deren Kontrolle und Veröffentlichung.</target></alt-trans><alt-trans><target>Dieses Modul bietet einen Überblick aller geänderten Inhalte des aktuellen Workspaces und ermöglicht deren Kontrolle und Veröffentlichung.</target></alt-trans></trans-unit>
      <trans-unit id="workspaces.unpublishedChanges" xml:space="preserve" approved="yes">
				<source>Unpublished changes in workspace "{0}"</source>
			<target state="translated">Unveröffentlichte Änderungen im Arbeitsbereich "{0}"</target><alt-trans><target>Unveröffentlichte Änderungen</target></alt-trans></trans-unit>
      <trans-unit id="workspaces.changesCounts" xml:space="preserve" approved="yes">
				<source>additions: {new}, changes: {changed}, removals: {removed}</source>
			<target state="translated">Ergänzungen: {new}, Änderungen: {changed}, Entfernungen: {removed}</target></trans-unit>
      <trans-unit id="workspaces.review" xml:space="preserve" approved="yes">
				<source>Review</source>
			<target state="translated">Überprüfen</target></trans-unit>
      <trans-unit id="workspaces.discardSelectedChanges" xml:space="preserve" approved="yes">
				<source>Discard selected changes</source>
			<target state="translated">Ausgewählte Änderungen verwerfen</target></trans-unit>
      <trans-unit id="workspaces.publishSelectedChanges" xml:space="preserve" approved="yes">
				<source>Publish selected changes</source>
			<target state="translated">Ausgewählte Änderungen veröffentlichen</target></trans-unit>
      <trans-unit id="workspaces.discardAllChanges" xml:space="preserve" approved="yes">
				<source>Discard all changes</source>
			<target state="translated">Alle Änderungen verwerfen</target></trans-unit>
      <trans-unit id="workspaces.publishAllChanges" xml:space="preserve" approved="yes">
				<source>Publish all changes</source>
			<target state="translated">Alle Änderungen veröffentlichen</target></trans-unit>
      <trans-unit id="workspaces.publishAllChangesTo" xml:space="preserve" approved="yes">
				<source>Publish all changes to {0}</source>
			<target state="translated">Alle Änderungen nach {0} veröffentlichen</target><alt-trans><target>Alle Änderungen in {0} veröffentlichen</target></alt-trans></trans-unit>
      <trans-unit id="changedContentCaption" xml:space="preserve" approved="yes">
				<source>Changed Content</source>
			<target state="translated">Geänderter Inhalt</target></trans-unit>
      <trans-unit id="workspaces.legend.deleted" xml:space="preserve" approved="yes">
				<source>deleted</source>
			<target state="translated">gelöscht</target></trans-unit>
      <trans-unit id="workspaces.legend.created" xml:space="preserve" approved="yes">
				<source>created</source>
			<target state="translated">erstellt</target></trans-unit>
      <trans-unit id="workspaces.legend.moved" xml:space="preserve" approved="yes">
				<source>moved</source>
			<target state="translated">erstellt</target><alt-trans><target>verschoben</target></alt-trans></trans-unit>
      <trans-unit id="workspaces.legend.hidden" xml:space="preserve" approved="yes">
				<source>hidden</source>
			<target state="translated">erstellt</target><alt-trans><target>versteckt</target></alt-trans></trans-unit>
      <trans-unit id="workspaces.legend.edited" xml:space="preserve" approved="yes">
				<source>edited</source>
			<target state="translated">erstellt</target><alt-trans><target>bearbeitet</target></alt-trans></trans-unit>
      <trans-unit id="workspaces.thereAreNoUnpublishedChanges" xml:space="preserve" approved="yes">
				<source>There are no unpublished changes in this workspace.</source>
			<target state="translated">In diesem Arbeitsbereich gibt es keine unveröffentlichten Änderungen.</target></trans-unit>
      <trans-unit id="workspaces.discardAllChangesInWorkspaceConfirmation" xml:space="preserve" approved="yes">
				<source>Do you really want to discard all changes in the "{0}" workspace?</source>
			<target state="translated">Möchten Sie wirklich alle Änderungen im Arbeitsbereich "{0}" verwerfen?</target></trans-unit>
      <trans-unit id="workspaces.workspaceWithThisTitleAlreadyExists" approved="yes">
        <source>A workspace with this title already exists.</source>
        <target state="translated">Ein Arbeitsbereich mit diesem Titel ist bereits vorhanden.</target>
      </trans-unit>
      <trans-unit id="workspaces.workspaceHasBeenUpdated" approved="yes">
        <source>The workspace "{0}" has been updated.</source>
        <target state="translated">Der Arbeitsbereich "{0}" wurde aktualisiert.</target>
      </trans-unit>
      <trans-unit id="workspaces.workspaceCannotBeDeletedBecauseOfDependencies" approved="yes">
        <source>Workspace "{0}" cannot be deleted because the following workspaces are based on it: {1}</source>
        <target state="translated">Arbeitsbereich "{0}" kann nicht gelöscht werden, da die folgenden Arbeitsbereiche auf ihm basieren: {1}</target>
      </trans-unit>
      <trans-unit id="workspaces.notDeletedErrorWhileFetchingUnpublishedNodes" approved="yes">
        <source>An error occurred while fetching unpublished nodes from workspace "{0}", nothing was deleted.</source>
        <target state="translated">Fehler beim Abrufen der unveröffentlichten Elemente des Arbeitsbereichs "{0}", es wurde nichts gelöscht.</target>
        <alt-trans>
          <target>Fehler beim Abrufen der unveröffentlichten Knoten des Arbeitsbereichs "{0}", es wurde nichts gelöscht.</target>
        </alt-trans>
      </trans-unit>
      <trans-unit id="workspaces.cantEditBecauseWorkspaceContainsChanges" approved="yes">
        <source>Your personal workspace contains changes, please publish or discard them first.</source>
        <target state="translated">Ihr persönlicher Arbeitsbereich enthält Änderungen, bitte veröffentlichen oder verwerfen Sie diese zuerst.</target>
      </trans-unit>
      <group id="workspaces.workspaceCannotBeDeletedBecauseOfUnpublishedNodes" restype="x-gettext-plurals">
        <trans-unit id="workspaces.workspaceCannotBeDeletedBecauseOfUnpublishedNodes[0]" approved="yes">
          <source>Did not delete workspace "{0}" because it currently contains {1} node.</source>
          <target state="translated">Arbeitsbereich "{0}" wurde nicht gelöscht, da er derzeit {1} Element enthält.</target>
        </trans-unit>
        <trans-unit id="workspaces.workspaceCannotBeDeletedBecauseOfUnpublishedNodes[1]" approved="yes">
          <source>Did not delete workspace "{0}" because it currently contains {1} nodes.</source>
          <target state="translated">Arbeitsbereich "{0}" wurde nicht gelöscht, da er derzeit {1} Elemente enthält.</target>
        </trans-unit>
      </group>
      <trans-unit id="workspaces.workspaceHasBeenRemoved" approved="yes">
        <source>The workspace "{0}" has been removed.</source>
        <target state="translated">Der Arbeitsbereich "{0}" wurde entfernt.</target>
      </trans-unit>
      <trans-unit id="workspaces.selectedChangeHasBeenPublished" approved="yes">
        <source>The selected change has been published.</source>
        <target state="translated">Die ausgewählte Änderung wurde veröffentlicht.</target>
      </trans-unit>
      <trans-unit id="workspaces.selectedChangeHasBeenDiscarded" approved="yes">
        <source>The selected change has been discarded.</source>
        <target state="translated">Die ausgewählte Änderung wurde verworfen.</target>
      </trans-unit>
      <trans-unit id="workspaces.selectedChangesHaveBeenPublished" approved="yes">
        <source>The selected changes have been published.</source>
        <target state="translated">Die ausgewählten Änderungen wurden veröffentlicht.</target>
      </trans-unit>
      <trans-unit id="workspaces.selectedChangesHaveBeenDiscarded" approved="yes">
        <source>The selected changes have been discarded.</source>
        <target state="translated">Die ausgewählten Änderungen wurden verworfen.</target>
      </trans-unit>
      <trans-unit id="workspaces.allChangesInWorkspaceHaveBeenPublished" approved="yes">
        <source>All changes from workspace "{0}" have been published to {1}.</source>
        <target state="translated">Alle Änderungen aus dem Arbeitsbereich "{0}" wurden in {1} veröffentlicht.</target>
      </trans-unit>
      <trans-unit id="workspaces.allChangesInWorkspaceHaveBeenDiscarded" approved="yes">
        <source>All changes from workspace "{0}" have been discarded.</source>
        <target state="translated">Alle Änderungen aus dem Arbeitsbereich "{0}" wurden verworfen.</target>
      </trans-unit>
      <trans-unit id="history.label" xml:space="preserve" approved="yes">
				<source>History</source>
			<target state="translated">Verlauf</target></trans-unit>
      <trans-unit id="history.description" xml:space="preserve" approved="yes">
				<source>This module provides an overview of all relevant events affecting this Neos installation.</source>
			<target state="translated">Dieses Modul bietet einen Überblick über alle relevanten Ereignisse die diese Neos-Installation betreffen.</target><alt-trans><target>Dieses Modul bietet einen Überblick über alle relevanten Ereignisse, die diese Neos-Installation betreffen.</target></alt-trans></trans-unit>
      <trans-unit id="history.messages.hereIsWhatHappenedRecentlyInNeos" xml:space="preserve" approved="yes">
				<source>Here's what happened recently in Neos</source>
			<target state="translated">Dies ist kürzlich in Neos geschehen:</target><alt-trans><target>Dies ist kürzlich im Neos geschehen</target></alt-trans></trans-unit>
      <trans-unit id="history.messages.emptyHistory" xml:space="preserve" approved="yes">
				<source>There have not been recorded any events yet which could be displayed in this history.</source>
			<target state="translated">Es wurden noch keine Ereignisse aufgezeichnet die in diesem Verlauf dargestellt werden könnten.</target><alt-trans><target>Es wurden noch keine Ereignisse aufgezeichnet, die in diesem Verlauf dargestellt werden könnten.</target></alt-trans></trans-unit>
      <trans-unit id="history.eventDescription.node.added" xml:space="preserve" approved="yes">
				<source>{0} created the {1} "{2}".</source>
			<target state="translated">{0} hat {1} "{2}" erstellt.</target></trans-unit>
      <trans-unit id="history.eventDescription.node.removed" xml:space="preserve" approved="yes">
				<source>{0} removed the {1} "{2}".</source>
			<target state="translated">{0} hat {1} "{2}" entfernt.</target></trans-unit>
      <trans-unit id="history.eventDescription.node.adopted" xml:space="preserve" approved="yes">
				<source>{0} created the variant {1} of the {2} "{3}".</source>
			<target state="translated">{0} hat die Variante {1} von {2} "{3}" erstellt.</target></trans-unit>
      <trans-unit id="history.eventDescription.node.changed" xml:space="preserve" approved="yes">
				<source>{0} modified the {1} "{2}".</source>
			<target state="translated">{0} hat {1} "{2}" bearbeitet.</target></trans-unit>
      <trans-unit id="history.eventDescription.node.moved" xml:space="preserve" approved="yes">
				<source>{0} moved the {1} "{2}".</source>
			<target state="translated">{0} hat {1} "{2}" verschoben.</target></trans-unit>
      <trans-unit id="history.eventDescription.node.copied" xml:space="preserve" approved="yes">
				<source>{0} copied the {1} "{2}".</source>
			<target state="translated">{0} hat {1} "{2}" kopiert.</target></trans-unit>
      <trans-unit id="history.eventDescription.node.renamed" xml:space="preserve" approved="yes">
				<source>{0} renamed the {1} "{2}" to "{3}".</source>
			<target state="translated">{0} hat {1} "{2}" zu "{3}" umbenannt.</target></trans-unit>
      <trans-unit id="history.eventDescription.node.changedContent" xml:space="preserve" approved="yes">
				<source>{0} modified content on the {1} "{2}".</source>
			<target state="translated">{0} hat den Inhalt von {1} "{2}" bearbeitet.</target></trans-unit>
      <trans-unit id="history.eventDescription.account.created" xml:space="preserve" approved="yes">
				<source>{0} created a new user "{1}" for {2}.</source>
			<target state="translated">{0} hat einen neuen Benutzer "{1}" für {2} angelegt.</target></trans-unit>
      <trans-unit id="history.eventDescription.account.deleted" xml:space="preserve" approved="yes">
				<source>{0} deleted the account "{1}" of {2}.</source>
			<target state="translated">{0} hat den Benutzer "{1}" von {2} gelöscht.</target></trans-unit>
      <trans-unit id="history.loadMore.label" xml:space="preserve" approved="yes">
				<source>Load More</source>
			<target state="translated">Mehr laden</target><alt-trans><target>Mehr Laden</target></alt-trans></trans-unit>
      <trans-unit id="history.nodeRemovedInMeantime" xml:space="preserve" approved="yes">
				<source>This node has been removed in the meantime</source>
			<target state="translated">Dieser Node wurde in der Zwischenzeit entfernt</target><alt-trans><target>Diese Node wurde in der Zwischenzeit entfernt</target></alt-trans><alt-trans><target>Dieser Knoten wurde in der Zwischenzeit entfernt</target></alt-trans></trans-unit>
      <!-- Administration -->
      <trans-unit id="administration.label" xml:space="preserve" approved="yes">
				<source>Administration</source>
			<target state="translated">Verwaltung</target></trans-unit>
      <trans-unit id="administration.description" xml:space="preserve" approved="yes">
				<source>Contains multiple modules related to administration</source>
			<target state="translated">Enthält Module zur Systemverwaltung</target></trans-unit>
      <trans-unit id="users.label" xml:space="preserve" approved="yes">
				<source>User Management</source>
			<target state="translated">Benutzerverwaltung</target></trans-unit>
      <trans-unit id="users.description" xml:space="preserve" approved="yes">
				<source>The User Management module provides you with an overview of all backend users. You can group them by their properties so you are able to monitor their permissions, filemounts, member groups etc.. This module is an indispensable tool in order to make sure the users are correctly configured.</source>
			<target state="translated">Das Benutzerverwaltungs-Modul bietet Ihnen einen Überblick über alle vorhandenen Benutzer. Sie können sie nach ihren Eigenschaften gruppieren, damit Sie ihre Berechtigungen, Filemounts, Gruppen, etc. überwachen können. Dieses Modul ist ein unverzichtbares Werkzeug, wenn Sie sicherstellen wollen, dass die Benutzer ordnungsgemäß zu konfiguriert sind.</target><alt-trans><target>Das Benutzerverwaltungs-Modul bietet Ihnen einen Überblick über alle vorhandenen Benutzer. Sie können sie nach ihren Eigenschaften gruppieren, damit Sie ihre Berechtigungen, Filemounts, Gruppen etc. überwachen können. Dieses Modul ist ein unverzichtbares Werkzeug, um sicherzustellen, dass die Benutzer ordnungsgemäß konfiguriert sind.</target></alt-trans></trans-unit>
      <trans-unit id="users.action.index" xml:space="preserve" approved="yes">
				<source>Overview</source>
			<target state="translated">Übersicht</target></trans-unit>
      <trans-unit id="users.action.show" xml:space="preserve" approved="yes">
				<source>Show</source>
			<target state="translated">Anzeigen</target></trans-unit>
      <trans-unit id="users.action.new" xml:space="preserve" approved="yes">
				<source>New</source>
			<target state="translated">Neu</target></trans-unit>
      <trans-unit id="users.action.edit" xml:space="preserve" approved="yes">
				<source>Edit</source>
			<target state="translated">Bearbeiten</target></trans-unit>
      <trans-unit id="users.action.editAccount" xml:space="preserve" approved="yes">
				<source>Edit account</source>
			<target state="translated">Konto bearbeiten</target><alt-trans><target>Account bearbeiten</target></alt-trans></trans-unit>
      <trans-unit id="users.action.newElectronicAddress" xml:space="preserve" approved="yes">
				<source>New electronic address</source>
			<target state="translated">Neue elektronische Adresse</target></trans-unit>
      <trans-unit id="user.preferences.useDefaultInterfaceLanguage" xml:space="preserve" approved="yes">
				<source>Use system default</source>
			<target state="translated">Systemstandard verwenden</target></trans-unit>
      <trans-unit id="users.actions.new.label" xml:space="preserve" approved="yes">
				<source>Create user</source>
			<target state="translated">Benutzer erstellen</target></trans-unit>
      <trans-unit id="users.actions.new.title" xml:space="preserve" approved="yes">
				<source>Create a new user</source>
			<target state="translated">Neuen Benutzer erstellen</target></trans-unit>
      <trans-unit id="users.new.userData" xml:space="preserve" approved="yes">
				<source>User Data</source>
			<target state="translated">Benutzerdaten</target></trans-unit>
      <trans-unit id="users.new.userData.username" xml:space="preserve" approved="yes">
				<source>Username</source>
			<target state="translated">Benutzername</target></trans-unit>
      <trans-unit id="users.new.userData.password" xml:space="preserve" approved="yes">
				<source>Password</source>
			<target state="translated">Passwort</target></trans-unit>
      <trans-unit id="users.new.userData.repeatPassword" xml:space="preserve" approved="yes">
				<source>Repeat password</source>
			<target state="translated">Passwort wiederholen</target></trans-unit>
      <trans-unit id="users.new.userData.roles" xml:space="preserve" approved="yes">
				<source>Role(s)</source>
			<target state="translated">Rolle(n)</target></trans-unit>
      <trans-unit id="users.new.userData.authenticationProviderName" xml:space="preserve" approved="yes">
				<source>Authentication Provider</source>
			<target state="translated">Authentifizierungsdienst</target></trans-unit>
      <trans-unit id="users.new.userData.authenticationProviderName.useDefault" xml:space="preserve" approved="yes">
				<source>Use system default</source>
			<target state="translated">Systemstandard verwenden</target></trans-unit>
      <trans-unit id="users.new.personalData" xml:space="preserve" approved="yes">
				<source>Personal Data</source>
			<target state="translated">Persönliche Daten</target></trans-unit>
      <trans-unit id="users.new.personalData.firstName" xml:space="preserve" approved="yes">
				<source>First Name</source>
			<target state="translated">Vorname</target></trans-unit>
      <trans-unit id="users.new.personalData.lastName" xml:space="preserve" approved="yes">
				<source>Last Name</source>
			<target state="translated">Nachname</target></trans-unit>
      <trans-unit id="users.new.userPreferences" xml:space="preserve" approved="yes">
				<source>User Preferences</source>
			<target state="translated">Benutzereinstellungen</target></trans-unit>
      <trans-unit id="users.new.userPreferences.interfaceLanguage" xml:space="preserve" approved="yes">
				<source>Interface Language</source>
			<target state="translated">Sprache der Benutzeroberfläche</target></trans-unit>
      <trans-unit id="users.new.createButton" xml:space="preserve" approved="yes">
				<source>Create user</source>
			<target state="translated">Benutzer erstellen</target></trans-unit>
      <trans-unit id="users.show.subtitle" xml:space="preserve" approved="yes">
				<source>Details for user</source>
			<target state="translated">Benutzerdetails</target></trans-unit>
      <trans-unit id="users.show.personalData" xml:space="preserve" approved="yes">
				<source>Personal Data</source>
			<target state="translated">Persönliche Daten</target></trans-unit>
      <trans-unit id="users.show.personalData.title" xml:space="preserve" approved="yes">
				<source>Title</source>
			<target state="translated">Titel</target></trans-unit>
      <trans-unit id="users.show.personalData.firstName" xml:space="preserve" approved="yes">
				<source>First Name</source>
			<target state="translated">Vorname</target></trans-unit>
      <trans-unit id="users.show.personalData.middleName" xml:space="preserve" approved="yes">
				<source>Middle Name</source>
			<target state="translated">Zweiter Vorname</target></trans-unit>
      <trans-unit id="users.show.personalData.lastName" xml:space="preserve" approved="yes">
				<source>Last Name</source>
			<target state="translated">Nachname</target></trans-unit>
      <trans-unit id="users.show.personalData.otherName" xml:space="preserve" approved="yes">
				<source>Other Name</source>
			<target state="translated">Weiterer Name</target></trans-unit>
      <trans-unit id="users.show.accounts" xml:space="preserve" approved="yes">
				<source>Accounts</source>
			<target state="translated">Konten</target></trans-unit>
      <trans-unit id="users.show.username" xml:space="preserve" approved="yes">
				<source>Username</source>
			<target state="translated">Benutzername</target></trans-unit>
      <trans-unit id="users.show.roles" xml:space="preserve" approved="yes">
				<source>Roles</source>
			<target state="translated">Rollen</target></trans-unit>
      <trans-unit id="users.show.electronicAddresses" xml:space="preserve" approved="yes">
				<source>Electronic Addresses</source>
			<target state="translated">Elektronische Adressen</target></trans-unit>
      <trans-unit id="users.show.electronicAddresses.primary" xml:space="preserve" approved="yes">
				<source>Primary</source>
			<target state="translated">Primär</target></trans-unit>
      <trans-unit id="users.show.electronicAddresses.notAvailable" xml:space="preserve" approved="yes">
				<source>N/A</source>
			<target state="translated">Nicht verfügbar</target></trans-unit>
      <trans-unit id="users.show.deleteUser" xml:space="preserve" approved="yes">
				<source>Delete User</source>
			<target state="translated">Benutzer löschen</target></trans-unit>
      <trans-unit id="users.show.editUser" xml:space="preserve" approved="yes">
				<source>Edit User</source>
			<target state="translated">Benutzer bearbeiten</target></trans-unit>
      <trans-unit id="users.show.cannotDeleteYourself" xml:space="preserve" approved="yes">
				<source>You are logged in as this user and you cannot delete yourself.</source>
			<target state="translated">Sie sind als dieser Benutzer angemeldet und können sich nicht selbst löschen.</target></trans-unit>
      <trans-unit id="users.show.clickToDeleteUser" xml:space="preserve" approved="yes">
				<source>Click here to delete this user</source>
			<target state="translated">Klicken Sie hier, um diesen Benutzer löschen</target></trans-unit>
      <trans-unit id="users.show.buttonDelete" xml:space="preserve" approved="yes">
				<source>Do you really want to delete the user "{0}"?</source>
			<target state="translated">Wollen Sie den Benutzer "{0}" wirklich löschen?</target></trans-unit>
      <trans-unit id="users.show.confirmDeleteButton" xml:space="preserve" approved="yes">
				<source>Yes, delete the user</source>
			<target state="translated">Ja, den Benutzer löschen</target></trans-unit>
      <trans-unit id="users.show.confirmDeleteWarning" xml:space="preserve" approved="yes">
				<source>This will delete the user, the related accounts and his personal workspace, including all unpublished content.</source>
			<target state="translated">Hiermit wird der Benutzer, die zugehörigen Konten und sein persönlicher Arbeitsbereich, einschließlich aller unveröffentlichten Inhalte gelöscht.</target><alt-trans><target>Hiermit wird der Benutzer, die zugehörigen Konten und sein persönlicher Arbeitsbereich, einschließlich aller unveröffentlichten Inhalte, gelöscht.</target></alt-trans></trans-unit>
      <trans-unit id="users.show.operationCannotBeUndone" xml:space="preserve" approved="yes">
				<source>This operation cannot be undone</source>
			<target state="translated">Dieser Vorgang kann nicht rückgängig gemacht werden</target></trans-unit>
      <trans-unit id="users.editAccount.title" xml:space="preserve" approved="yes">
				<source>Edit account "{accountIdentifier}"</source>
			<target state="translated">Benutzer "{accountIdentifier}" bearbeiten</target></trans-unit>
      <trans-unit id="users.account" xml:space="preserve" approved="yes">
				<source>Account</source>
			<target state="translated">Benutzerkonto</target><alt-trans><target>Benutzer</target></alt-trans></trans-unit>
      <trans-unit id="users.username" xml:space="preserve" approved="yes">
				<source>Username</source>
			<target state="translated">Benutzername</target></trans-unit>
      <trans-unit id="users.usernameCannotBeChanged" xml:space="preserve" approved="yes">
				<source>The username can't be changed via the user interface</source>
			<target state="translated">Der Benutzername kann nicht über die Benutzeroberfläche nicht geändert werden</target><alt-trans><target>Der Benutzername kann nicht über die Benutzeroberfläche geändert werden</target></alt-trans></trans-unit>
      <trans-unit id="users.saveAccount" xml:space="preserve" approved="yes">
				<source>Save account</source>
			<target state="translated">Benutzerkonto speichern</target><alt-trans><target>Benutzer speichern</target></alt-trans></trans-unit>
      <trans-unit id="users.repeatPassword" xml:space="preserve" approved="yes">
				<source>Repeat password</source>
			<target state="translated">Passwort wiederholen</target></trans-unit>
      <trans-unit id="users.roles" xml:space="preserve" approved="yes">
				<source>Roles</source>
			<target state="translated">Rollen</target></trans-unit>
      <trans-unit id="users.name" xml:space="preserve" approved="yes">
				<source>Name</source>
			<target state="translated">Name</target></trans-unit>
      <trans-unit id="users.accountsAndRoles" xml:space="preserve" approved="yes">
				<source>Accounts and Roles</source>
			<target state="translated">Benutzerkonten und Rollen</target><alt-trans><target>Konten und Rollen</target></alt-trans><alt-trans><target>Accounts und Rollen</target></alt-trans></trans-unit>
      <trans-unit id="users.tooltip.view" xml:space="preserve" approved="yes">
				<source>View user</source>
			<target state="translated">Benutzer anzeigen</target></trans-unit>
      <trans-unit id="users.tooltip.edit" xml:space="preserve" approved="yes">
				<source>Edit user</source>
			<target state="translated">Benutzer bearbeiten</target></trans-unit>
      <trans-unit id="users.tooltip.delete" xml:space="preserve" approved="yes">
				<source>Delete user</source>
			<target state="translated">Benutzer löschen</target></trans-unit>
      <trans-unit id="users.tooltip.cannotDeleteYourself" xml:space="preserve" approved="yes">
				<source>You are logged in as this user and you cannot delete yourself.</source>
			<target state="translated">Sie sind als dieser Benutzer angemeldet und können sich nicht selbst löschen.</target></trans-unit>
      <trans-unit id="users.message.reallyDelete" xml:space="preserve" approved="yes">
				<source>Do you really want to delete the user "{0}"?</source>
			<target state="translated">Wollen Sie den Benutzer "{0}" wirklich löschen?</target></trans-unit>
      <trans-unit id="users.message.willBeDeleted" xml:space="preserve" approved="yes">
				<source>This will delete the user, the related accounts and his personal workspace, including all unpublished content.</source>
			<target state="translated">Hiermit wird der Benutzer, die zugehörigen Konten und sein persönlicher Arbeitsbereich, einschließlich aller unveröffentlichten Inhalte gelöscht.</target><alt-trans><target>Hiermit wird der Benutzer, die zugehörigen Konten und sein persönlicher Arbeitsbereich, einschließlich aller unveröffentlichten Inhalte, gelöscht.</target></alt-trans></trans-unit>
      <trans-unit id="users.message.confirmDelete" xml:space="preserve" approved="yes">
				<source>Yes, delete the user</source>
			<target state="translated">Ja, den Benutzer löschen</target></trans-unit>
      <trans-unit id="users.editUser" xml:space="preserve" approved="yes">
				<source>Edit user "{0}"</source>
			<target state="translated">Benutzer "{0}" bearbeiten</target></trans-unit>
      <trans-unit id="users.electronicAddress.usage.type.Home" xml:space="preserve" approved="yes">
				<source>Home</source>
			<target state="translated">Privat</target></trans-unit>
      <trans-unit id="users.electronicAddress.usage.type.Work" xml:space="preserve" approved="yes">
				<source>Work</source>
			<target state="translated">Arbeit</target></trans-unit>
      <trans-unit id="packages.label" xml:space="preserve" approved="yes">
				<source>Package Management</source>
			<target state="translated">Paketverwaltung</target></trans-unit>
      <trans-unit id="packages.description" xml:space="preserve" approved="yes">
				<source>The Package Management module provides you with an overview of all packages. You can activate and deactivate individual packages, import new packages and delete existing packages. It also provides you with the ability to freeze and unfreeze packages in development context.</source>
			<target state="translated">Das Paketverwaltungs-Modul bietet Ihnen einen Überblick über alle Pakete. Hier können Sie einzelne Pakete aktivieren und deaktivieren, sowie neue Pakete importieren und vorhandene löschen. Es bietet Ihnen auch die Möglichkeit, einzelne Pakete für die Entwicklung einzufrieren bzw. wieder aufzutauen.</target></trans-unit>
      <trans-unit id="packages.index.legend" xml:space="preserve" approved="yes">
				<source>Available packages</source>
			<target state="translated">Verfügbare Pakete</target></trans-unit>
      <trans-unit id="packages.name" xml:space="preserve" approved="yes">
				<source>Package Name</source>
			<target state="translated">Paketname</target><alt-trans><target>Name vom Package</target></alt-trans></trans-unit>
      <trans-unit id="packages.key" xml:space="preserve" approved="yes">
				<source>Package Key</source>
			<target state="translated">Paket-Schlüssel</target><alt-trans><target>Schlüssel vom Package</target></alt-trans></trans-unit>
      <trans-unit id="packages.type" xml:space="preserve" approved="yes">
				<source>Package Type</source>
			<target state="translated">Pakettyp</target><alt-trans><target>Art des Packages</target></alt-trans></trans-unit>
      <trans-unit id="packages.deactivated" xml:space="preserve" approved="yes">
				<source>Deactivated</source>
			<target state="translated">Deaktiviert</target></trans-unit>
      <trans-unit id="packages.tooltip.unfreeze" xml:space="preserve" approved="yes">
				<source>This package is currently frozen. Click to unfreeze it.</source>
			<target state="translated">Dieses Paket ist derzeit eingefroren. Hier klicken, um es freizugeben.</target><alt-trans><target>Dieses Paket ist derzeit eingefroren. Klicken Sie hier, um es freizugeben.</target></alt-trans></trans-unit>
      <trans-unit id="packages.tooltip.freeze" xml:space="preserve" approved="yes">
				<source>Freeze the package in order to speed up your website.</source>
			<target state="translated">Frieren Sie das Paket ein, um Ihre Webseite zu beschleunigen.</target></trans-unit>
      <trans-unit id="packages.tooltip.noDeactivate" xml:space="preserve" approved="yes">
				<source>This package is protected and cannot be deactivated.</source>
			<target state="translated">Dieses Paket ist geschützt und kann nicht deaktiviert werden.</target></trans-unit>
      <trans-unit id="packages.tooltip.deactivate" xml:space="preserve" approved="yes">
				<source>Deactivate Package</source>
			<target state="translated">Paket deaktivieren</target><alt-trans><target>Package deaktivieren</target></alt-trans></trans-unit>
      <trans-unit id="packages.tooltip.activate" xml:space="preserve" approved="yes">
				<source>Activate Package</source>
			<target state="translated">Paket aktivieren</target><alt-trans><target>Package aktivieren</target></alt-trans></trans-unit>
      <trans-unit id="packages.tooltip.noDelete" xml:space="preserve" approved="yes">
				<source>This package is protected and cannot be deleted.</source>
			<target state="translated">Dieses Paket ist geschützt und kann nicht entfernt werden.</target><alt-trans><target>Dieses Package ist gesperrt und kann nicht entfernt werden.</target></alt-trans></trans-unit>
      <trans-unit id="packages.tooltip.delete" xml:space="preserve" approved="yes">
				<source>Delete Package</source>
			<target state="translated">Paket löschen</target><alt-trans><target>Package löschen</target></alt-trans></trans-unit>
      <trans-unit id="packages.message.reallyDelete" xml:space="preserve" approved="yes">
				<source>Do you really want to delete "{0}"?</source>
			<target state="translated">Wollen Sie "{0}" wirklich löschen?</target></trans-unit>
      <trans-unit id="packages.message.confirmDelete" xml:space="preserve" approved="yes">
				<source>Yes, delete the package</source>
			<target state="translated">Ja, das Paket löschen</target><alt-trans><target>Ja, das Package löschen</target></alt-trans></trans-unit>
      <trans-unit id="packages.message.confirmDeletes" xml:space="preserve" approved="yes">
				<source>Yes, delete the packages</source>
			<target state="translated">Ja, die Pakete löschen</target><alt-trans><target>Ja, die Packages löschen</target></alt-trans></trans-unit>
      <trans-unit id="packages.message.selected.reallyDelete" xml:space="preserve" approved="yes">
				<source>Do you really want to delete the selected packages?</source>
			<target state="translated">Wollen Sie wirklich die ausgewählten Pakete löschen?</target></trans-unit>
      <trans-unit id="packages.selected.freeze" xml:space="preserve" approved="yes">
				<source>Freeze selected packages</source>
			<target state="translated">Ausgewählte Pakete einfrieren</target></trans-unit>
      <trans-unit id="packages.selected.unfreeze" xml:space="preserve" approved="yes">
				<source>Unfreeze selected packages</source>
			<target state="translated">Ausgewählte Pakete auftauen</target><alt-trans><target>Ausgewählte Pakete freigeben</target></alt-trans></trans-unit>
      <trans-unit id="packages.selected.delete" xml:space="preserve" approved="yes">
				<source>Delete selected packages</source>
			<target state="translated">Ausgewählte Pakete löschen</target></trans-unit>
      <trans-unit id="packages.selected.deactivate" xml:space="preserve" approved="yes">
				<source>Deactivate selected packages</source>
			<target state="translated">Ausgewählte Pakete deaktivieren</target></trans-unit>
      <trans-unit id="packages.selected.activate" xml:space="preserve" approved="yes">
				<source>Activate selected packages</source>
			<target state="translated">Ausgewählte Pakete aktivieren</target></trans-unit>
      <trans-unit id="sites.label" xml:space="preserve" approved="yes">
				<source>Sites Management</source>
			<target state="translated">Websites Verwaltung</target><alt-trans><target>Website-Verwaltung</target></alt-trans><alt-trans><target>Websites-Verwaltung</target></alt-trans><alt-trans><target>Seitenverwaltung</target></alt-trans></trans-unit>
      <trans-unit id="sites.description" xml:space="preserve" approved="yes">
				<source>The Sites Management module provides you with an overview of all sites. You can edit, add and delete information about your sites, such as adding a new domain.</source>
			<target state="translated">Das Modul zur Website-Verwaltung gibt einen Überblick über alle vorhandenen Websites. Hier können Informationen über Websites bearbeitet, hinzugefügt und gelöscht, sowie Domains den verschiedenen Websites zugeordnet werden.</target><alt-trans><target>Das Modul zur Websiteverwaltung gibt einen Überblick über alle vorhandenen Websites. Hier können Informationen über Websites bearbeitet, hinzugefügt und gelöscht, sowie Domains den verschiedenen Websites zugeordnet werden.</target></alt-trans></trans-unit>
      <trans-unit id="sites.add" xml:space="preserve" approved="yes">
				<source>Add new site</source>
			<target state="translated">Neue Seite hinzufügen</target></trans-unit>
      <trans-unit id="sites.actions.newSite.label" xml:space="preserve" approved="yes">
				<source>Create site</source>
			<target state="translated">Website erstellen</target><alt-trans><target>Seite erstellen</target></alt-trans></trans-unit>
      <trans-unit id="sites.actions.newSite.title" xml:space="preserve" approved="yes">
				<source>Create a new site</source>
			<target state="translated">Neue Webseite erstellen</target><alt-trans><target>Eine neue Seite erstellen</target></alt-trans></trans-unit>
      <trans-unit id="sites.rootNodeName" xml:space="preserve" approved="yes">
				<source>Root node name</source>
			<target state="translated">Wurzelknoten Name</target></trans-unit>
      <trans-unit id="sites.domains" xml:space="preserve" approved="yes">
				<source>Domains</source>
			<target state="translated">Domains</target></trans-unit>
      <trans-unit id="sites" xml:space="preserve" approved="yes">
				<source>Site</source>
			<target state="translated">Site</target><alt-trans><target>Seite</target></alt-trans></trans-unit>
      <trans-unit id="site.name" xml:space="preserve" approved="yes">
				<source>Name</source>
			<target state="translated">Name</target></trans-unit>
      <trans-unit id="sites.defaultAssetCollection" xml:space="preserve" approved="yes">
				<source>Default asset collection</source>
			<target state="translated">Standard Ressourcen-Sammlung</target><alt-trans><target>Standard-Asset-Sammlung</target></alt-trans></trans-unit>
      <trans-unit id="sites.sitePackage" xml:space="preserve" approved="yes">
				<source>Site package</source>
			<target state="translated">Seitenpaket</target></trans-unit>
      <trans-unit id="sites.delete" xml:space="preserve" approved="yes">
				<source>Delete this site</source>
			<target state="translated">Diese Seite löschen</target></trans-unit>
      <trans-unit id="sites.deactivate" xml:space="preserve" approved="yes">
				<source>Deactivate site</source>
			<target state="translated">Seite deaktivieren</target></trans-unit>
      <trans-unit id="sites.activate" xml:space="preserve" approved="yes">
				<source>Activate site</source>
			<target state="translated">Seite aktivieren</target></trans-unit>
      <trans-unit id="sites.confirmDeleteQuestion" xml:space="preserve" approved="yes">
				<source>Do you really want to delete "{0}"? This action cannot be undone.</source>
			<target state="translated">Möchten Sie wirklich "{0}" löschen? Diese Aktion kann nicht rückgängig gemacht werden.</target></trans-unit>
      <trans-unit id="sites.confirmDelete" xml:space="preserve" approved="yes">
				<source>Yes, delete the site</source>
			<target state="translated">Ja, Seite löschen</target></trans-unit>
      <trans-unit id="sites.import" xml:space="preserve" approved="yes">
				<source>Import a site</source>
			<target state="translated">Eine Seite importieren</target><alt-trans><target>Seite importieren</target></alt-trans></trans-unit>
      <trans-unit id="sites.select" xml:space="preserve" approved="yes">
				<source>Select a site package</source>
			<target state="translated">Wählen Sie ein Seitenpaket</target></trans-unit>
      <trans-unit id="sites.noPackackeInfo" xml:space="preserve" approved="yes">
				<source>No site packages are available. Make sure you have an active site package.</source>
			<target state="translated">Es sind keine Seitenpakete verfügbar. Stellen Sie sicher, dass Sie ein aktives Seitenpaket haben.</target></trans-unit>
      <trans-unit id="sites.createBlank" xml:space="preserve" approved="yes">
				<source>Create a blank site</source>
			<target state="translated">Eine leere Seite erstellen</target></trans-unit>
      <trans-unit id="sites.documentType" xml:space="preserve" approved="yes">
				<source>Select a document nodeType</source>
			<target state="translated">Wählen Sie einen Dokument-Knotentyp</target></trans-unit>
      <trans-unit id="sites.name" xml:space="preserve" approved="yes">
				<source>Site name</source>
			<target state="translated">Seitenname</target></trans-unit>
      <trans-unit id="sites.createNode" xml:space="preserve" approved="yes">
				<source>Create empty site</source>
			<target state="translated">Leere Seite erstellen</target></trans-unit>
      <trans-unit id="sites.createPackage" xml:space="preserve" approved="yes">
				<source>Create a new site package</source>
			<target state="translated">Ein neues Seitenpaket erstellen</target></trans-unit>
      <trans-unit id="sites.validPackageKeyInfo" xml:space="preserve" approved="yes">
				<source>VendorName.MyPackageKey</source>
			<target state="translated">Herstellername.MeinPaketschlüssel</target></trans-unit>
      <trans-unit id="sites.noSitesAvailable" xml:space="preserve">
				<source>No sites available</source>
			<target state="needs-translation">No sites available</target></trans-unit>
<<<<<<< HEAD
      <trans-unit id="sites.noNeosKickstarterInfo" xml:space="preserve">
				<source>The <em>Neos Kickstarter</em> package is not installed, install it to kickstart new sites.</source>
			<target state="translated">Das &lt;em&gt;Neos Kickstarter&lt;/em&gt;-Paket ist nicht installiert, installieren Sie es um eine neue Seite zu kickstarten.</target></trans-unit>
      <trans-unit id="sites.new" xml:space="preserve">
				<source>New site</source>
			<target state="needs-translation">New site</target></trans-unit>
      <trans-unit id="domain.deleteConfirmQuestion" xml:space="preserve">
=======
      <trans-unit id="sites.noNeosKickstarterInfo" xml:space="preserve" approved="yes">
				<source>The <em>Neos Kickstarter</em> package is not installed, install it to kickstart new sites.</source>
			<target state="translated">Das &lt;em&gt;Neos Kickstarter&lt;/em&gt;-Paket ist nicht installiert, installieren Sie es, um eine neue Seite zu erstellen.</target><alt-trans><target>Das &lt;em&gt;Neos Kickstarter&lt;/em&gt;-Paket ist nicht installiert, installieren Sie es um eine neue Seite zu kickstarten.</target></alt-trans></trans-unit>
      <trans-unit id="sites.new" xml:space="preserve">
				<source>New site</source>
			<target state="needs-translation">New site</target></trans-unit>
      <trans-unit id="domain.deleteConfirmQuestion" xml:space="preserve" approved="yes">
>>>>>>> eace5470
				<source>Do you really want to delete "{0}"? This action cannot be undone.</source>
			<target state="translated">Möchten Sie wirklich "{0}" löschen? Diese Aktion kann nicht rückgängig gemacht werden.</target></trans-unit>
      <trans-unit id="domain.new" xml:space="preserve" approved="yes">
				<source>New domain</source>
			<target state="translated">Neue Domain</target></trans-unit>
      <trans-unit id="domain.edit" xml:space="preserve" approved="yes">
				<source>Edit domain</source>
			<target state="translated">Domain bearbeiten</target></trans-unit>
      <trans-unit id="domainform.domainData" xml:space="preserve">
				<source>Domain data</source>
			<target state="needs-translation">Domain data</target></trans-unit>
      <trans-unit id="domainform.hostPlaceholder" xml:space="preserve">
				<source>e.g. www.neos.io</source>
			<target state="needs-translation">e.g. www.neos.io</target></trans-unit>
      <trans-unit id="domainform.state" xml:space="preserve">
				<source>State</source>
			<target state="needs-translation">State</target></trans-unit>
      <trans-unit id="domainform.create" xml:space="preserve">
				<source>Create</source>
			<target state="needs-translation">Create</target></trans-unit>
      <trans-unit id="configuration.label" xml:space="preserve" approved="yes">
				<source>Configuration</source>
			<target state="translated">Konfiguration</target></trans-unit>
      <trans-unit id="configuration.description" xml:space="preserve" approved="yes">
				<source>The Configuration module provides you with an overview of all configuration types.</source>
			<target state="translated">Das Konfigurations-Modul bietet Ihnen eine Übersicht aller Konfigurationstypen.</target></trans-unit>
      <trans-unit id="dimensions.label" xml:space="preserve" approved="yes">
				<source>Dimensions</source>
			<target state="translated">Dimensionen</target></trans-unit>
      <trans-unit id="dimensions.description" xml:space="preserve" approved="yes">
				<source>Grants a graphical overview over the configured fallbacks within each content dimension and across content dimensions.</source>
			<target state="translated">Zeigt eine grafische Übersicht über konfigurierte Fallbacks innerhalb jeder Inhaltsdimension und über die Inhaltsdimensionen.</target><alt-trans><target>Gewährt eine grafische Übersicht über konfigurierte Fallbacks innerhalb jeder Inhaltsdimension und über die Inhaltsdimensionen.</target></alt-trans></trans-unit>
      <trans-unit id="dimensions.interDimension.legend" xml:space="preserve" approved="yes">
				<source>Inter dimensional fallback graph</source>
			<target state="translated">Interdimensionales Fallback-Diagramm</target></trans-unit>
      <trans-unit id="dimensions.interDimension.short" xml:space="preserve" approved="yes">
				<source>Inter dimensional</source>
			<target state="translated">Interdimensional</target></trans-unit>
      <trans-unit id="dimensions.interDimension.description" xml:space="preserve" approved="yes">
				<source>The inter dimensional fallback graph displays all possible fallbacks (displayed as edges) between subgraphs (content dimension value combinations, displayed as nodes).
Primary fallbacks are marked blue and always visible, while lower priority fallbacks are shown on mouseover. The higher the priority the higher the opacity.
Click on one of the nodes to only see its fallbacks and variants. Click again to remove the filter.</source>
			<target state="translated">Das interdimensionale Fallback-Diagramm zeigt alle möglichen Fallbacks (angezeigt als Kanten) zwischen Unterdiagrammen (Inhaltsdimension-Wert-Kombinationen, angezeigt als Knoten).
Primäre Fallbacks sind blau markiert und immer sichtbar, hingegen weniger hoch priorisierte Fallbacks werden erst bei Mouseover angezeigt. Umso höher die Priorität um so höher ist die Deckkraft.
Klicken Sie auf einen der Knoten um nur die Fallbacks und Varianten für diesen anzuzeigen. Klicken Sie erneut um den Filter wieder zu entfernen.</target></trans-unit>
      <trans-unit id="dimensions.intraDimension.legend" xml:space="preserve" approved="yes">
				<source>Intra dimensional fallback graph</source>
			<target state="translated">Intradimensionales Fallback-Diagramm</target></trans-unit>
      <trans-unit id="dimensions.intraDimension.short" xml:space="preserve" approved="yes">
				<source>Intra dimensional</source>
			<target state="translated">Intradimensional</target></trans-unit>
      <trans-unit id="dimensions.intraDimension.description" xml:space="preserve" approved="yes">
				<source>The intra dimensional fallback graph displays fallbacks within each content dimension.</source>
			<target state="translated">Das intradimensionale Fallback-Diagramm zeigt Fallbacks innerhalb jeder Inhaltsdimension an.</target></trans-unit>
      <!-- User -->
      <trans-unit id="user.label" xml:space="preserve" approved="yes">
				<source>User</source>
			<target state="translated">Benutzer</target></trans-unit>
      <trans-unit id="userSettings.label" xml:space="preserve" approved="yes">
				<source>User Settings</source>
			<target state="translated">Benutzereinstellungen</target></trans-unit>
      <trans-unit id="userSettings.description" xml:space="preserve" approved="yes">
				<source>This module allows you to customize your backend user profile. Here you can change your active system language, name and email address. You may also configure other general features in the system.</source>
			<target state="translated">Mit diesem Modul können Sie Ihr Benutzerprofil anpassen. Hier können Sie die Systemsprache und E-Mail-Adresse editieren. Außerdem können Sie andere allgemeine Einstellungen anpassen.</target></trans-unit>
      <trans-unit id="userSettings.action.index" xml:space="preserve" approved="yes">
				<source>Edit</source>
			<target state="translated">Bearbeiten</target></trans-unit>
      <trans-unit id="userSettings.action.edit" xml:space="preserve" approved="yes">
				<source>Edit</source>
			<target state="translated">Bearbeiten</target></trans-unit>
      <trans-unit id="userSettings.action.newElectronicAddress" xml:space="preserve" approved="yes">
				<source>New electronic address</source>
			<target state="translated">Neue elektronische Adresse</target></trans-unit>
      <trans-unit id="userSettings.action.editAccount" xml:space="preserve" approved="yes">
				<source>Edit account</source>
			<target state="translated">Konto bearbeiten</target><alt-trans><target>Account bearbeiten</target></alt-trans></trans-unit>
      <trans-unit id="userSettings.personalData" xml:space="preserve" approved="yes">
				<source>Personal Data</source>
			<target state="translated">Persönliche Daten</target></trans-unit>
      <trans-unit id="userSettings.userData" xml:space="preserve" approved="yes">
				<source>User Data</source>
			<target state="translated">Benutzerdaten</target></trans-unit>
      <trans-unit id="userSettings.usermenu" xml:space="preserve" approved="yes">
				<source>User Menu</source>
			<target state="translated">Benutzermenü</target></trans-unit>
      <trans-unit id="userSettings.preferences" xml:space="preserve" approved="yes">
				<source>User Preferences</source>
			<target state="translated">Benutzereinstellungen</target></trans-unit>
      <trans-unit id="userSettings.preferences.interfaceLanguage" xml:space="preserve" approved="yes">
				<source>Interface Language</source>
			<target state="translated">Sprache der Benutzeroberfläche</target></trans-unit>
      <trans-unit id="userSettings.preferences.useDefaultInterfaceLanguage" xml:space="preserve" approved="yes">
				<source>Use system default</source>
			<target state="translated">Systemstandard verwenden</target></trans-unit>
      <trans-unit id="userSettings.accounts" xml:space="preserve" approved="yes">
				<source>Accounts</source>
			<target state="translated">Konten</target></trans-unit>
      <trans-unit id="userSettings.accounts.username" xml:space="preserve" approved="yes">
				<source>Username</source>
			<target state="translated">Benutzername</target></trans-unit>
      <trans-unit id="userSettings.accounts.roles" xml:space="preserve" approved="yes">
				<source>Roles</source>
			<target state="translated">Rollen</target></trans-unit>
      <trans-unit id="userSettings.accounts.authenticationProvider" xml:space="preserve" approved="yes">
				<source>Authentication Provider</source>
			<target state="translated">Authentifizierungsdienst</target></trans-unit>
      <trans-unit id="userSettings.electronicAddresses" xml:space="preserve" approved="yes">
				<source>Electronic addresses</source>
			<target state="translated">Elektronische Adressen</target></trans-unit>
      <trans-unit id="userSettings.electronicAddresses.buttonDelete" xml:space="preserve" approved="yes">
				<source>Do you really want to delete</source>
			<target state="translated">Möchten Sie das Element wirklich löschen</target></trans-unit>
      <trans-unit id="userSettings.electronicAddresses.buttonDelete.confirmation" xml:space="preserve" approved="yes">
				<source>Yes, delete electronic address</source>
			<target state="translated">Ja, elektronische Adresse löschen</target></trans-unit>
      <trans-unit id="userSettings.electronicAddresses.clickAddElectronicAddress" xml:space="preserve" approved="yes">
				<source>Click to add a new Electronic address</source>
			<target state="translated">Klicken, um eine neue elektronische Adresse hinzuzufügen</target><alt-trans><target>Klicken, um neue elektronische Adresse hinzuzufügen</target></alt-trans></trans-unit>
      <trans-unit id="userSettings.electronicAddresses.addElectronicAddress" xml:space="preserve" approved="yes">
				<source>Add electronic address</source>
			<target state="translated">Elektronische Adresse hinzufügen</target></trans-unit>
      <trans-unit id="userSettings.saveUser" xml:space="preserve" approved="yes">
				<source>Save User</source>
			<target state="translated">Benutzer speichern</target></trans-unit>
      <trans-unit id="userSettings.editUser" xml:space="preserve" approved="yes">
				<source>Edit User</source>
			<target state="translated">Benutzer bearbeiten</target></trans-unit>
    </body>
  </file>
</xliff><|MERGE_RESOLUTION|>--- conflicted
+++ resolved
@@ -611,15 +611,6 @@
       <trans-unit id="sites.noSitesAvailable" xml:space="preserve">
 				<source>No sites available</source>
 			<target state="needs-translation">No sites available</target></trans-unit>
-<<<<<<< HEAD
-      <trans-unit id="sites.noNeosKickstarterInfo" xml:space="preserve">
-				<source>The <em>Neos Kickstarter</em> package is not installed, install it to kickstart new sites.</source>
-			<target state="translated">Das &lt;em&gt;Neos Kickstarter&lt;/em&gt;-Paket ist nicht installiert, installieren Sie es um eine neue Seite zu kickstarten.</target></trans-unit>
-      <trans-unit id="sites.new" xml:space="preserve">
-				<source>New site</source>
-			<target state="needs-translation">New site</target></trans-unit>
-      <trans-unit id="domain.deleteConfirmQuestion" xml:space="preserve">
-=======
       <trans-unit id="sites.noNeosKickstarterInfo" xml:space="preserve" approved="yes">
 				<source>The <em>Neos Kickstarter</em> package is not installed, install it to kickstart new sites.</source>
 			<target state="translated">Das &lt;em&gt;Neos Kickstarter&lt;/em&gt;-Paket ist nicht installiert, installieren Sie es, um eine neue Seite zu erstellen.</target><alt-trans><target>Das &lt;em&gt;Neos Kickstarter&lt;/em&gt;-Paket ist nicht installiert, installieren Sie es um eine neue Seite zu kickstarten.</target></alt-trans></trans-unit>
@@ -627,7 +618,6 @@
 				<source>New site</source>
 			<target state="needs-translation">New site</target></trans-unit>
       <trans-unit id="domain.deleteConfirmQuestion" xml:space="preserve" approved="yes">
->>>>>>> eace5470
 				<source>Do you really want to delete "{0}"? This action cannot be undone.</source>
 			<target state="translated">Möchten Sie wirklich "{0}" löschen? Diese Aktion kann nicht rückgängig gemacht werden.</target></trans-unit>
       <trans-unit id="domain.new" xml:space="preserve" approved="yes">
