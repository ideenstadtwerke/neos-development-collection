<?xml version="1.0" encoding="UTF-8"?>
<xliff xmlns="urn:oasis:names:tc:xliff:document:1.2" version="1.2">
  <file original="" product-name="Neos.Neos" source-language="en" datatype="plaintext" target-language="pl">
    <body>
      <trans-unit id="back" xml:space="preserve" approved="yes">
				<source>Back</source>
			<target state="translated">Wstecz</target></trans-unit>
      <trans-unit id="cancel" xml:space="preserve" approved="yes">
				<source>Cancel</source>
			<target state="translated">Anuluj</target></trans-unit>
      <!-- Management -->
      <trans-unit id="management.label" xml:space="preserve" approved="yes">
				<source>Management</source>
			<target state="translated">Zarządzanie</target></trans-unit>
      <trans-unit id="management.description" xml:space="preserve" approved="yes">
				<source>Contains multiple modules related to management of content</source>
			<target state="translated">Zawiera moduły do zarządzania treścią</target></trans-unit>
      <trans-unit id="workspaces.label" xml:space="preserve" approved="yes">
				<source>Workspaces</source>
			<target state="translated">Obszary robocze</target></trans-unit>
      <trans-unit id="workspaces.detailsForWorkspace" xml:space="preserve" approved="yes">
				<source>Details for "{0}"</source>
			<target state="translated">Szczegóły dla "{0}"</target></trans-unit>
      <trans-unit id="workspaces.createNewWorkspace" xml:space="preserve" approved="yes">
				<source>Create new workspace</source>
			<target state="translated">Utwórz nowy obszar roboczy</target></trans-unit>
      <trans-unit id="workspaces.createWorkspace" xml:space="preserve" approved="yes">
				<source>Create workspace</source>
			<target state="translated">Utwórz obszar roboczy</target></trans-unit>
      <trans-unit id="workspaces.deleteWorkspace" xml:space="preserve" approved="yes">
				<source>Delete workspace</source>
			<target state="translated">Usuń obszar roboczy</target></trans-unit>
      <trans-unit id="workspaces.editWorkspace" xml:space="preserve" approved="yes">
				<source>Edit workspace</source>
			<target state="translated">Edytuj obszar roboczy</target></trans-unit>
      <trans-unit id="workspaces.yesDeleteWorkspace" xml:space="preserve" approved="yes">
				<source>Yes, delete the workspace</source>
			<target state="translated">Tak, usuń obszar roboczy</target></trans-unit>
      <trans-unit id="workspaces.editWorkspace" xml:space="preserve" approved="yes">
				<source>Edit workspace "{0}"</source>
			<target state="translated">Edytuj obszar roboczy</target></trans-unit>
      <trans-unit id="workspaces.personalWorkspace" xml:space="preserve" approved="yes">
				<source>Personal workspace</source>
			<target state="translated">Osobisty obszar roboczy</target></trans-unit>
      <trans-unit id="workspaces.privateWorkspace" xml:space="preserve" approved="yes">
				<source>Private workspace</source>
			<target state="translated">Prywatny obszar roboczy</target></trans-unit>
      <trans-unit id="workspaces.internalWorkspace" xml:space="preserve" approved="yes">
				<source>Internal workspace</source>
			<target state="translated">Wewnętrzny obszar roboczy</target></trans-unit>
      <trans-unit id="workspaces.readonlyWorkspace" xml:space="preserve" approved="yes">
				<source>Read-only workspace</source>
			<target state="translated">Obszar roboczy tylko do odczytu</target></trans-unit>
      <trans-unit id="workspaces.workspace.title" xml:space="preserve" approved="yes">
				<source>Title</source>
			<target state="translated">Tytuł</target></trans-unit>
      <trans-unit id="workspaces.workspace.description" xml:space="preserve" approved="yes">
				<source>Description</source>
			<target state="translated">Opis</target></trans-unit>
      <trans-unit id="workspaces.workspace.baseWorkspace" xml:space="preserve" approved="yes">
				<source>Base workspace</source>
			<target state="translated">Podstawowy obszar roboczy</target></trans-unit>
      <trans-unit id="workspaces.workspace.owner" xml:space="preserve" approved="yes">
				<source>Owner</source>
			<target state="translated">Właściciel</target></trans-unit>
      <trans-unit id="workspaces.workspace.visibility" xml:space="preserve" approved="yes">
				<source>Visibility</source>
			<target state="translated">Widoczność</target></trans-unit>
      <trans-unit id="workspaces.workspace.visibility.private" xml:space="preserve" approved="yes">
				<source>Private</source>
			<target state="translated">Prywatny</target></trans-unit>
      <trans-unit id="workspaces.workspace.visibility.private.help" xml:space="preserve" approved="yes">
				<source>Only reviewers and administrators can access and modify this workspace</source>
			<target state="translated">Tylko recenzenci i administratorzy mogą otwierać i modyfikować ten obszar roboczy</target></trans-unit>
      <trans-unit id="workspaces.workspace.visibility.internal" xml:space="preserve" approved="yes">
				<source>Internal</source>
			<target state="translated">Wewnętrzny</target></trans-unit>
      <trans-unit id="workspaces.workspace.visibility.internal.help" xml:space="preserve" approved="yes">
				<source>Any logged in editor can see and modify this workspace.</source>
			<target state="translated">Każdy zalogowany redaktor może zobaczyć i modyfikować ten obszar roboczy.</target></trans-unit>
      <trans-unit id="workspaces.workspace.changes" xml:space="preserve" approved="yes">
				<source>Changes</source>
			<target state="translated">Zmiany</target></trans-unit>
      <trans-unit id="workspaces.openPageInWorkspace" xml:space="preserve" approved="yes">
				<source>Open page in "{0}" workspace</source>
			<target state="translated">Otwórz stronę w obszarze roboczym "{0}"</target></trans-unit>
      <trans-unit id="workspaces.help.cantDeletePersonalWorkspace" xml:space="preserve" approved="yes">
				<source>This is your personal workspace which you can't delete.</source>
			<target state="translated">To jest twój osobisty obszar roboczy, którego nie można usunąć.</target></trans-unit>
      <trans-unit id="workspaces.help.workspaceContainsChanges" xml:space="preserve" approved="yes">
				<source>The workspace contains changes. To delete, discard the changes first.</source>
			<target state="translated">Obszar roboczy zawiera zmiany. Aby usunąć, odrzuć najpierw zmiany.</target></trans-unit>
      <trans-unit id="workspaces.help.cantRebaseWorkspaceContainsChanges" xml:space="preserve" approved="yes">
				<source>Workspace can't be rebased on a different workspace because it still contains changes.</source>
			<target state="translated">Obszar roboczy nie może być przeniesiony na inny, ponieważ nadal zawiera zmiany.</target></trans-unit>
      <trans-unit id="workspaces.help.cantDeleteWorkspaceHasDependencies" xml:space="preserve" approved="yes">
				<source>The workspace cannot be deleted because other workspaces depend on it.</source>
			<target state="translated">Obszaru roboczego nie może być usunięty, ponieważ inne obszary robocze zależą od niego.</target></trans-unit>
      <trans-unit id="workspaces.help.cantDeleteNoPermission" xml:space="preserve" approved="yes">
				<source>You don't have the permissions for deleting this workspace.</source>
			<target state="translated">Nie masz uprawnień do usunięcia tego obszaru roboczego.</target></trans-unit>
      <trans-unit id="workspaces.dialog.confirmWorkspaceDeletion" xml:space="preserve" approved="yes">
				<source>Do you really want to delete the workspace "{0}"?</source>
			<target state="translated">Czy na pewno chcesz usunąć obszar roboczy "{0}"?</target></trans-unit>
      <trans-unit id="workspaces.dialog.thisWillDeleteTheWorkspace" xml:space="preserve" approved="yes">
				<source>This will delete the workspace including all unpublished content. This operation cannot be undone.</source>
			<target state="translated">Spowoduje to usunięcie obszaru roboczego, w tym wszystkie nieopublikowane treści. Tej operacji nie można cofnąć.</target></trans-unit>
      <trans-unit id="workspaces.description" xml:space="preserve" approved="yes">
				<source>This module contains the overview of all elements within the current workspace and it enables to continue the review and publishing workflow for them.</source>
			<target state="translated">Ten moduł zawiera listę wszystkich elementów w bieżącym obszarze roboczym i pozwala na ich przegląd i publikowanie.</target></trans-unit>
      <trans-unit id="workspaces.unpublishedChanges" xml:space="preserve" approved="yes">
				<source>Unpublished changes in workspace "{0}"</source>
			<target state="translated">Nieopublikowane zmiany</target></trans-unit>
      <trans-unit id="workspaces.changesCounts" xml:space="preserve" approved="yes">
				<source>additions: {new}, changes: {changed}, removals: {removed}</source>
			<target state="translated">dodania: {new}, zmiany: {changed}, usunięcia: {removed}</target></trans-unit>
      <trans-unit id="workspaces.review" xml:space="preserve" approved="yes">
				<source>Review</source>
			<target state="translated">Recenzuj</target></trans-unit>
      <trans-unit id="workspaces.discardSelectedChanges" xml:space="preserve" approved="yes">
				<source>Discard selected changes</source>
			<target state="translated">Odrzuć zaznaczone zmiany</target></trans-unit>
      <trans-unit id="workspaces.publishSelectedChanges" xml:space="preserve" approved="yes">
				<source>Publish selected changes</source>
			<target state="translated">Opublikuj wybrane zmiany</target></trans-unit>
      <trans-unit id="workspaces.discardAllChanges" xml:space="preserve" approved="yes">
				<source>Discard all changes</source>
			<target state="translated">Odrzuć wszystkie zmiany</target></trans-unit>
      <trans-unit id="workspaces.publishAllChanges" xml:space="preserve" approved="yes">
				<source>Publish all changes</source>
			<target state="translated">Publikuj wszystkie zmiany</target></trans-unit>
      <trans-unit id="workspaces.publishAllChangesTo" xml:space="preserve" approved="yes">
				<source>Publish all changes to {0}</source>
			<target state="translated">Publikuj wszystkie zmiany do {0}</target></trans-unit>
      <trans-unit id="changedContentCaption" xml:space="preserve" approved="yes">
				<source>Changed Content</source>
			<target state="translated">Zmieniona zawartość</target></trans-unit>
      <trans-unit id="workspaces.legend.deleted" xml:space="preserve" approved="yes">
				<source>deleted</source>
			<target state="translated">usunięte</target></trans-unit>
      <trans-unit id="workspaces.legend.created" xml:space="preserve" approved="yes">
				<source>created</source>
			<target state="translated">utworzone</target></trans-unit>
      <trans-unit id="workspaces.legend.moved" xml:space="preserve" approved="yes">
				<source>moved</source>
			<target state="translated">przeniesione</target><alt-trans><target>utworzone</target></alt-trans></trans-unit>
      <trans-unit id="workspaces.legend.hidden" xml:space="preserve" approved="yes">
				<source>hidden</source>
			<target state="translated">ukryte</target><alt-trans><target>utworzone</target></alt-trans></trans-unit>
      <trans-unit id="workspaces.legend.edited" xml:space="preserve" approved="yes">
				<source>edited</source>
			<target state="translated">edytowane</target><alt-trans><target>utworzone</target></alt-trans></trans-unit>
      <trans-unit id="workspaces.thereAreNoUnpublishedChanges" xml:space="preserve" approved="yes">
				<source>There are no unpublished changes in this workspace.</source>
			<target state="translated">Brak nieopublikowanych zmian w tym obszarze roboczym.</target></trans-unit>
      <trans-unit id="workspaces.discardAllChangesInWorkspaceConfirmation" xml:space="preserve" approved="yes">
				<source>Do you really want to discard all changes in the "{0}" workspace?</source>
			<target state="translated">Czy na pewno zaniechać wszystkie zmiany w obszarze roboczym "{0}" ? </target></trans-unit>
      <trans-unit id="workspaces.workspaceWithThisTitleAlreadyExists" approved="yes">
        <source>A workspace with this title already exists.</source>
        <target state="translated">Obszar roboczy z takim tytułem już istnieje.</target>
      </trans-unit>
      <trans-unit id="workspaces.workspaceHasBeenUpdated" approved="yes">
        <source>The workspace "{0}" has been updated.</source>
        <target state="translated">Obszar roboczy "{0}" został zaktualizowany.</target>
      </trans-unit>
      <trans-unit id="workspaces.workspaceCannotBeDeletedBecauseOfDependencies" approved="yes">
        <source>Workspace "{0}" cannot be deleted because the following workspaces are based on it: {1}</source>
        <target state="translated">Obszar roboczy "{0}" nie można być usunięty, ponieważ następujące obszary robocze są oparte na nim: {1}</target>
      </trans-unit>
      <trans-unit id="workspaces.notDeletedErrorWhileFetchingUnpublishedNodes" approved="yes">
        <source>An error occurred while fetching unpublished nodes from workspace "{0}", nothing was deleted.</source>
        <target state="translated">Wystąpił błąd podczas pobierania nieopublikowanych węzłów z obszaru roboczego "{0}", nic nie zostało usunięte.</target>
      </trans-unit>
      <trans-unit id="workspaces.cantEditBecauseWorkspaceContainsChanges" approved="yes">
        <source>Your personal workspace contains changes, please publish or discard them first.</source>
        <target state="translated">Twój osobisty obszar roboczy zawiera zmiany, musisz je najpierw opublikować lub odrzucić.</target>
      </trans-unit>
      <group id="workspaces.workspaceCannotBeDeletedBecauseOfUnpublishedNodes" restype="x-gettext-plurals">
        <trans-unit id="workspaces.workspaceCannotBeDeletedBecauseOfUnpublishedNodes[0]" approved="yes">
          <source>Did not delete workspace "{0}" because it currently contains {1} node.</source>
          <target state="translated">Nie usunięto obszaru roboczego "{0}" ponieważ zawiera on obecnie {1} węzeł.</target>
        </trans-unit>
        <trans-unit id="workspaces.workspaceCannotBeDeletedBecauseOfUnpublishedNodes[1]" approved="yes">
          <source>Did not delete workspace "{0}" because it currently contains {1} nodes.</source>
          <target state="translated">Nie usunięto obszaru roboczego "{0}" ponieważ zawiera on obecnie {1} węzłów.</target>
        </trans-unit>
        <trans-unit id="workspaces.workspaceCannotBeDeletedBecauseOfUnpublishedNodes[2]">
          <source>Did not delete workspace "{0}" because it currently contains {1} nodes.</source>
          <target state="needs-translation">Did not delete workspace "{0}" because it currently contains {1} nodes.</target>
        </trans-unit>
        <trans-unit id="workspaces.workspaceCannotBeDeletedBecauseOfUnpublishedNodes[3]" approved="yes">
          <source>Did not delete workspace "{0}" because it currently contains {1} nodes.</source>
          <target state="translated">Nie usunięto obszaru roboczego "{0}" ponieważ zawiera on obecnie {1} węzły.</target>
        </trans-unit>
      </group>
      <trans-unit id="workspaces.workspaceHasBeenRemoved" approved="yes">
        <source>The workspace "{0}" has been removed.</source>
        <target state="translated">Obszar roboczy "{0}" został usunięty.</target>
      </trans-unit>
      <trans-unit id="workspaces.selectedChangeHasBeenPublished" approved="yes">
        <source>The selected change has been published.</source>
        <target state="translated">Wybrana zmiana została opublikowana.</target>
      </trans-unit>
      <trans-unit id="workspaces.selectedChangeHasBeenDiscarded" approved="yes">
        <source>The selected change has been discarded.</source>
        <target state="translated">Wybrana zmiana została odrzucona.</target>
      </trans-unit>
      <trans-unit id="workspaces.selectedChangesHaveBeenPublished" approved="yes">
        <source>The selected changes have been published.</source>
        <target state="translated">Wybrane zmiany zostały opublikowane.</target>
      </trans-unit>
      <trans-unit id="workspaces.selectedChangesHaveBeenDiscarded" approved="yes">
        <source>The selected changes have been discarded.</source>
        <target state="translated">Wybrane zmiany zostały odrzucone.</target>
      </trans-unit>
      <trans-unit id="workspaces.allChangesInWorkspaceHaveBeenPublished" approved="yes">
        <source>All changes from workspace "{0}" have been published to {1}.</source>
        <target state="translated">Wszystkie zmiany z obszaru roboczego "{0}" zostały opublikowane do {1}.</target>
      </trans-unit>
      <trans-unit id="workspaces.allChangesInWorkspaceHaveBeenDiscarded" approved="yes">
        <source>All changes from workspace "{0}" have been discarded.</source>
        <target state="translated">Wszystkie zmiany z obszaru roboczego "{0}" zostały odrzucone.</target>
      </trans-unit>
      <trans-unit id="history.label" xml:space="preserve" approved="yes">
				<source>History</source>
			<target state="translated">Historia</target></trans-unit>
      <trans-unit id="history.description" xml:space="preserve" approved="yes">
				<source>This module provides an overview of all relevant events affecting this Neos installation.</source>
			<target state="translated">Ten moduł zawiera przegląd wszystkich istotnych zdarzeń wpływających na działanie tej instalacji Neos.</target></trans-unit>
      <trans-unit id="history.messages.hereIsWhatHappenedRecentlyInNeos" xml:space="preserve" approved="yes">
				<source>Here's what happened recently in Neos</source>
			<target state="translated">Oto co wydarzyło się ostatnio w Neos</target><alt-trans><target>Ostatnie zdarzenia w Neos:</target></alt-trans></trans-unit>
      <trans-unit id="history.messages.emptyHistory" xml:space="preserve" approved="yes">
				<source>There have not been recorded any events yet which could be displayed in this history.</source>
			<target state="translated">Nie zarejestrowano żadnych zdarzeń, które mogłyby być wyświetlone w tej historii.</target></trans-unit>
      <trans-unit id="history.eventDescription.node.added" xml:space="preserve" approved="yes">
				<source>{0} created the {1} "{2}".</source>
			<target state="translated">{0} utworzył {1} "{2}".</target></trans-unit>
      <trans-unit id="history.eventDescription.node.removed" xml:space="preserve" approved="yes">
				<source>{0} removed the {1} "{2}".</source>
			<target state="translated">{0} usunął {1} "{2}".</target></trans-unit>
      <trans-unit id="history.eventDescription.node.adopted" xml:space="preserve" approved="yes">
				<source>{0} created the variant {1} of the {2} "{3}".</source>
			<target state="translated">{0} utworzył wariant {1} z {2} "{3}".</target><alt-trans><target>{0} stworzył wariant {1} z {2} "{3}".</target></alt-trans></trans-unit>
      <trans-unit id="history.eventDescription.node.changed" xml:space="preserve" approved="yes">
				<source>{0} modified the {1} "{2}".</source>
			<target state="translated">{0} zmodyfikował {1} "{2}".</target><alt-trans><target>{0} edytował {1} "{2}".</target></alt-trans></trans-unit>
      <trans-unit id="history.eventDescription.node.moved" xml:space="preserve" approved="yes">
				<source>{0} moved the {1} "{2}".</source>
			<target state="translated">{0} przeniósł {1} "{2}".</target></trans-unit>
      <trans-unit id="history.eventDescription.node.copied" xml:space="preserve" approved="yes">
				<source>{0} copied the {1} "{2}".</source>
			<target state="translated">{0} skopiował {1} "{2}".</target></trans-unit>
      <trans-unit id="history.eventDescription.node.renamed" xml:space="preserve" approved="yes">
				<source>{0} renamed the {1} "{2}" to "{3}".</source>
			<target state="translated">{0} zmienił nazwę {1} "{2}" na "{3}".</target></trans-unit>
      <trans-unit id="history.eventDescription.node.changedContent" xml:space="preserve" approved="yes">
				<source>{0} modified content on the {1} "{2}".</source>
			<target state="translated">{0} zmodyfikował zawartość na {1} "{2}".</target><alt-trans><target>{0} edytował zawartość {1} "{2}".</target></alt-trans></trans-unit>
      <trans-unit id="history.eventDescription.account.created" xml:space="preserve" approved="yes">
				<source>{0} created a new user "{1}" for {2}.</source>
			<target state="translated">{0} utworzył nowego użytkownika "{1}" dla {2}.</target></trans-unit>
      <trans-unit id="history.eventDescription.account.deleted" xml:space="preserve" approved="yes">
				<source>{0} deleted the account "{1}" of {2}.</source>
			<target state="translated">{0} usunął konto "{1}" z {2}.</target></trans-unit>
      <trans-unit id="history.loadMore.label" xml:space="preserve" approved="yes">
				<source>Load More</source>
			<target state="translated">Załaduj więcej</target></trans-unit>
      <trans-unit id="history.nodeRemovedInMeantime" xml:space="preserve" approved="yes">
				<source>This node has been removed in the meantime</source>
			<target state="translated">Ten węzeł został usunięty w międzyczasie</target></trans-unit>
      <!-- Administration -->
      <trans-unit id="administration.label" xml:space="preserve" approved="yes">
				<source>Administration</source>
			<target state="translated">Administracja</target></trans-unit>
      <trans-unit id="administration.description" xml:space="preserve" approved="yes">
				<source>Contains multiple modules related to administration</source>
			<target state="translated">Zawiera mooduły związane z administracją</target></trans-unit>
      <trans-unit id="users.label" xml:space="preserve" approved="yes">
				<source>User Management</source>
			<target state="translated">Zarządzanie użytkownikami</target></trans-unit>
      <trans-unit id="users.description" xml:space="preserve" approved="yes">
				<source>The User Management module provides you with an overview of all backend users. You can group them by their properties so you are able to monitor their permissions, filemounts, member groups etc.. This module is an indispensable tool in order to make sure the users are correctly configured.</source>
			<target state="translated">Moduł zarządzania użytkownikami umożliwia przegląd wszystkich back-end użytkowników. Można ich grupować wg. ich właściwości, dzięki czemu możesz monitorować ich uprawnienia, zamontowane systemy plików, członkostwa w grupach itp.. Moduł ten jest niezastąpionym narzędziem kiedy chcesz się upewnić, że użytkownicy są poprawnie skonfigurowani.</target></trans-unit>
      <trans-unit id="users.action.index" xml:space="preserve" approved="yes">
				<source>Overview</source>
			<target state="translated">Podsumowanie</target></trans-unit>
      <trans-unit id="users.action.show" xml:space="preserve" approved="yes">
				<source>Show</source>
			<target state="translated">Pokaż</target></trans-unit>
      <trans-unit id="users.action.new" xml:space="preserve" approved="yes">
				<source>New</source>
			<target state="translated">Nowy</target></trans-unit>
      <trans-unit id="users.action.edit" xml:space="preserve" approved="yes">
				<source>Edit</source>
			<target state="translated">Edytuj</target><alt-trans><target>Edycja</target></alt-trans></trans-unit>
      <trans-unit id="users.action.editAccount" xml:space="preserve" approved="yes">
				<source>Edit account</source>
			<target state="translated">Edytuj konto</target></trans-unit>
      <trans-unit id="users.action.newElectronicAddress" xml:space="preserve" approved="yes">
				<source>New electronic address</source>
			<target state="translated">Nowy adres elektroniczny</target><alt-trans><target>Nowy adres poczty elektronicznej</target></alt-trans></trans-unit>
      <trans-unit id="user.preferences.useDefaultInterfaceLanguage" xml:space="preserve" approved="yes">
				<source>Use system default</source>
			<target state="translated">Użyj domyślnego w systemie</target><alt-trans><target>Użyj domyślnego</target></alt-trans><alt-trans><target>Domyślna wartość systemu</target></alt-trans></trans-unit>
      <trans-unit id="users.actions.new.label" xml:space="preserve" approved="yes">
				<source>Create user</source>
			<target state="translated">Utwórz użytkownika</target></trans-unit>
      <trans-unit id="users.actions.new.title" xml:space="preserve" approved="yes">
				<source>Create a new user</source>
			<target state="translated">Utwórz nowego użytkownika</target></trans-unit>
      <trans-unit id="users.new.userData" xml:space="preserve" approved="yes">
				<source>User Data</source>
			<target state="translated">Dane użytkownika</target></trans-unit>
      <trans-unit id="users.new.userData.username" xml:space="preserve" approved="yes">
				<source>Username</source>
			<target state="translated">Użytkownik</target></trans-unit>
      <trans-unit id="users.new.userData.password" xml:space="preserve" approved="yes">
				<source>Password</source>
			<target state="translated">Hasło</target></trans-unit>
      <trans-unit id="users.new.userData.repeatPassword" xml:space="preserve" approved="yes">
				<source>Repeat password</source>
			<target state="translated">Powtórz hasło</target></trans-unit>
      <trans-unit id="users.new.userData.roles" xml:space="preserve" approved="yes">
				<source>Role(s)</source>
			<target state="translated">Role</target></trans-unit>
      <trans-unit id="users.new.userData.authenticationProviderName" xml:space="preserve" approved="yes">
				<source>Authentication Provider</source>
			<target state="translated">Dostawca uwierzytelnień</target></trans-unit>
      <trans-unit id="users.new.userData.authenticationProviderName.useDefault" xml:space="preserve" approved="yes">
				<source>Use system default</source>
			<target state="translated">Użyj domyślnego w systemie</target><alt-trans><target>Użyj domyślnego</target></alt-trans><alt-trans><target>Domyślna wartość systemu</target></alt-trans></trans-unit>
      <trans-unit id="users.new.personalData" xml:space="preserve" approved="yes">
				<source>Personal Data</source>
			<target state="translated">Dane personalne</target></trans-unit>
      <trans-unit id="users.new.personalData.firstName" xml:space="preserve" approved="yes">
				<source>First Name</source>
			<target state="translated">Imię</target></trans-unit>
      <trans-unit id="users.new.personalData.lastName" xml:space="preserve" approved="yes">
				<source>Last Name</source>
			<target state="translated">Nazwisko</target></trans-unit>
      <trans-unit id="users.new.userPreferences" xml:space="preserve" approved="yes">
				<source>User Preferences</source>
			<target state="translated">Ustawienia użytkownika</target></trans-unit>
      <trans-unit id="users.new.userPreferences.interfaceLanguage" xml:space="preserve" approved="yes">
				<source>Interface Language</source>
			<target state="translated">Język interfejsu</target></trans-unit>
      <trans-unit id="users.new.createButton" xml:space="preserve" approved="yes">
				<source>Create user</source>
			<target state="translated">Utwórz użytkownika</target></trans-unit>
      <trans-unit id="users.show.subtitle" xml:space="preserve" approved="yes">
				<source>Details for user</source>
			<target state="translated">Szczegóły użytkownika</target></trans-unit>
      <trans-unit id="users.show.personalData" xml:space="preserve" approved="yes">
				<source>Personal Data</source>
			<target state="translated">Dane personalne</target></trans-unit>
      <trans-unit id="users.show.personalData.title" xml:space="preserve" approved="yes">
				<source>Title</source>
			<target state="translated">Tytuł</target></trans-unit>
      <trans-unit id="users.show.personalData.firstName" xml:space="preserve" approved="yes">
				<source>First Name</source>
			<target state="translated">Imię</target></trans-unit>
      <trans-unit id="users.show.personalData.middleName" xml:space="preserve" approved="yes">
				<source>Middle Name</source>
			<target state="translated">Drugie imię</target></trans-unit>
      <trans-unit id="users.show.personalData.lastName" xml:space="preserve" approved="yes">
				<source>Last Name</source>
			<target state="translated">Nazwisko</target></trans-unit>
      <trans-unit id="users.show.personalData.otherName" xml:space="preserve" approved="yes">
				<source>Other Name</source>
			<target state="translated">Inna nazwa</target></trans-unit>
      <trans-unit id="users.show.accounts" xml:space="preserve" approved="yes">
				<source>Accounts</source>
			<target state="translated">Konta</target></trans-unit>
      <trans-unit id="users.show.username" xml:space="preserve" approved="yes">
				<source>Username</source>
			<target state="translated">Użytkownik</target></trans-unit>
      <trans-unit id="users.show.roles" xml:space="preserve" approved="yes">
				<source>Roles</source>
			<target state="translated">Role</target></trans-unit>
      <trans-unit id="users.show.electronicAddresses" xml:space="preserve" approved="yes">
				<source>Electronic Addresses</source>
			<target state="translated">Adresy elektroniczne</target></trans-unit>
      <trans-unit id="users.show.electronicAddresses.primary" xml:space="preserve" approved="yes">
				<source>Primary</source>
			<target state="translated">Główny</target></trans-unit>
      <trans-unit id="users.show.electronicAddresses.notAvailable" xml:space="preserve" approved="yes">
				<source>N/A</source>
			<target state="translated">Niedostępne</target></trans-unit>
      <trans-unit id="users.show.deleteUser" xml:space="preserve" approved="yes">
				<source>Delete User</source>
			<target state="translated">Usuń użytkownika</target></trans-unit>
      <trans-unit id="users.show.editUser" xml:space="preserve" approved="yes">
				<source>Edit User</source>
			<target state="translated">Edytuj użytkownika</target></trans-unit>
      <trans-unit id="users.show.cannotDeleteYourself" xml:space="preserve" approved="yes">
				<source>You are logged in as this user and you cannot delete yourself.</source>
			<target state="translated">Jesteś zalogowany jako ten użytkownik i nie możesz usunąć siebie.</target></trans-unit>
      <trans-unit id="users.show.clickToDeleteUser" xml:space="preserve" approved="yes">
				<source>Click here to delete this user</source>
			<target state="translated">Kliknij tutaj aby usunąć tego użytkownika</target></trans-unit>
      <trans-unit id="users.show.buttonDelete" xml:space="preserve" approved="yes">
				<source>Do you really want to delete the user "{0}"?</source>
			<target state="translated">Czy naprawdę chcesz usunąć użytkownika "{0}"?</target></trans-unit>
      <trans-unit id="users.show.confirmDeleteButton" xml:space="preserve" approved="yes">
				<source>Yes, delete the user</source>
			<target state="translated">Tak, usuń użytkownika</target></trans-unit>
      <trans-unit id="users.show.confirmDeleteWarning" xml:space="preserve" approved="yes">
				<source>This will delete the user, the related accounts and his personal workspace, including all unpublished content.</source>
			<target state="translated">Spowoduje to usunięcie użytkownika, powiązanych kont i jego osobistego obszaru roboczego, w tym wszystkich nieopublikowanych treści.</target></trans-unit>
      <trans-unit id="users.show.operationCannotBeUndone" xml:space="preserve" approved="yes">
				<source>This operation cannot be undone</source>
			<target state="translated">Tej operacji nie można cofnąć</target></trans-unit>
      <trans-unit id="users.editAccount.title" xml:space="preserve" approved="yes">
				<source>Edit account "{accountIdentifier}"</source>
			<target state="translated">Edytuj konto "{accountIdentifier}"</target></trans-unit>
      <trans-unit id="users.account" xml:space="preserve" approved="yes">
				<source>Account</source>
			<target state="translated">Konto</target></trans-unit>
      <trans-unit id="users.username" xml:space="preserve" approved="yes">
				<source>Username</source>
			<target state="translated">Użytkownik</target></trans-unit>
      <trans-unit id="users.usernameCannotBeChanged" xml:space="preserve" approved="yes">
				<source>The username can't be changed via the user interface</source>
			<target state="translated">Nazwa użytkownika nie może zostać zmieniona za pomocą interfejsu użytkownika</target></trans-unit>
      <trans-unit id="users.saveAccount" xml:space="preserve" approved="yes">
				<source>Save account</source>
			<target state="translated">Zapisz konto</target></trans-unit>
      <trans-unit id="users.repeatPassword" xml:space="preserve" approved="yes">
				<source>Repeat password</source>
			<target state="translated">Powtórz hasło</target></trans-unit>
      <trans-unit id="users.roles" xml:space="preserve" approved="yes">
				<source>Roles</source>
			<target state="translated">Role</target></trans-unit>
      <trans-unit id="users.name" xml:space="preserve" approved="yes">
				<source>Name</source>
			<target state="translated">Nazwa</target></trans-unit>
      <trans-unit id="users.accountsAndRoles" xml:space="preserve" approved="yes">
				<source>Accounts and Roles</source>
			<target state="translated">Konta i role</target></trans-unit>
      <trans-unit id="users.tooltip.view" xml:space="preserve" approved="yes">
				<source>View user</source>
			<target state="translated">Wyświetl użytkownika</target><alt-trans><target>Zobacz użytkownika</target></alt-trans></trans-unit>
      <trans-unit id="users.tooltip.edit" xml:space="preserve" approved="yes">
				<source>Edit user</source>
			<target state="translated">Edytuj użytkownika</target></trans-unit>
      <trans-unit id="users.tooltip.delete" xml:space="preserve" approved="yes">
				<source>Delete user</source>
			<target state="translated">Usuń użytkownika</target></trans-unit>
      <trans-unit id="users.tooltip.cannotDeleteYourself" xml:space="preserve" approved="yes">
				<source>You are logged in as this user and you cannot delete yourself.</source>
			<target state="translated">Jesteś zalogowany jako ten użytkownik i nie możesz usunąć siebie.</target></trans-unit>
      <trans-unit id="users.message.reallyDelete" xml:space="preserve" approved="yes">
				<source>Do you really want to delete the user "{0}"?</source>
			<target state="translated">Czy naprawdę chcesz usunąć użytkownika "{0}"?</target></trans-unit>
      <trans-unit id="users.message.willBeDeleted" xml:space="preserve" approved="yes">
				<source>This will delete the user, the related accounts and his personal workspace, including all unpublished content.</source>
			<target state="translated">Spowoduje to usunięcie użytkownika, powiązanych kont i jego osobistego obszaru roboczego, w tym wszystkich nieopublikowanych treści.</target></trans-unit>
      <trans-unit id="users.message.confirmDelete" xml:space="preserve" approved="yes">
				<source>Yes, delete the user</source>
			<target state="translated">Tak, usuń użytkownika</target></trans-unit>
      <trans-unit id="users.editUser" xml:space="preserve" approved="yes">
				<source>Edit user "{0}"</source>
			<target state="translated">Edytuj użytkownika "{0}"</target></trans-unit>
      <trans-unit id="users.electronicAddress.usage.type.Home" xml:space="preserve" approved="yes">
				<source>Home</source>
			<target state="translated">Domowy</target></trans-unit>
      <trans-unit id="users.electronicAddress.usage.type.Work" xml:space="preserve" approved="yes">
				<source>Work</source>
			<target state="translated">Firmowy</target></trans-unit>
      <trans-unit id="packages.label" xml:space="preserve" approved="yes">
				<source>Package Management</source>
			<target state="translated">Zarządzanie pakietami</target></trans-unit>
      <trans-unit id="packages.description" xml:space="preserve" approved="yes">
				<source>The Package Management module provides you with an overview of all packages. You can activate and deactivate individual packages, import new packages and delete existing packages. It also provides you with the ability to freeze and unfreeze packages in development context.</source>
			<target state="translated">Moduł zarządzania pakietami umożliwia przeglądanie wszystkich pakietów. Pakiety można włączyć i wyłączyć, zaimportować nowe i usunąć istniejące. Istnieje także opcja zamrożenia i odmrożenia pakietów w kontekście rozwoju.</target></trans-unit>
      <trans-unit id="packages.index.legend" xml:space="preserve" approved="yes">
				<source>Available packages</source>
			<target state="translated">Dostępne pakiety</target></trans-unit>
      <trans-unit id="packages.name" xml:space="preserve" approved="yes">
				<source>Package Name</source>
			<target state="translated">Nazwa pakietu</target></trans-unit>
      <trans-unit id="packages.key" xml:space="preserve" approved="yes">
				<source>Package Key</source>
			<target state="translated">Klucz pakietu</target></trans-unit>
      <trans-unit id="packages.type" xml:space="preserve" approved="yes">
				<source>Package Type</source>
			<target state="translated">Typ pakietu</target></trans-unit>
      <trans-unit id="packages.deactivated" xml:space="preserve" approved="yes">
				<source>Deactivated</source>
			<target state="translated">Nieaktywny</target></trans-unit>
      <trans-unit id="packages.tooltip.unfreeze" xml:space="preserve" approved="yes">
				<source>This package is currently frozen. Click to unfreeze it.</source>
			<target state="translated">Ten pakiet jest obecnie zamrożony. Kliknij, aby go odmrozić.</target><alt-trans><target>Ten pakiet jest obecnie zamrożony. Kliknij, aby go odblokować.</target></alt-trans></trans-unit>
      <trans-unit id="packages.tooltip.freeze" xml:space="preserve" approved="yes">
				<source>Freeze the package in order to speed up your website.</source>
			<target state="translated">Zamroź pakiet, aby przyspieszyć działanie Twojej strony.</target></trans-unit>
      <trans-unit id="packages.tooltip.noDeactivate" xml:space="preserve" approved="yes">
				<source>This package is protected and cannot be deactivated.</source>
			<target state="translated">Ten pakiet jest chroniony i nie może zostać dezaktywowany.</target></trans-unit>
      <trans-unit id="packages.tooltip.deactivate" xml:space="preserve" approved="yes">
				<source>Deactivate Package</source>
			<target state="translated">Dezaktywuj pakiet</target></trans-unit>
      <trans-unit id="packages.tooltip.activate" xml:space="preserve" approved="yes">
				<source>Activate Package</source>
			<target state="translated">Aktywuj pakiet</target></trans-unit>
      <trans-unit id="packages.tooltip.noDelete" xml:space="preserve" approved="yes">
				<source>This package is protected and cannot be deleted.</source>
			<target state="translated">Ten pakiet jest chroniony i nie może zostać usunięty.</target></trans-unit>
      <trans-unit id="packages.tooltip.delete" xml:space="preserve" approved="yes">
				<source>Delete Package</source>
			<target state="translated">Usuń pakiet</target></trans-unit>
      <trans-unit id="packages.message.reallyDelete" xml:space="preserve" approved="yes">
				<source>Do you really want to delete "{0}"?</source>
			<target state="translated">Czy na pewno chcesz usunąć "{0}"?</target></trans-unit>
      <trans-unit id="packages.message.confirmDelete" xml:space="preserve" approved="yes">
				<source>Yes, delete the package</source>
			<target state="translated">Tak, usuń pakiet</target></trans-unit>
      <trans-unit id="packages.message.confirmDeletes" xml:space="preserve" approved="yes">
				<source>Yes, delete the packages</source>
			<target state="translated">Tak, usuń pakiety</target></trans-unit>
      <trans-unit id="packages.message.selected.reallyDelete" xml:space="preserve" approved="yes">
				<source>Do you really want to delete the selected packages?</source>
			<target state="translated">Czy na pewno chcesz usunąć wybrane pakiety?</target></trans-unit>
      <trans-unit id="packages.selected.freeze" xml:space="preserve" approved="yes">
				<source>Freeze selected packages</source>
			<target state="translated">Zamroź wybrane pakiety</target></trans-unit>
      <trans-unit id="packages.selected.unfreeze" xml:space="preserve" approved="yes">
				<source>Unfreeze selected packages</source>
			<target state="translated">Odmroź wybrane pakiety</target></trans-unit>
      <trans-unit id="packages.selected.delete" xml:space="preserve" approved="yes">
				<source>Delete selected packages</source>
			<target state="translated">Usuń wybrane pakiety</target></trans-unit>
      <trans-unit id="packages.selected.deactivate" xml:space="preserve" approved="yes">
				<source>Deactivate selected packages</source>
			<target state="translated">Dezaktywuj wybrane pakiety</target></trans-unit>
      <trans-unit id="packages.selected.activate" xml:space="preserve" approved="yes">
				<source>Activate selected packages</source>
			<target state="translated">Aktywuj wybrane pakiety</target></trans-unit>
      <trans-unit id="sites.label" xml:space="preserve" approved="yes">
				<source>Sites Management</source>
			<target state="translated">Zarządzanie stronami</target><alt-trans><target>Zarządzanie stroną</target></alt-trans></trans-unit>
      <trans-unit id="sites.description" xml:space="preserve" approved="yes">
				<source>The Sites Management module provides you with an overview of all sites. You can edit, add and delete information about your sites, such as adding a new domain.</source>
			<target state="translated">Moduł Zarządzania Stronami umożliwia przegląd wszystkich stron. Można edytować, dodawać i usuwać informacje o witrynach, takie jak przypisana domena.</target><alt-trans><target>Moduł zarządzania stronami umożliwia przegląd wszystkich stron. Można edytować, dodawać i usuwać informacje o witrynach, takie jak przypisana domena.</target></alt-trans></trans-unit>
      <trans-unit id="sites.add" xml:space="preserve" approved="yes">
				<source>Add new site</source>
			<target state="translated">Dodaj nową stronę</target></trans-unit>
      <trans-unit id="sites.actions.newSite.label" xml:space="preserve" approved="yes">
				<source>Create site</source>
			<target state="translated">Utwórz stronę</target></trans-unit>
      <trans-unit id="sites.actions.newSite.title" xml:space="preserve" approved="yes">
				<source>Create a new site</source>
			<target state="translated">Utwórz nową stronę</target></trans-unit>
      <trans-unit id="sites.rootNodeName" xml:space="preserve" approved="yes">
				<source>Root node name</source>
			<target state="translated">Nazwa węzła głównego</target></trans-unit>
      <trans-unit id="sites.domains" xml:space="preserve" approved="yes">
				<source>Domains</source>
			<target state="translated">Domeny</target></trans-unit>
      <trans-unit id="sites" xml:space="preserve" approved="yes">
				<source>Site</source>
			<target state="translated">Strona</target></trans-unit>
      <trans-unit id="site.name" xml:space="preserve" approved="yes">
				<source>Name</source>
			<target state="translated">Nazwa</target></trans-unit>
      <trans-unit id="sites.defaultAssetCollection" xml:space="preserve" approved="yes">
				<source>Default asset collection</source>
			<target state="translated">Domyślna kolekcja zasobów</target></trans-unit>
      <trans-unit id="sites.sitePackage" xml:space="preserve" approved="yes">
				<source>Site package</source>
			<target state="translated">Pakiet strony</target></trans-unit>
      <trans-unit id="sites.delete" xml:space="preserve" approved="yes">
				<source>Delete this site</source>
			<target state="translated">Usuń tą stronę</target></trans-unit>
      <trans-unit id="sites.deactivate" xml:space="preserve" approved="yes">
				<source>Deactivate site</source>
			<target state="translated">Deaktywuj stronę</target></trans-unit>
      <trans-unit id="sites.activate" xml:space="preserve" approved="yes">
				<source>Activate site</source>
			<target state="translated">Aktywuj stronę</target></trans-unit>
      <trans-unit id="sites.confirmDeleteQuestion" xml:space="preserve" approved="yes">
				<source>Do you really want to delete "{0}"? This action cannot be undone.</source>
			<target state="translated">Czy na pewno chcesz usunąć "{0}"? Tej akcji nie można cofnąć.</target></trans-unit>
      <trans-unit id="sites.confirmDelete" xml:space="preserve" approved="yes">
				<source>Yes, delete the site</source>
			<target state="translated">Tak, usuń stronę</target></trans-unit>
      <trans-unit id="sites.import" xml:space="preserve" approved="yes">
				<source>Import a site</source>
			<target state="translated">Importuj stronę</target></trans-unit>
      <trans-unit id="sites.select" xml:space="preserve" approved="yes">
				<source>Select a site package</source>
			<target state="translated">Wybierz pakiet strony</target></trans-unit>
      <trans-unit id="sites.noPackackeInfo" xml:space="preserve" approved="yes">
				<source>No site packages are available. Make sure you have an active site package.</source>
			<target state="translated">Brak dostępnych pakietów stron. Upewnij się, że masz aktywny pakiet strony.</target></trans-unit>
      <trans-unit id="sites.createBlank" xml:space="preserve" approved="yes">
				<source>Create a blank site</source>
			<target state="translated">Utwórz pustą stronę</target></trans-unit>
      <trans-unit id="sites.documentType" xml:space="preserve" approved="yes">
				<source>Select a document nodeType</source>
			<target state="translated">Wybierz nodeType dokumentu</target></trans-unit>
      <trans-unit id="sites.name" xml:space="preserve" approved="yes">
				<source>Site name</source>
			<target state="translated">Nazwa strony</target></trans-unit>
      <trans-unit id="sites.createNode" xml:space="preserve" approved="yes">
				<source>Create empty site</source>
			<target state="translated">Utwórz pustą stronę</target></trans-unit>
      <trans-unit id="sites.createPackage" xml:space="preserve" approved="yes">
				<source>Create a new site package</source>
			<target state="translated">Utwórz nowy pakiet strony</target></trans-unit>
      <trans-unit id="sites.validPackageKeyInfo" xml:space="preserve" approved="yes">
				<source>VendorName.MyPackageKey</source>
			<target state="translated">NazwaTworcy.KluczMojegoPakietu</target></trans-unit>
<<<<<<< HEAD
      <trans-unit id="sites.noSitesAvailable" xml:space="preserve">
				<source>No sites available</source>
			<target state="needs-translation">No sites available</target></trans-unit>
      <trans-unit id="sites.noNeosKickstarterInfo" xml:space="preserve" approved="yes">
				<source>The <em>Neos Kickstarter</em> package is not installed, install it to kickstart new sites.</source>
			<target state="translated">Pakiet &lt;em&gt;Neos Kickstarter&lt;/em&gt; nie jest zainstalowany, zainstaluj go aby wygenerować nowe strony.</target></trans-unit>
      <trans-unit id="sites.new" xml:space="preserve">
				<source>New site</source>
			<target state="needs-translation">New site</target></trans-unit>
=======
      <trans-unit id="sites.noSitesAvailable" xml:space="preserve" approved="yes">
				<source>No sites available</source>
			<target state="translated">Brak dostępnych stron</target></trans-unit>
      <trans-unit id="sites.noNeosKickstarterInfo" xml:space="preserve" approved="yes">
				<source>The <em>Neos Kickstarter</em> package is not installed, install it to kickstart new sites.</source>
			<target state="translated">Pakiet &lt;em&gt;Neos Kickstarter&lt;/em&gt; nie jest zainstalowany, zainstaluj go aby wygenerować nowe strony.</target></trans-unit>
      <trans-unit id="sites.new" xml:space="preserve" approved="yes">
				<source>New site</source>
			<target state="translated">Nowa strona</target></trans-unit>
>>>>>>> d3f78c33
      <trans-unit id="domain.deleteConfirmQuestion" xml:space="preserve" approved="yes">
				<source>Do you really want to delete "{0}"? This action cannot be undone.</source>
			<target state="translated">Czy na pewno chcesz usunąć "{0}"? Tej akcji nie można cofnąć.</target></trans-unit>
      <trans-unit id="domain.new" xml:space="preserve" approved="yes">
				<source>New domain</source>
			<target state="translated">Nowa domena</target></trans-unit>
      <trans-unit id="domain.edit" xml:space="preserve" approved="yes">
				<source>Edit domain</source>
			<target state="translated">Edytuj domenę</target></trans-unit>
<<<<<<< HEAD
      <trans-unit id="domainform.domainData" xml:space="preserve">
				<source>Domain data</source>
			<target state="needs-translation">Domain data</target></trans-unit>
      <trans-unit id="domainform.hostPlaceholder" xml:space="preserve">
				<source>e.g. www.neos.io</source>
			<target state="needs-translation">e.g. www.neos.io</target></trans-unit>
      <trans-unit id="domainform.state" xml:space="preserve">
				<source>State</source>
			<target state="needs-translation">State</target></trans-unit>
      <trans-unit id="domainform.create" xml:space="preserve">
				<source>Create</source>
			<target state="needs-translation">Create</target></trans-unit>
=======
      <trans-unit id="domainform.domainData" xml:space="preserve" approved="yes">
				<source>Domain data</source>
			<target state="translated">Dane domeny</target></trans-unit>
      <trans-unit id="domainform.hostPlaceholder" xml:space="preserve" approved="yes">
				<source>e.g. www.neos.io</source>
			<target state="translated">np. www.neos.io</target></trans-unit>
      <trans-unit id="domainform.state" xml:space="preserve" approved="yes">
				<source>State</source>
			<target state="translated">Stan</target></trans-unit>
      <trans-unit id="domainform.create" xml:space="preserve" approved="yes">
				<source>Create</source>
			<target state="translated">Utwórz</target></trans-unit>
>>>>>>> d3f78c33
      <trans-unit id="configuration.label" xml:space="preserve" approved="yes">
				<source>Configuration</source>
			<target state="translated">Konfiguracja</target></trans-unit>
      <trans-unit id="configuration.description" xml:space="preserve" approved="yes">
				<source>The Configuration module provides you with an overview of all configuration types.</source>
			<target state="translated">Moduł konfiguracyjny umożliwia podgląd wszystkich typów konfiguracji.</target></trans-unit>
      <trans-unit id="dimensions.label" xml:space="preserve" approved="yes">
				<source>Dimensions</source>
			<target state="translated">Wymiary</target></trans-unit>
      <trans-unit id="dimensions.description" xml:space="preserve">
				<source>Grants a graphical overview over the configured fallbacks within each content dimension and across content dimensions.</source>
			<target state="needs-translation">Grants a graphical overview over the configured fallbacks within each content dimension and across content dimensions.</target></trans-unit>
      <trans-unit id="dimensions.interDimension.legend" xml:space="preserve">
				<source>Inter dimensional fallback graph</source>
			<target state="needs-translation">Inter dimensional fallback graph</target></trans-unit>
      <trans-unit id="dimensions.interDimension.short" xml:space="preserve">
				<source>Inter dimensional</source>
			<target state="needs-translation">Inter dimensional</target></trans-unit>
      <trans-unit id="dimensions.interDimension.description" xml:space="preserve">
				<source>The inter dimensional fallback graph displays all possible fallbacks (displayed as edges) between subgraphs (content dimension value combinations, displayed as nodes).
Primary fallbacks are marked blue and always visible, while lower priority fallbacks are shown on mouseover. The higher the priority the higher the opacity.
Click on one of the nodes to only see its fallbacks and variants. Click again to remove the filter.</source>
			<target state="needs-translation">The inter dimensional fallback graph displays all possible fallbacks (displayed as edges) between subgraphs (content dimension value combinations, displayed as nodes).
Primary fallbacks are marked blue and always visible, while lower priority fallbacks are shown on mouseover. The higher the priority the higher the opacity.
Click on one of the nodes to only see its fallbacks and variants. Click again to remove the filter.</target></trans-unit>
      <trans-unit id="dimensions.intraDimension.legend" xml:space="preserve">
				<source>Intra dimensional fallback graph</source>
			<target state="needs-translation">Intra dimensional fallback graph</target></trans-unit>
      <trans-unit id="dimensions.intraDimension.short" xml:space="preserve">
				<source>Intra dimensional</source>
			<target state="needs-translation">Intra dimensional</target></trans-unit>
      <trans-unit id="dimensions.intraDimension.description" xml:space="preserve">
				<source>The intra dimensional fallback graph displays fallbacks within each content dimension.</source>
			<target state="needs-translation">The intra dimensional fallback graph displays fallbacks within each content dimension.</target></trans-unit>
      <!-- User -->
      <trans-unit id="user.label" xml:space="preserve" approved="yes">
				<source>User</source>
			<target state="translated">Użytkownik</target></trans-unit>
      <trans-unit id="userSettings.label" xml:space="preserve" approved="yes">
				<source>User Settings</source>
			<target state="translated">Ustawienia</target><alt-trans><target>Ustawienia użytkownika</target></alt-trans></trans-unit>
      <trans-unit id="userSettings.description" xml:space="preserve" approved="yes">
				<source>This module allows you to customize your backend user profile. Here you can change your active system language, name and email address. You may also configure other general features in the system.</source>
			<target state="translated">Moduł ten pozwala na dostosowanie Twojego profilu użytkownika backendu. Możesz tutaj zmienić swój aktywny język systemu, nazwisko i adres e-mail. Możesz również skonfigurować inne ogólne parametry w systemie.</target><alt-trans><target>Moduł ten pozwala na dostosowanie profilu użytkownika administracyjnego. Możesz zmienić swój język, nazwisko i adres e-mail. Możesz zmienić inne parametry.</target></alt-trans></trans-unit>
      <trans-unit id="userSettings.action.index" xml:space="preserve" approved="yes">
				<source>Edit</source>
			<target state="translated">Edytuj</target><alt-trans><target>Edycja</target></alt-trans></trans-unit>
      <trans-unit id="userSettings.action.edit" xml:space="preserve" approved="yes">
				<source>Edit</source>
			<target state="translated">Edytuj</target><alt-trans><target>Edycja</target></alt-trans></trans-unit>
      <trans-unit id="userSettings.action.newElectronicAddress" xml:space="preserve" approved="yes">
				<source>New electronic address</source>
			<target state="translated">Nowy adres elektroniczny</target><alt-trans><target>Nowy adres poczty elektronicznej</target></alt-trans></trans-unit>
      <trans-unit id="userSettings.action.editAccount" xml:space="preserve" approved="yes">
				<source>Edit account</source>
			<target state="translated">Edytuj konto</target></trans-unit>
      <trans-unit id="userSettings.personalData" xml:space="preserve" approved="yes">
				<source>Personal Data</source>
			<target state="translated">Dane personalne</target></trans-unit>
      <trans-unit id="userSettings.userData" xml:space="preserve" approved="yes">
				<source>User Data</source>
			<target state="translated">Dane użytkownika</target></trans-unit>
      <trans-unit id="userSettings.usermenu" xml:space="preserve" approved="yes">
				<source>User Menu</source>
			<target state="translated">Menu użytkownika</target></trans-unit>
      <trans-unit id="userSettings.preferences" xml:space="preserve" approved="yes">
				<source>User Preferences</source>
			<target state="translated">Ustawienia użytkownika</target></trans-unit>
      <trans-unit id="userSettings.preferences.interfaceLanguage" xml:space="preserve" approved="yes">
				<source>Interface Language</source>
			<target state="translated">Język interfejsu</target></trans-unit>
      <trans-unit id="userSettings.preferences.useDefaultInterfaceLanguage" xml:space="preserve" approved="yes">
				<source>Use system default</source>
			<target state="translated">Użyj domyślnego w systemie</target><alt-trans><target>Użyj domyślnego</target></alt-trans><alt-trans><target>Domyślna wartość systemu</target></alt-trans></trans-unit>
      <trans-unit id="userSettings.accounts" xml:space="preserve" approved="yes">
				<source>Accounts</source>
			<target state="translated">Konta</target></trans-unit>
      <trans-unit id="userSettings.accounts.username" xml:space="preserve" approved="yes">
				<source>Username</source>
			<target state="translated">Użytkownik</target></trans-unit>
      <trans-unit id="userSettings.accounts.roles" xml:space="preserve" approved="yes">
				<source>Roles</source>
			<target state="translated">Role</target></trans-unit>
      <trans-unit id="userSettings.accounts.authenticationProvider" xml:space="preserve" approved="yes">
				<source>Authentication Provider</source>
			<target state="translated">Dostawca uwierzytelnień</target></trans-unit>
      <trans-unit id="userSettings.electronicAddresses" xml:space="preserve" approved="yes">
				<source>Electronic addresses</source>
			<target state="translated">Adresy elektroniczne</target></trans-unit>
      <trans-unit id="userSettings.electronicAddresses.buttonDelete" xml:space="preserve" approved="yes">
				<source>Do you really want to delete</source>
			<target state="translated">Czy na pewno chcesz usunąć</target></trans-unit>
      <trans-unit id="userSettings.electronicAddresses.buttonDelete.confirmation" xml:space="preserve" approved="yes">
				<source>Yes, delete electronic address</source>
			<target state="translated">Tak, usuń adres elektroniczny</target></trans-unit>
      <trans-unit id="userSettings.electronicAddresses.clickAddElectronicAddress" xml:space="preserve" approved="yes">
				<source>Click to add a new Electronic address</source>
			<target state="translated">Kliknij, aby dodać nowy adres elektroniczny</target></trans-unit>
      <trans-unit id="userSettings.electronicAddresses.addElectronicAddress" xml:space="preserve" approved="yes">
				<source>Add electronic address</source>
			<target state="translated">Dodaj adres elektroniczny</target></trans-unit>
      <trans-unit id="userSettings.saveUser" xml:space="preserve" approved="yes">
				<source>Save User</source>
			<target state="translated">Zapisz użytkownika</target></trans-unit>
      <trans-unit id="userSettings.editUser" xml:space="preserve" approved="yes">
				<source>Edit User</source>
			<target state="translated">Edytuj użytkownika</target></trans-unit>
    </body>
  </file>
</xliff><|MERGE_RESOLUTION|>--- conflicted
+++ resolved
@@ -613,17 +613,6 @@
       <trans-unit id="sites.validPackageKeyInfo" xml:space="preserve" approved="yes">
 				<source>VendorName.MyPackageKey</source>
 			<target state="translated">NazwaTworcy.KluczMojegoPakietu</target></trans-unit>
-<<<<<<< HEAD
-      <trans-unit id="sites.noSitesAvailable" xml:space="preserve">
-				<source>No sites available</source>
-			<target state="needs-translation">No sites available</target></trans-unit>
-      <trans-unit id="sites.noNeosKickstarterInfo" xml:space="preserve" approved="yes">
-				<source>The <em>Neos Kickstarter</em> package is not installed, install it to kickstart new sites.</source>
-			<target state="translated">Pakiet &lt;em&gt;Neos Kickstarter&lt;/em&gt; nie jest zainstalowany, zainstaluj go aby wygenerować nowe strony.</target></trans-unit>
-      <trans-unit id="sites.new" xml:space="preserve">
-				<source>New site</source>
-			<target state="needs-translation">New site</target></trans-unit>
-=======
       <trans-unit id="sites.noSitesAvailable" xml:space="preserve" approved="yes">
 				<source>No sites available</source>
 			<target state="translated">Brak dostępnych stron</target></trans-unit>
@@ -633,7 +622,6 @@
       <trans-unit id="sites.new" xml:space="preserve" approved="yes">
 				<source>New site</source>
 			<target state="translated">Nowa strona</target></trans-unit>
->>>>>>> d3f78c33
       <trans-unit id="domain.deleteConfirmQuestion" xml:space="preserve" approved="yes">
 				<source>Do you really want to delete "{0}"? This action cannot be undone.</source>
 			<target state="translated">Czy na pewno chcesz usunąć "{0}"? Tej akcji nie można cofnąć.</target></trans-unit>
@@ -643,20 +631,6 @@
       <trans-unit id="domain.edit" xml:space="preserve" approved="yes">
 				<source>Edit domain</source>
 			<target state="translated">Edytuj domenę</target></trans-unit>
-<<<<<<< HEAD
-      <trans-unit id="domainform.domainData" xml:space="preserve">
-				<source>Domain data</source>
-			<target state="needs-translation">Domain data</target></trans-unit>
-      <trans-unit id="domainform.hostPlaceholder" xml:space="preserve">
-				<source>e.g. www.neos.io</source>
-			<target state="needs-translation">e.g. www.neos.io</target></trans-unit>
-      <trans-unit id="domainform.state" xml:space="preserve">
-				<source>State</source>
-			<target state="needs-translation">State</target></trans-unit>
-      <trans-unit id="domainform.create" xml:space="preserve">
-				<source>Create</source>
-			<target state="needs-translation">Create</target></trans-unit>
-=======
       <trans-unit id="domainform.domainData" xml:space="preserve" approved="yes">
 				<source>Domain data</source>
 			<target state="translated">Dane domeny</target></trans-unit>
@@ -669,7 +643,6 @@
       <trans-unit id="domainform.create" xml:space="preserve" approved="yes">
 				<source>Create</source>
 			<target state="translated">Utwórz</target></trans-unit>
->>>>>>> d3f78c33
       <trans-unit id="configuration.label" xml:space="preserve" approved="yes">
 				<source>Configuration</source>
 			<target state="translated">Konfiguracja</target></trans-unit>
