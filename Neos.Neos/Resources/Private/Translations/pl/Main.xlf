--- conflicted
+++ resolved
@@ -379,12 +379,9 @@
       <trans-unit id="content.components.discardAllDialog.discardAllChangesHeader" xml:space="preserve" approved="yes">
 				<source>Discard all changes</source>
 			<target xml:lang="pl">Odrzuć wszystkie zmiany</target></trans-unit>
-<<<<<<< HEAD
-=======
       <trans-unit id="content.components.discardAllDialog.discardXChangesSubheader" xml:space="preserve" approved="yes">
 				<source>Are you sure that you want to discard {numberOfChanges} change(s) in this workspace?</source>
 			<target xml:lang="pl">Czy jesteś pewien, że chcesz odrzucić {numberOfChanges} zmianę(y) w tym obszarze roboczym?</target></trans-unit>
->>>>>>> b7b6db86
       <trans-unit id="content.components.discardAllDialog.discardAllChangesSubheader" xml:space="preserve" approved="yes">
 				<source>Are you sure that you want to discard all changes in this workspace?</source>
 			<target xml:lang="pl">Czy na pewno chcesz odrzucić wszystkie zmiany w tym obszarze roboczym?</target></trans-unit>
