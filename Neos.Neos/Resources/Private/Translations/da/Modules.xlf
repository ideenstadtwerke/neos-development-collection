<?xml version="1.0" encoding="UTF-8"?>
<xliff xmlns="urn:oasis:names:tc:xliff:document:1.2" version="1.2">
  <file original="" product-name="Neos.Neos" source-language="en" datatype="plaintext" target-language="da">
    <body>
      <trans-unit id="back" xml:space="preserve" approved="yes">
				<source>Back</source>
			<target state="translated">Tilbage</target></trans-unit>
      <trans-unit id="cancel" xml:space="preserve" approved="yes">
				<source>Cancel</source>
			<target state="translated">Annullér</target><alt-trans><target>Anuller</target></alt-trans></trans-unit>
      <!-- Management -->
      <trans-unit id="management.label" xml:space="preserve" approved="yes">
				<source>Management</source>
			<target state="translated">Management</target><alt-trans><target>Administration</target></alt-trans></trans-unit>
      <trans-unit id="management.description" xml:space="preserve" approved="yes">
				<source>Contains multiple modules related to management of content</source>
			<target state="translated">Indeholder flere moduler relateret til administration af indhold</target></trans-unit>
      <trans-unit id="workspaces.label" xml:space="preserve" approved="yes">
				<source>Workspaces</source>
			<target state="translated">Arbejdsrum</target></trans-unit>
      <trans-unit id="workspaces.detailsForWorkspace" xml:space="preserve" approved="yes">
				<source>Details for "{0}"</source>
			<target state="translated">Detaljer for "{0}"</target></trans-unit>
      <trans-unit id="workspaces.createNewWorkspace" xml:space="preserve" approved="yes">
				<source>Create new workspace</source>
			<target state="translated">Opret nyt arbejdsrum</target></trans-unit>
      <trans-unit id="workspaces.createWorkspace" xml:space="preserve" approved="yes">
				<source>Create workspace</source>
			<target state="translated">Opret arbejdsrum</target></trans-unit>
      <trans-unit id="workspaces.deleteWorkspace" xml:space="preserve" approved="yes">
				<source>Delete workspace</source>
			<target state="translated">Slet arbejdsrum</target></trans-unit>
      <trans-unit id="workspaces.editWorkspace" xml:space="preserve" approved="yes">
				<source>Edit workspace</source>
			<target state="translated">Redigér arbejdsrum</target></trans-unit>
      <trans-unit id="workspaces.yesDeleteWorkspace" xml:space="preserve" approved="yes">
				<source>Yes, delete the workspace</source>
			<target state="translated">Ja, slette arbejdsrummet</target></trans-unit>
      <trans-unit id="workspaces.editWorkspace" xml:space="preserve" approved="yes">
				<source>Edit workspace "{0}"</source>
			<target state="translated">Redigér arbejdsrum</target></trans-unit>
      <trans-unit id="workspaces.personalWorkspace" xml:space="preserve" approved="yes">
				<source>Personal workspace</source>
			<target state="translated">Personligt arbejdsrum</target></trans-unit>
      <trans-unit id="workspaces.privateWorkspace" xml:space="preserve" approved="yes">
				<source>Private workspace</source>
			<target state="translated">Privat arbejdsrum</target></trans-unit>
      <trans-unit id="workspaces.internalWorkspace" xml:space="preserve" approved="yes">
				<source>Internal workspace</source>
			<target state="translated">Internt arbejdsrum</target></trans-unit>
      <trans-unit id="workspaces.readonlyWorkspace" xml:space="preserve" approved="yes">
				<source>Read-only workspace</source>
			<target state="translated">Skrivebeskyttet arbejdsrum</target></trans-unit>
      <trans-unit id="workspaces.workspace.title" xml:space="preserve" approved="yes">
				<source>Title</source>
			<target state="translated">Titel</target></trans-unit>
      <trans-unit id="workspaces.workspace.description" xml:space="preserve" approved="yes">
				<source>Description</source>
			<target state="translated">Beskrivelse</target></trans-unit>
      <trans-unit id="workspaces.workspace.baseWorkspace" xml:space="preserve" approved="yes">
				<source>Base workspace</source>
			<target state="translated">Basisarbejdsrum</target></trans-unit>
      <trans-unit id="workspaces.workspace.owner" xml:space="preserve" approved="yes">
				<source>Owner</source>
			<target state="translated">Ejer</target></trans-unit>
      <trans-unit id="workspaces.workspace.visibility" xml:space="preserve" approved="yes">
				<source>Visibility</source>
			<target state="translated">Synlighed</target></trans-unit>
      <trans-unit id="workspaces.workspace.visibility.private" xml:space="preserve" approved="yes">
				<source>Private</source>
			<target state="translated">Privat</target></trans-unit>
      <trans-unit id="workspaces.workspace.visibility.private.help" xml:space="preserve" approved="yes">
				<source>Only reviewers and administrators can access and modify this workspace</source>
			<target state="translated">Kun korrekturlæsere og administratorer kan få adgang til og ændre dette arbejdsrum</target></trans-unit>
      <trans-unit id="workspaces.workspace.visibility.internal" xml:space="preserve" approved="yes">
				<source>Internal</source>
			<target state="translated">Internt</target></trans-unit>
      <trans-unit id="workspaces.workspace.visibility.internal.help" xml:space="preserve" approved="yes">
				<source>Any logged in editor can see and modify this workspace.</source>
			<target state="translated">Enhver redaktør som er logget ind kan se og ændre dette arbejdsrum.</target></trans-unit>
      <trans-unit id="workspaces.workspace.changes" xml:space="preserve" approved="yes">
				<source>Changes</source>
			<target state="translated">Ændringer</target></trans-unit>
      <trans-unit id="workspaces.openPageInWorkspace" xml:space="preserve" approved="yes">
				<source>Open page in "{0}" workspace</source>
			<target state="translated">Åbn side i arbejdsrummet "{0}"</target></trans-unit>
      <trans-unit id="workspaces.help.cantDeletePersonalWorkspace" xml:space="preserve" approved="yes">
				<source>This is your personal workspace which you can't delete.</source>
			<target state="translated">Dette er dit personlige arbejdsrum, som du ikke kan slette.</target></trans-unit>
      <trans-unit id="workspaces.help.workspaceContainsChanges" xml:space="preserve" approved="yes">
				<source>The workspace contains changes. To delete, discard the changes first.</source>
			<target state="translated">Arbejdsrummet indeholder ændringer. Hvis du vil slette, slet ændringerne først.</target></trans-unit>
      <trans-unit id="workspaces.help.cantRebaseWorkspaceContainsChanges" xml:space="preserve" approved="yes">
				<source>Workspace can't be rebased on a different workspace because it still contains changes.</source>
			<target state="translated">Arbejdsrummet kan ikke sammenflettes med et andet arbejdsrum, fordi den stadig indeholder ændringer.</target><alt-trans><target>Arbejdsrummet kan ikke sammenflettes med et andet arbejdsområde, fordi den stadig indeholder ændringer.</target></alt-trans><alt-trans><target>Arbejdsrummet kan ikke flettes med et andet arbejdsområde, fordi den stadig indeholder ændringer.</target></alt-trans></trans-unit>
      <trans-unit id="workspaces.help.cantDeleteWorkspaceHasDependencies" xml:space="preserve" approved="yes">
				<source>The workspace cannot be deleted because other workspaces depend on it.</source>
			<target state="translated">Arbejdsrummet kan ikke slettes, fordi andre arbejdsrum er afhængige af det.</target></trans-unit>
      <trans-unit id="workspaces.help.cantDeleteNoPermission" xml:space="preserve" approved="yes">
				<source>You don't have the permissions for deleting this workspace.</source>
			<target state="translated">Du har ikke tilladelse til at slette dette arbejdsrum.</target></trans-unit>
      <trans-unit id="workspaces.dialog.confirmWorkspaceDeletion" xml:space="preserve" approved="yes">
				<source>Do you really want to delete the workspace "{0}"?</source>
			<target state="translated">Vil du slette arbejdsrummet "{0}"?</target></trans-unit>
      <trans-unit id="workspaces.dialog.thisWillDeleteTheWorkspace" xml:space="preserve" approved="yes">
				<source>This will delete the workspace including all unpublished content. This operation cannot be undone.</source>
			<target state="translated">Dette vil slette arbejdsrummet inklusiv alle ikke-publicerede ændringer. Denne handling kan ikke fortrydes.</target></trans-unit>
      <trans-unit id="workspaces.description" xml:space="preserve" approved="yes">
				<source>This module contains the overview of all elements within the current workspace and it enables to continue the review and publishing workflow for them.</source>
			<target state="translated">Dette modul indeholder en oversigt over alle elementer i det aktuelle arbejdsrum, og det gør det muligt at fortsætte korrektur- og udgivelsesarbejdsgangen for dem.</target><alt-trans><target>Dette modul indeholder en oversigt over alle elementer i det aktuelle arbejdsområde, og det gør det muligt at fortsætte korrektur- og udgivelsesarbejdsgangen for dem.</target></alt-trans></trans-unit>
      <trans-unit id="workspaces.unpublishedChanges" xml:space="preserve" approved="yes">
				<source>Unpublished changes in workspace "{0}"</source>
			<target state="translated">Ikke publiceret ændringer</target></trans-unit>
      <trans-unit id="workspaces.changesCounts" xml:space="preserve" approved="yes">
				<source>additions: {new}, changes: {changed}, removals: {removed}</source>
			<target state="translated">tilføjelser: {new}, ændringer: {changed}, flyttede: {removed}</target></trans-unit>
      <trans-unit id="workspaces.review" xml:space="preserve" approved="yes">
				<source>Review</source>
			<target state="translated">Gennemgå</target></trans-unit>
      <trans-unit id="workspaces.discardSelectedChanges" xml:space="preserve" approved="yes">
				<source>Discard selected changes</source>
			<target state="translated">Kassér valgte ændringer</target><alt-trans><target>kassere valgte ændringer</target></alt-trans></trans-unit>
      <trans-unit id="workspaces.publishSelectedChanges" xml:space="preserve" approved="yes">
				<source>Publish selected changes</source>
			<target state="translated">Publicér valgte ændringer</target><alt-trans><target>Publicer valgte ændringer</target></alt-trans></trans-unit>
      <trans-unit id="workspaces.discardAllChanges" xml:space="preserve" approved="yes">
				<source>Discard all changes</source>
			<target state="translated">Kassér alle ændringer</target></trans-unit>
      <trans-unit id="workspaces.publishAllChanges" xml:space="preserve" approved="yes">
				<source>Publish all changes</source>
			<target state="translated">Publicér alle ændringer</target></trans-unit>
      <trans-unit id="workspaces.publishAllChangesTo" xml:space="preserve" approved="yes">
				<source>Publish all changes to {0}</source>
			<target state="translated">Publicér alle ændringer til {0}</target></trans-unit>
      <trans-unit id="changedContentCaption" xml:space="preserve" approved="yes">
				<source>Changed Content</source>
			<target state="translated">Ændret indhold</target></trans-unit>
      <trans-unit id="workspaces.legend.deleted" xml:space="preserve" approved="yes">
				<source>deleted</source>
			<target state="translated">slettet</target></trans-unit>
      <trans-unit id="workspaces.legend.created" xml:space="preserve" approved="yes">
				<source>created</source>
			<target state="translated">oprettet</target></trans-unit>
      <trans-unit id="workspaces.legend.moved" xml:space="preserve" approved="yes">
				<source>moved</source>
			<target state="translated">flytted</target><alt-trans><target>oprettet</target></alt-trans></trans-unit>
      <trans-unit id="workspaces.legend.hidden" xml:space="preserve" approved="yes">
				<source>hidden</source>
			<target state="translated">skjult</target><alt-trans><target>oprettet</target></alt-trans></trans-unit>
      <trans-unit id="workspaces.legend.edited" xml:space="preserve" approved="yes">
				<source>edited</source>
			<target state="translated">redigeret</target><alt-trans><target>oprettet</target></alt-trans></trans-unit>
      <trans-unit id="workspaces.thereAreNoUnpublishedChanges" xml:space="preserve" approved="yes">
				<source>There are no unpublished changes in this workspace.</source>
			<target state="translated">Der er ingen upublicerede ændringer i dette arbejdsrum.</target><alt-trans><target>Der er ingen upublicerede ændringer i dette arbejdsområde.</target></alt-trans></trans-unit>
      <trans-unit id="workspaces.discardAllChangesInWorkspaceConfirmation" xml:space="preserve" approved="yes">
				<source>Do you really want to discard all changes in the "{0}" workspace?</source>
			<target state="translated">Er du sikker på du virkelig vil slette alle ændringer i "{0}" arbejdsrum?</target><alt-trans><target>Er du sikker på du virkelig vil slette alle ændringer i {0} workspace?</target></alt-trans></trans-unit>
      <trans-unit id="workspaces.workspaceWithThisTitleAlreadyExists" approved="yes">
        <source>A workspace with this title already exists.</source>
        <target state="translated">Der findes allerede et arbejdsrum med denne titel.</target>
      </trans-unit>
      <trans-unit id="workspaces.workspaceHasBeenUpdated" approved="yes">
        <source>The workspace "{0}" has been updated.</source>
        <target state="translated">Arbejdsrummet "{0}" er blevet opdateret.</target>
      </trans-unit>
      <trans-unit id="workspaces.workspaceCannotBeDeletedBecauseOfDependencies" approved="yes">
        <source>Workspace "{0}" cannot be deleted because the following workspaces are based on it: {1}</source>
        <target state="translated">Arbejdsrummet "{0}" kan ikke slettes, fordi de følgende arbejdsrum er baseret på det: {1}</target>
      </trans-unit>
      <trans-unit id="workspaces.notDeletedErrorWhileFetchingUnpublishedNodes" approved="yes">
        <source>An error occurred while fetching unpublished nodes from workspace "{0}", nothing was deleted.</source>
        <target state="translated">Der opstod en fejl under hentning upublicerede indhold fra arbejdsrummet "{0}", intet blev slettet.</target>
      </trans-unit>
      <trans-unit id="workspaces.cantEditBecauseWorkspaceContainsChanges" approved="yes">
        <source>Your personal workspace contains changes, please publish or discard them first.</source>
        <target state="translated">Dit personlige arbejdsrum indeholder ændringer, venligst publicér eller kassér dem først.</target>
      </trans-unit>
      <group id="workspaces.workspaceCannotBeDeletedBecauseOfUnpublishedNodes" restype="x-gettext-plurals">
        <trans-unit id="workspaces.workspaceCannotBeDeletedBecauseOfUnpublishedNodes[0]" approved="yes">
          <source>Did not delete workspace "{0}" because it currently contains {1} node.</source>
          <target state="translated">Slettede ikke arbejdsrummet "{0}", fordi det i øjeblikket indeholder {1} ændring.</target>
        </trans-unit>
        <trans-unit id="workspaces.workspaceCannotBeDeletedBecauseOfUnpublishedNodes[1]" approved="yes">
          <source>Did not delete workspace "{0}" because it currently contains {1} nodes.</source>
          <target state="translated">Slettede ikke arbejdsrummet "{0}", fordi det i øjeblikket indeholder {1} ændringer.</target>
        </trans-unit>
      </group>
      <trans-unit id="workspaces.workspaceHasBeenRemoved" approved="yes">
        <source>The workspace "{0}" has been removed.</source>
        <target state="translated">Arbejdsrummet "{0}" er blevet fjernet.</target>
      </trans-unit>
      <trans-unit id="workspaces.selectedChangeHasBeenPublished" approved="yes">
        <source>The selected change has been published.</source>
        <target state="translated">Den valgte ændring er blevet publiceret.</target>
      </trans-unit>
      <trans-unit id="workspaces.selectedChangeHasBeenDiscarded" approved="yes">
        <source>The selected change has been discarded.</source>
        <target state="translated">Den valgte ændring er blevet kasseret.</target>
      </trans-unit>
      <trans-unit id="workspaces.selectedChangesHaveBeenPublished" approved="yes">
        <source>The selected changes have been published.</source>
        <target state="translated">De valgte ændringer er blevet publiceret.</target>
      </trans-unit>
      <trans-unit id="workspaces.selectedChangesHaveBeenDiscarded" approved="yes">
        <source>The selected changes have been discarded.</source>
        <target state="translated">De valgte ændringer er blevet kasseret.</target>
      </trans-unit>
      <trans-unit id="workspaces.allChangesInWorkspaceHaveBeenPublished" approved="yes">
        <source>All changes from workspace "{0}" have been published to {1}.</source>
        <target state="translated">Alle ændringer fra arbejdsrummet "{0}" er blevet publiceret til {1}.</target>
      </trans-unit>
      <trans-unit id="workspaces.allChangesInWorkspaceHaveBeenDiscarded" approved="yes">
        <source>All changes from workspace "{0}" have been discarded.</source>
        <target state="translated">Alle ændringer fra arbejdsrummet "{0}" er blevet kasseret.</target>
      </trans-unit>
      <trans-unit id="history.label" xml:space="preserve" approved="yes">
				<source>History</source>
			<target state="translated">Historik</target></trans-unit>
      <trans-unit id="history.description" xml:space="preserve" approved="yes">
				<source>This module provides an overview of all relevant events affecting this Neos installation.</source>
			<target state="translated">Dette modul giver et overblik over alle relevante begivenheder, der påvirker denne Neos installation.</target></trans-unit>
      <trans-unit id="history.messages.hereIsWhatHappenedRecentlyInNeos" xml:space="preserve" approved="yes">
				<source>Here's what happened recently in Neos</source>
			<target state="translated">Her er, hvad der er sket for nyligt i Neos:</target></trans-unit>
      <trans-unit id="history.messages.emptyHistory" xml:space="preserve" approved="yes">
				<source>There have not been recorded any events yet which could be displayed in this history.</source>
			<target state="translated">Der er endnu ikke registreret nogen begivenheder, der kunne vises i denne historik.</target></trans-unit>
      <trans-unit id="history.eventDescription.node.added" xml:space="preserve">
				<source>{0} created the {1} "{2}".</source>
			<target state="translated">{0} oprettede {1} {2}.</target></trans-unit>
      <trans-unit id="history.eventDescription.node.removed" xml:space="preserve">
				<source>{0} removed the {1} "{2}".</source>
			<target state="translated">{0} fjernede {1} {2}.</target></trans-unit>
      <trans-unit id="history.eventDescription.node.adopted" xml:space="preserve">
				<source>{0} created the variant {1} of the {2} "{3}".</source>
			<target state="translated">{0} oprettede varianten {1} af {2} {3}.</target></trans-unit>
      <trans-unit id="history.eventDescription.node.changed" xml:space="preserve">
				<source>{0} modified the {1} "{2}".</source>
			<target state="translated">{0} ændrede {1} "{2}".</target></trans-unit>
      <trans-unit id="history.eventDescription.node.moved" xml:space="preserve">
				<source>{0} moved the {1} "{2}".</source>
			<target state="translated">{0} flyttede {1} "{2}".</target></trans-unit>
      <trans-unit id="history.eventDescription.node.copied" xml:space="preserve">
				<source>{0} copied the {1} "{2}".</source>
			<target state="translated">{0} kopierede {1} "{2}".</target></trans-unit>
      <trans-unit id="history.eventDescription.node.renamed" xml:space="preserve">
				<source>{0} renamed the {1} "{2}" to "{3}".</source>
			<target state="translated">{0} omdøbte {1} "{2}" til "{3}".</target></trans-unit>
      <trans-unit id="history.eventDescription.node.changedContent" xml:space="preserve">
				<source>{0} modified content on the {1} "{2}".</source>
			<target state="translated">{0} ændrede indhold på {1} "{2}".</target></trans-unit>
      <trans-unit id="history.eventDescription.account.created" xml:space="preserve" approved="yes">
				<source>{0} created a new user "{1}" for {2}.</source>
			<target state="translated">{0} oprettede en ny bruger "{1}" til {2}.</target></trans-unit>
      <trans-unit id="history.eventDescription.account.deleted" xml:space="preserve" approved="yes">
				<source>{0} deleted the account "{1}" of {2}.</source>
			<target state="translated">{0} slettede kontoen "{1}" fra {2}.</target></trans-unit>
      <trans-unit id="history.loadMore.label" xml:space="preserve" approved="yes">
				<source>Load More</source>
			<target state="translated">Indlæs flere</target></trans-unit>
      <trans-unit id="history.nodeRemovedInMeantime" xml:space="preserve" approved="yes">
				<source>This node has been removed in the meantime</source>
			<target state="translated">Dette element er blevet fjernet i mellemtiden</target></trans-unit>
      <!-- Administration -->
      <trans-unit id="administration.label" xml:space="preserve" approved="yes">
				<source>Administration</source>
			<target state="translated">Administration</target></trans-unit>
      <trans-unit id="administration.description" xml:space="preserve" approved="yes">
				<source>Contains multiple modules related to administration</source>
			<target state="translated">Indeholder flere moduler relateret til administration</target></trans-unit>
      <trans-unit id="users.label" xml:space="preserve" approved="yes">
				<source>User Management</source>
			<target state="translated">Brugeradministration</target></trans-unit>
      <trans-unit id="users.description" xml:space="preserve" approved="yes">
				<source>The User Management module provides you with an overview of all backend users. You can group them by their properties so you are able to monitor their permissions, filemounts, member groups etc.. This module is an indispensable tool in order to make sure the users are correctly configured.</source>
			<target state="translated">Brugeradministrationsmodulet giver dig et overblik over alle backend-brugere. Du kan gruppere dem efter deres egenskaber, så du er i stand til at holde øje med deres tilladelser, filemounts, grupper, mv. Dette modul er et uundværligt værktøj til at sikre, at brugerne er sat korrekt op.</target></trans-unit>
      <trans-unit id="users.action.index" xml:space="preserve" approved="yes">
				<source>Overview</source>
			<target state="translated">Oversigt</target></trans-unit>
      <trans-unit id="users.action.show" xml:space="preserve" approved="yes">
				<source>Show</source>
			<target state="translated">Vis</target></trans-unit>
      <trans-unit id="users.action.new" xml:space="preserve" approved="yes">
				<source>New</source>
			<target state="translated">Ny</target></trans-unit>
      <trans-unit id="users.action.edit" xml:space="preserve" approved="yes">
				<source>Edit</source>
			<target state="translated">Redigér</target><alt-trans><target>Rediger</target></alt-trans></trans-unit>
      <trans-unit id="users.action.editAccount" xml:space="preserve" approved="yes">
				<source>Edit account</source>
			<target state="translated">Rediger konto</target><alt-trans><target>Rediger</target></alt-trans></trans-unit>
      <trans-unit id="users.action.newElectronicAddress" xml:space="preserve" approved="yes">
				<source>New electronic address</source>
			<target state="translated">Ny elektronisk adresse</target></trans-unit>
      <trans-unit id="user.preferences.useDefaultInterfaceLanguage" xml:space="preserve" approved="yes">
				<source>Use system default</source>
			<target state="translated">Brug systemets standard</target></trans-unit>
      <trans-unit id="users.actions.new.label" xml:space="preserve" approved="yes">
				<source>Create user</source>
			<target state="translated">Opret bruger</target></trans-unit>
      <trans-unit id="users.actions.new.title" xml:space="preserve" approved="yes">
				<source>Create a new user</source>
			<target state="translated">Opret ny bruger</target></trans-unit>
      <trans-unit id="users.new.userData" xml:space="preserve" approved="yes">
				<source>User Data</source>
			<target state="translated">Brugerinformation</target><alt-trans><target>Bruger information</target></alt-trans></trans-unit>
      <trans-unit id="users.new.userData.username" xml:space="preserve" approved="yes">
				<source>Username</source>
			<target state="translated">Brugernavn</target></trans-unit>
      <trans-unit id="users.new.userData.password" xml:space="preserve" approved="yes">
				<source>Password</source>
			<target state="translated">Adgangskode</target></trans-unit>
      <trans-unit id="users.new.userData.repeatPassword" xml:space="preserve" approved="yes">
				<source>Repeat password</source>
			<target state="translated">Gentag kodeord</target></trans-unit>
      <trans-unit id="users.new.userData.roles" xml:space="preserve" approved="yes">
				<source>Role(s)</source>
			<target state="translated">Rolle(r)</target></trans-unit>
      <trans-unit id="users.new.userData.authenticationProviderName" xml:space="preserve" approved="yes">
				<source>Authentication Provider</source>
			<target state="translated">Autentificeringstjeneste</target><alt-trans><target>Autentificeringtjeneste</target></alt-trans><alt-trans><target>Tjeneste</target></alt-trans></trans-unit>
      <trans-unit id="users.new.userData.authenticationProviderName.useDefault" xml:space="preserve" approved="yes">
				<source>Use system default</source>
			<target state="translated">Brug systemets standard</target></trans-unit>
      <trans-unit id="users.new.personalData" xml:space="preserve" approved="yes">
				<source>Personal Data</source>
			<target state="translated">Personlig information</target></trans-unit>
      <trans-unit id="users.new.personalData.firstName" xml:space="preserve" approved="yes">
				<source>First Name</source>
			<target state="translated">Fornavn</target></trans-unit>
      <trans-unit id="users.new.personalData.lastName" xml:space="preserve" approved="yes">
				<source>Last Name</source>
			<target state="translated">Efternavn</target></trans-unit>
      <trans-unit id="users.new.userPreferences" xml:space="preserve" approved="yes">
				<source>User Preferences</source>
			<target state="translated">Brugerindstillinger</target></trans-unit>
      <trans-unit id="users.new.userPreferences.interfaceLanguage" xml:space="preserve" approved="yes">
				<source>Interface Language</source>
			<target state="translated">Systemsprog</target></trans-unit>
      <trans-unit id="users.new.createButton" xml:space="preserve" approved="yes">
				<source>Create user</source>
			<target state="translated">Opret bruger</target></trans-unit>
      <trans-unit id="users.show.subtitle" xml:space="preserve" approved="yes">
				<source>Details for user</source>
			<target state="translated">Brugerdetaljer</target><alt-trans><target>Bruger detaljer</target></alt-trans></trans-unit>
      <trans-unit id="users.show.personalData" xml:space="preserve" approved="yes">
				<source>Personal Data</source>
			<target state="translated">Personlig information</target></trans-unit>
      <trans-unit id="users.show.personalData.title" xml:space="preserve" approved="yes">
				<source>Title</source>
			<target state="translated">Titel</target></trans-unit>
      <trans-unit id="users.show.personalData.firstName" xml:space="preserve" approved="yes">
				<source>First Name</source>
			<target state="translated">Fornavn</target></trans-unit>
      <trans-unit id="users.show.personalData.middleName" xml:space="preserve" approved="yes">
				<source>Middle Name</source>
			<target state="translated">Mellemnavn</target></trans-unit>
      <trans-unit id="users.show.personalData.lastName" xml:space="preserve" approved="yes">
				<source>Last Name</source>
			<target state="translated">Efternavn</target></trans-unit>
      <trans-unit id="users.show.personalData.otherName" xml:space="preserve" approved="yes">
				<source>Other Name</source>
			<target state="translated">Andet navn</target></trans-unit>
      <trans-unit id="users.show.accounts" xml:space="preserve" approved="yes">
				<source>Accounts</source>
			<target state="translated">Konti</target></trans-unit>
      <trans-unit id="users.show.username" xml:space="preserve" approved="yes">
				<source>Username</source>
			<target state="translated">Brugernavn</target></trans-unit>
      <trans-unit id="users.show.roles" xml:space="preserve" approved="yes">
				<source>Roles</source>
			<target state="translated">Roller</target></trans-unit>
      <trans-unit id="users.show.electronicAddresses" xml:space="preserve" approved="yes">
				<source>Electronic Addresses</source>
			<target state="translated">Elektroniskeadresser</target><alt-trans><target>Elektroniske adresser</target></alt-trans></trans-unit>
      <trans-unit id="users.show.electronicAddresses.primary" xml:space="preserve" approved="yes">
				<source>Primary</source>
			<target state="translated">Primær</target></trans-unit>
      <trans-unit id="users.show.electronicAddresses.notAvailable" xml:space="preserve" approved="yes">
				<source>N/A</source>
			<target state="translated">Ikke til rådighed</target></trans-unit>
      <trans-unit id="users.show.deleteUser" xml:space="preserve" approved="yes">
				<source>Delete User</source>
			<target state="translated">Slet bruger</target></trans-unit>
      <trans-unit id="users.show.editUser" xml:space="preserve" approved="yes">
				<source>Edit User</source>
			<target state="translated">Rediger bruger</target></trans-unit>
      <trans-unit id="users.show.cannotDeleteYourself" xml:space="preserve" approved="yes">
				<source>You are logged in as this user and you cannot delete yourself.</source>
			<target state="translated">Du er logget ind som denne bruger og du kan ikke slette dig selv.</target></trans-unit>
      <trans-unit id="users.show.clickToDeleteUser" xml:space="preserve" approved="yes">
				<source>Click here to delete this user</source>
			<target state="translated">Klik her for at slette denne bruger</target></trans-unit>
      <trans-unit id="users.show.buttonDelete" xml:space="preserve" approved="yes">
				<source>Do you really want to delete the user "{0}"?</source>
			<target state="translated">Vil du slette brugeren "{0}"?</target></trans-unit>
      <trans-unit id="users.show.confirmDeleteButton" xml:space="preserve" approved="yes">
				<source>Yes, delete the user</source>
			<target state="translated">Ja, slet brugeren</target></trans-unit>
      <trans-unit id="users.show.confirmDeleteWarning" xml:space="preserve" approved="yes">
				<source>This will delete the user, the related accounts and his personal workspace, including all unpublished content.</source>
			<target state="translated">Dette sletter brugeren, de relaterede konti og personlige arbejdsrum, herunder alt ikke-publiceret indhold.</target><alt-trans><target>Dette sletter brugeren, de relaterede konti og personlige arbejdsområde, herunder alt ikke-publiceret indhold.</target></alt-trans><alt-trans><target>Dette sletter brugeren, de relaterede konti og personlige arbejdsområde, herunder alt ikke-publicerede indhold.</target></alt-trans></trans-unit>
      <trans-unit id="users.show.operationCannotBeUndone" xml:space="preserve" approved="yes">
				<source>This operation cannot be undone</source>
			<target state="translated">Denne handling kan ikke fortrydes</target></trans-unit>
      <trans-unit id="users.editAccount.title" xml:space="preserve" approved="yes">
				<source>Edit account "{accountIdentifier}"</source>
			<target state="translated">Rediger konto "{accountIdentifier}"</target></trans-unit>
      <trans-unit id="users.account" xml:space="preserve" approved="yes">
				<source>Account</source>
			<target state="translated">Konto</target></trans-unit>
      <trans-unit id="users.username" xml:space="preserve" approved="yes">
				<source>Username</source>
			<target state="translated">Brugernavn</target></trans-unit>
      <trans-unit id="users.usernameCannotBeChanged" xml:space="preserve" approved="yes">
				<source>The username can't be changed via the user interface</source>
			<target state="translated">Brugernavnet kan ikke ændres via brugergrænsefladen</target></trans-unit>
      <trans-unit id="users.saveAccount" xml:space="preserve" approved="yes">
				<source>Save account</source>
			<target state="translated">Gem konto</target></trans-unit>
      <trans-unit id="users.repeatPassword" xml:space="preserve" approved="yes">
				<source>Repeat password</source>
			<target state="translated">Gentag kodeord</target></trans-unit>
      <trans-unit id="users.roles" xml:space="preserve" approved="yes">
				<source>Roles</source>
			<target state="translated">Roller</target></trans-unit>
      <trans-unit id="users.name" xml:space="preserve" approved="yes">
				<source>Name</source>
			<target state="translated">Navn</target></trans-unit>
      <trans-unit id="users.accountsAndRoles" xml:space="preserve" approved="yes">
				<source>Accounts and Roles</source>
			<target state="translated">Konti og roller</target></trans-unit>
      <trans-unit id="users.tooltip.view" xml:space="preserve" approved="yes">
				<source>View user</source>
			<target state="translated">Vis bruger</target></trans-unit>
      <trans-unit id="users.tooltip.edit" xml:space="preserve" approved="yes">
				<source>Edit user</source>
			<target state="translated">Rediger bruger</target></trans-unit>
      <trans-unit id="users.tooltip.delete" xml:space="preserve" approved="yes">
				<source>Delete user</source>
			<target state="translated">Slet bruger</target></trans-unit>
      <trans-unit id="users.tooltip.cannotDeleteYourself" xml:space="preserve" approved="yes">
				<source>You are logged in as this user and you cannot delete yourself.</source>
			<target state="translated">Du er logget ind som denne bruger og du kan ikke slette dig selv.</target></trans-unit>
      <trans-unit id="users.message.reallyDelete" xml:space="preserve" approved="yes">
				<source>Do you really want to delete the user "{0}"?</source>
			<target state="translated">Vil du slette brugeren "{0}"?</target></trans-unit>
      <trans-unit id="users.message.willBeDeleted" xml:space="preserve" approved="yes">
				<source>This will delete the user, the related accounts and his personal workspace, including all unpublished content.</source>
			<target state="translated">Dette sletter brugeren, de relaterede konti og personlige arbejdsrum, herunder alt ikke-publiceret indhold.</target><alt-trans><target>Dette sletter brugeren, de relaterede konti og personlige arbejdsområde, herunder alt ikke-publiceret indhold.</target></alt-trans><alt-trans><target>Dette sletter brugeren, de relaterede konti og personlige arbejdsområde, herunder alt ikke-publicerede indhold.</target></alt-trans></trans-unit>
      <trans-unit id="users.message.confirmDelete" xml:space="preserve" approved="yes">
				<source>Yes, delete the user</source>
			<target state="translated">Ja, slet brugeren</target></trans-unit>
      <trans-unit id="users.editUser" xml:space="preserve" approved="yes">
				<source>Edit user "{0}"</source>
			<target state="translated">Rediger bruger "{0}"</target></trans-unit>
      <trans-unit id="users.electronicAddress.usage.type.Home" xml:space="preserve" approved="yes">
				<source>Home</source>
			<target state="translated">Hjem</target></trans-unit>
      <trans-unit id="users.electronicAddress.usage.type.Work" xml:space="preserve" approved="yes">
				<source>Work</source>
			<target state="translated">Arbejde</target></trans-unit>
      <trans-unit id="packages.label" xml:space="preserve" approved="yes">
				<source>Package Management</source>
			<target state="translated">Pakkehåndtering</target></trans-unit>
      <trans-unit id="packages.description" xml:space="preserve" approved="yes">
				<source>The Package Management module provides you with an overview of all packages. You can activate and deactivate individual packages, import new packages and delete existing packages. It also provides you with the ability to freeze and unfreeze packages in development context.</source>
			<target state="translated">Pakkehåndteringsmodulet giver dig et overblik over alle pakker. Du kan aktivere og deaktivere individuelle pakker, importere nye pakker og slette eksisterende pakker. Det giver dig også mulighed for at fastlåse og frigøre pakker i udviklingssammenhæng.</target></trans-unit>
      <trans-unit id="packages.index.legend" xml:space="preserve" approved="yes">
				<source>Available packages</source>
			<target state="translated">Tilgængelige pakker</target></trans-unit>
      <trans-unit id="packages.name" xml:space="preserve" approved="yes">
				<source>Package Name</source>
			<target state="translated">Pakkenavn</target></trans-unit>
      <trans-unit id="packages.key" xml:space="preserve" approved="yes">
				<source>Package Key</source>
			<target state="translated">Pakkenøgle</target></trans-unit>
      <trans-unit id="packages.type" xml:space="preserve" approved="yes">
				<source>Package Type</source>
			<target state="translated">Pakketype</target></trans-unit>
      <trans-unit id="packages.deactivated" xml:space="preserve" approved="yes">
				<source>Deactivated</source>
			<target state="translated">Deaktiveret</target></trans-unit>
      <trans-unit id="packages.tooltip.unfreeze" xml:space="preserve" approved="yes">
				<source>This package is currently frozen. Click to unfreeze it.</source>
			<target state="translated">Denne pakke er i øjeblikket låst. Klik for at frigive den.</target></trans-unit>
      <trans-unit id="packages.tooltip.freeze" xml:space="preserve" approved="yes">
				<source>Freeze the package in order to speed up your website.</source>
			<target state="translated">Lås pakken for at optimere din hjemmeside.</target></trans-unit>
      <trans-unit id="packages.tooltip.noDeactivate" xml:space="preserve" approved="yes">
				<source>This package is protected and cannot be deactivated.</source>
			<target state="translated">Denne pakke er beskyttet og kan ikke deaktiveres.</target></trans-unit>
      <trans-unit id="packages.tooltip.deactivate" xml:space="preserve" approved="yes">
				<source>Deactivate Package</source>
			<target state="translated">Deaktivér pakke</target></trans-unit>
      <trans-unit id="packages.tooltip.activate" xml:space="preserve" approved="yes">
				<source>Activate Package</source>
			<target state="translated">Aktivér pakke</target></trans-unit>
      <trans-unit id="packages.tooltip.noDelete" xml:space="preserve" approved="yes">
				<source>This package is protected and cannot be deleted.</source>
			<target state="translated">Denne pakke er beskyttet og kan ikke slettes.</target></trans-unit>
      <trans-unit id="packages.tooltip.delete" xml:space="preserve" approved="yes">
				<source>Delete Package</source>
			<target state="translated">Slet pakke</target></trans-unit>
      <trans-unit id="packages.message.reallyDelete" xml:space="preserve" approved="yes">
				<source>Do you really want to delete "{0}"?</source>
			<target state="translated">Vil du slette "{0}"?</target></trans-unit>
      <trans-unit id="packages.message.confirmDelete" xml:space="preserve" approved="yes">
				<source>Yes, delete the package</source>
			<target state="translated">Ja, slet pakken</target></trans-unit>
      <trans-unit id="packages.message.confirmDeletes" xml:space="preserve" approved="yes">
				<source>Yes, delete the packages</source>
			<target state="translated">Ja, slet pakkerne</target></trans-unit>
      <trans-unit id="packages.message.selected.reallyDelete" xml:space="preserve" approved="yes">
				<source>Do you really want to delete the selected packages?</source>
			<target state="translated">Vil du slette de valgte pakker?</target></trans-unit>
      <trans-unit id="packages.selected.freeze" xml:space="preserve" approved="yes">
				<source>Freeze selected packages</source>
			<target state="translated">Lås valgte pakker</target></trans-unit>
      <trans-unit id="packages.selected.unfreeze" xml:space="preserve" approved="yes">
				<source>Unfreeze selected packages</source>
			<target state="translated">Frigør valgte pakker</target></trans-unit>
      <trans-unit id="packages.selected.delete" xml:space="preserve" approved="yes">
				<source>Delete selected packages</source>
			<target state="translated">Slet valgte pakker</target></trans-unit>
      <trans-unit id="packages.selected.deactivate" xml:space="preserve" approved="yes">
				<source>Deactivate selected packages</source>
			<target state="translated">Deaktivér valgte pakker</target></trans-unit>
      <trans-unit id="packages.selected.activate" xml:space="preserve" approved="yes">
				<source>Activate selected packages</source>
			<target state="translated">Aktivér valgte pakker</target></trans-unit>
      <trans-unit id="sites.label" xml:space="preserve" approved="yes">
				<source>Sites Management</source>
			<target state="translated">Administration af websteder</target></trans-unit>
      <trans-unit id="sites.description" xml:space="preserve" approved="yes">
				<source>The Sites Management module provides you with an overview of all sites. You can edit, add and delete information about your sites, such as adding a new domain.</source>
			<target state="translated">Websteds administrationsmodulet giver dig en oversigt over alle websteder. Du kan redigere, tilføje og slette information om dine websteder, så som at tilføje et nyt domæne.</target></trans-unit>
      <trans-unit id="sites.add" xml:space="preserve">
				<source>Add new site</source>
			<target state="translated">Tilføj nyt websted</target></trans-unit>
      <trans-unit id="sites.actions.newSite.label" xml:space="preserve" approved="yes">
				<source>Create site</source>
			<target state="translated">Opret websted</target><alt-trans><target>Opret side</target></alt-trans></trans-unit>
      <trans-unit id="sites.actions.newSite.title" xml:space="preserve" approved="yes">
				<source>Create a new site</source>
			<target state="translated">Opret et nyt websted</target></trans-unit>
      <trans-unit id="sites.rootNodeName" xml:space="preserve">
				<source>Root node name</source>
			<target state="translated">Rod node navn</target></trans-unit>
      <trans-unit id="sites.domains" xml:space="preserve">
				<source>Domains</source>
			<target state="translated">Domæner</target></trans-unit>
      <trans-unit id="sites" xml:space="preserve" approved="yes">
				<source>Site</source>
			<target state="translated">Webside</target></trans-unit>
      <trans-unit id="site.name" xml:space="preserve" approved="yes">
				<source>Name</source>
			<target state="translated">Navn</target></trans-unit>
      <trans-unit id="sites.defaultAssetCollection" xml:space="preserve">
				<source>Default asset collection</source>
			<target state="translated">Standard filkollektion</target></trans-unit>
      <trans-unit id="sites.sitePackage" xml:space="preserve">
				<source>Site package</source>
			<target state="translated">Websted pakke</target></trans-unit>
      <trans-unit id="sites.delete" xml:space="preserve">
				<source>Delete this site</source>
			<target state="translated">Slet dette websted</target></trans-unit>
      <trans-unit id="sites.deactivate" xml:space="preserve">
				<source>Deactivate site</source>
			<target state="translated">Deaktiver websted</target></trans-unit>
      <trans-unit id="sites.activate" xml:space="preserve">
				<source>Activate site</source>
			<target state="translated">Aktiver websted</target></trans-unit>
      <trans-unit id="sites.confirmDeleteQuestion" xml:space="preserve">
				<source>Do you really want to delete "{0}"? This action cannot be undone.</source>
			<target state="translated">Vil du slette "{0}"? Dette kan ikke fortrydes.</target></trans-unit>
      <trans-unit id="sites.confirmDelete" xml:space="preserve">
				<source>Yes, delete the site</source>
			<target state="translated">Ja, slet dette websted</target></trans-unit>
      <trans-unit id="sites.import" xml:space="preserve">
				<source>Import a site</source>
			<target state="translated">Importer et websted</target></trans-unit>
      <trans-unit id="sites.select" xml:space="preserve">
				<source>Select a site package</source>
			<target state="translated">Vælg en webstedspakke</target></trans-unit>
      <trans-unit id="sites.noPackackeInfo" xml:space="preserve">
				<source>No site packages are available. Make sure you have an active site package.</source>
			<target state="translated">Ingen websteder tilgængelig. Vær sikker på du har en aktiv webstedspakke.</target></trans-unit>
      <trans-unit id="sites.createBlank" xml:space="preserve">
				<source>Create a blank site</source>
			<target state="translated">Opret et blankt websted</target></trans-unit>
      <trans-unit id="sites.documentType" xml:space="preserve">
				<source>Select a document nodeType</source>
			<target state="translated">Vælg dokumenttype</target></trans-unit>
      <trans-unit id="sites.name" xml:space="preserve">
				<source>Site name</source>
			<target state="translated">Websted navn</target></trans-unit>
      <trans-unit id="sites.createNode" xml:space="preserve">
				<source>Create empty site</source>
			<target state="translated">Opret tomt websted</target></trans-unit>
      <trans-unit id="sites.createPackage" xml:space="preserve">
				<source>Create a new site package</source>
			<target state="translated">Opret ny webstedspakke</target><alt-trans><target>Opret en ny webstedspakke</target></alt-trans></trans-unit>
      <trans-unit id="sites.validPackageKeyInfo" xml:space="preserve">
				<source>VendorName.MyPackageKey</source>
			<target state="translated">EjerNavn.MinPakkeNøgle</target></trans-unit>
      <trans-unit id="sites.noSitesAvailable" xml:space="preserve">
				<source>No sites available</source>
<<<<<<< HEAD
			<target state="needs-translation">No sites available</target></trans-unit>
=======
			<target state="translated">Ingen sider tilgængelig</target></trans-unit>
>>>>>>> d3f78c33
      <trans-unit id="sites.noNeosKickstarterInfo" xml:space="preserve">
				<source>The <em>Neos Kickstarter</em> package is not installed, install it to kickstart new sites.</source>
			<target state="translated">&lt;em&gt;Neos Kickstarter&lt;/em&gt; pakken er ikke installeret, installer for at kunne generere nye websteder.</target></trans-unit>
      <trans-unit id="sites.new" xml:space="preserve">
				<source>New site</source>
<<<<<<< HEAD
			<target state="needs-translation">New site</target></trans-unit>
=======
			<target state="translated">Ny side</target></trans-unit>
>>>>>>> d3f78c33
      <trans-unit id="domain.deleteConfirmQuestion" xml:space="preserve">
				<source>Do you really want to delete "{0}"? This action cannot be undone.</source>
			<target state="translated">Vil du slette "{0}"? Dette kan ikke fortrydes.</target></trans-unit>
      <trans-unit id="domain.new" xml:space="preserve">
				<source>New domain</source>
			<target state="translated">Nyt domæne</target></trans-unit>
      <trans-unit id="domain.edit" xml:space="preserve">
				<source>Edit domain</source>
			<target state="translated">Rediger domæne</target></trans-unit>
      <trans-unit id="domainform.domainData" xml:space="preserve">
				<source>Domain data</source>
<<<<<<< HEAD
			<target state="needs-translation">Domain data</target></trans-unit>
=======
			<target state="translated">Domæne data</target></trans-unit>
>>>>>>> d3f78c33
      <trans-unit id="domainform.hostPlaceholder" xml:space="preserve">
				<source>e.g. www.neos.io</source>
			<target state="needs-translation">e.g. www.neos.io</target></trans-unit>
      <trans-unit id="domainform.state" xml:space="preserve">
				<source>State</source>
			<target state="needs-translation">State</target></trans-unit>
      <trans-unit id="domainform.create" xml:space="preserve">
				<source>Create</source>
<<<<<<< HEAD
			<target state="needs-translation">Create</target></trans-unit>
=======
			<target state="translated">Opret</target></trans-unit>
>>>>>>> d3f78c33
      <trans-unit id="configuration.label" xml:space="preserve" approved="yes">
				<source>Configuration</source>
			<target state="translated">Konfiguration</target></trans-unit>
      <trans-unit id="configuration.description" xml:space="preserve" approved="yes">
				<source>The Configuration module provides you with an overview of all configuration types.</source>
			<target state="translated">Konfigurationsmodulet giver dig et overblik over alle konfiguration typer.</target><alt-trans><target>Modulet Konfiguration giver dig et overblik over alle konfiguration typer.</target></alt-trans></trans-unit>
      <trans-unit id="dimensions.label" xml:space="preserve" approved="yes">
				<source>Dimensions</source>
			<target state="translated">Dimensioner</target></trans-unit>
      <trans-unit id="dimensions.description" xml:space="preserve">
				<source>Grants a graphical overview over the configured fallbacks within each content dimension and across content dimensions.</source>
			<target state="translated">Giver et grafisk overblik over de konfigurerede tilbagefald indenfor hver indholdsdimension samt på tværs af indholdsdimensioner.</target></trans-unit>
      <trans-unit id="dimensions.interDimension.legend" xml:space="preserve">
				<source>Inter dimensional fallback graph</source>
			<target state="translated">Flerdimensionel tilbagefaldsgraf</target></trans-unit>
      <trans-unit id="dimensions.interDimension.short" xml:space="preserve">
				<source>Inter dimensional</source>
			<target state="translated">Flerdimensionel</target></trans-unit>
      <trans-unit id="dimensions.interDimension.description" xml:space="preserve">
				<source>The inter dimensional fallback graph displays all possible fallbacks (displayed as edges) between subgraphs (content dimension value combinations, displayed as nodes).
Primary fallbacks are marked blue and always visible, while lower priority fallbacks are shown on mouseover. The higher the priority the higher the opacity.
Click on one of the nodes to only see its fallbacks and variants. Click again to remove the filter.</source>
			<target state="translated">Den interdimentionelle graf viser all mulige tilbagefald (vist som kanter) mellem undergrafer (indholdsdimensions værdikombinationer, vist som noder).
Primære tilbagefald er markeret med blå og er altid synlige, mens mindre prioriterede tilbagefald er vist ved at hold musen over. Jo højere prioritet, desto mindre gennemsigtige.
Klik på en af noderne for kun at se dens tilbagefald og varianter. Klik igen for at fjerne filteret.</target></trans-unit>
      <trans-unit id="dimensions.intraDimension.legend" xml:space="preserve">
				<source>Intra dimensional fallback graph</source>
			<target state="translated">Intradimentionel tilbagefaldsgraf</target></trans-unit>
      <trans-unit id="dimensions.intraDimension.short" xml:space="preserve">
				<source>Intra dimensional</source>
			<target state="translated">Intradimentionel</target></trans-unit>
      <trans-unit id="dimensions.intraDimension.description" xml:space="preserve">
				<source>The intra dimensional fallback graph displays fallbacks within each content dimension.</source>
			<target state="translated">Den intradimentionelle graf viser tilbagefalds indenfor hver indholdsdimension.</target></trans-unit>
      <!-- User -->
      <trans-unit id="user.label" xml:space="preserve" approved="yes">
				<source>User</source>
			<target state="translated">Bruger</target></trans-unit>
      <trans-unit id="userSettings.label" xml:space="preserve" approved="yes">
				<source>User Settings</source>
			<target state="translated">Brugerindstillinger</target></trans-unit>
      <trans-unit id="userSettings.description" xml:space="preserve" approved="yes">
				<source>This module allows you to customize your backend user profile. Here you can change your active system language, name and email address. You may also configure other general features in the system.</source>
			<target state="translated">Dette modul giver dig mulighed for at tilpasse din backend brugerprofil. Her kan du ændre det aktive systemsprog, dit navn og din e-mail adresse. Du kan også indstille andre funktionaliteter i systemet.</target></trans-unit>
      <trans-unit id="userSettings.action.index" xml:space="preserve" approved="yes">
				<source>Edit</source>
			<target state="translated">Redigér</target><alt-trans><target>Rediger</target></alt-trans></trans-unit>
      <trans-unit id="userSettings.action.edit" xml:space="preserve" approved="yes">
				<source>Edit</source>
			<target state="translated">Redigér</target><alt-trans><target>Rediger</target></alt-trans></trans-unit>
      <trans-unit id="userSettings.action.newElectronicAddress" xml:space="preserve" approved="yes">
				<source>New electronic address</source>
			<target state="translated">Ny elektronisk adresse</target></trans-unit>
      <trans-unit id="userSettings.action.editAccount" xml:space="preserve" approved="yes">
				<source>Edit account</source>
			<target state="translated">Rediger konto</target><alt-trans><target>Rediger</target></alt-trans></trans-unit>
      <trans-unit id="userSettings.personalData" xml:space="preserve" approved="yes">
				<source>Personal Data</source>
			<target state="translated">Personlig information</target></trans-unit>
      <trans-unit id="userSettings.userData" xml:space="preserve" approved="yes">
				<source>User Data</source>
			<target state="translated">Brugerinformation</target><alt-trans><target>Bruger information</target></alt-trans></trans-unit>
      <trans-unit id="userSettings.usermenu" xml:space="preserve" approved="yes">
				<source>User Menu</source>
			<target state="translated">Brugermenu</target></trans-unit>
      <trans-unit id="userSettings.preferences" xml:space="preserve" approved="yes">
				<source>User Preferences</source>
			<target state="translated">Brugerindstillinger</target></trans-unit>
      <trans-unit id="userSettings.preferences.interfaceLanguage" xml:space="preserve" approved="yes">
				<source>Interface Language</source>
			<target state="translated">Systemsprog</target></trans-unit>
      <trans-unit id="userSettings.preferences.useDefaultInterfaceLanguage" xml:space="preserve" approved="yes">
				<source>Use system default</source>
			<target state="translated">Brug systemets standard</target></trans-unit>
      <trans-unit id="userSettings.accounts" xml:space="preserve" approved="yes">
				<source>Accounts</source>
			<target state="translated">Konti</target></trans-unit>
      <trans-unit id="userSettings.accounts.username" xml:space="preserve" approved="yes">
				<source>Username</source>
			<target state="translated">Brugernavn</target></trans-unit>
      <trans-unit id="userSettings.accounts.roles" xml:space="preserve" approved="yes">
				<source>Roles</source>
			<target state="translated">Roller</target></trans-unit>
      <trans-unit id="userSettings.accounts.authenticationProvider" xml:space="preserve" approved="yes">
				<source>Authentication Provider</source>
			<target state="translated">Autentificeringstjeneste</target><alt-trans><target>Autentificeringtjeneste</target></alt-trans><alt-trans><target>Tjeneste</target></alt-trans></trans-unit>
      <trans-unit id="userSettings.electronicAddresses" xml:space="preserve" approved="yes">
				<source>Electronic addresses</source>
			<target state="translated">Elektroniske adresser</target></trans-unit>
      <trans-unit id="userSettings.electronicAddresses.buttonDelete" xml:space="preserve" approved="yes">
				<source>Do you really want to delete</source>
			<target state="translated">Er du sikker på, at du vil slette</target></trans-unit>
      <trans-unit id="userSettings.electronicAddresses.buttonDelete.confirmation" xml:space="preserve" approved="yes">
				<source>Yes, delete electronic address</source>
			<target state="translated">Ja, slet den elektroniske adresse</target></trans-unit>
      <trans-unit id="userSettings.electronicAddresses.clickAddElectronicAddress" xml:space="preserve" approved="yes">
				<source>Click to add a new Electronic address</source>
			<target state="translated">Klik for at tilføje en ny elektronisk adresse</target></trans-unit>
      <trans-unit id="userSettings.electronicAddresses.addElectronicAddress" xml:space="preserve" approved="yes">
				<source>Add electronic address</source>
			<target state="translated">Tilføj elektronisk adresse</target></trans-unit>
      <trans-unit id="userSettings.saveUser" xml:space="preserve" approved="yes">
				<source>Save User</source>
			<target state="translated">Gem bruger</target></trans-unit>
      <trans-unit id="userSettings.editUser" xml:space="preserve" approved="yes">
				<source>Edit User</source>
			<target state="translated">Rediger bruger</target></trans-unit>
    </body>
  </file>
</xliff><|MERGE_RESOLUTION|>--- conflicted
+++ resolved
@@ -607,21 +607,13 @@
 			<target state="translated">EjerNavn.MinPakkeNøgle</target></trans-unit>
       <trans-unit id="sites.noSitesAvailable" xml:space="preserve">
 				<source>No sites available</source>
-<<<<<<< HEAD
-			<target state="needs-translation">No sites available</target></trans-unit>
-=======
 			<target state="translated">Ingen sider tilgængelig</target></trans-unit>
->>>>>>> d3f78c33
       <trans-unit id="sites.noNeosKickstarterInfo" xml:space="preserve">
 				<source>The <em>Neos Kickstarter</em> package is not installed, install it to kickstart new sites.</source>
 			<target state="translated">&lt;em&gt;Neos Kickstarter&lt;/em&gt; pakken er ikke installeret, installer for at kunne generere nye websteder.</target></trans-unit>
       <trans-unit id="sites.new" xml:space="preserve">
 				<source>New site</source>
-<<<<<<< HEAD
-			<target state="needs-translation">New site</target></trans-unit>
-=======
 			<target state="translated">Ny side</target></trans-unit>
->>>>>>> d3f78c33
       <trans-unit id="domain.deleteConfirmQuestion" xml:space="preserve">
 				<source>Do you really want to delete "{0}"? This action cannot be undone.</source>
 			<target state="translated">Vil du slette "{0}"? Dette kan ikke fortrydes.</target></trans-unit>
@@ -633,11 +625,7 @@
 			<target state="translated">Rediger domæne</target></trans-unit>
       <trans-unit id="domainform.domainData" xml:space="preserve">
 				<source>Domain data</source>
-<<<<<<< HEAD
-			<target state="needs-translation">Domain data</target></trans-unit>
-=======
 			<target state="translated">Domæne data</target></trans-unit>
->>>>>>> d3f78c33
       <trans-unit id="domainform.hostPlaceholder" xml:space="preserve">
 				<source>e.g. www.neos.io</source>
 			<target state="needs-translation">e.g. www.neos.io</target></trans-unit>
@@ -646,11 +634,7 @@
 			<target state="needs-translation">State</target></trans-unit>
       <trans-unit id="domainform.create" xml:space="preserve">
 				<source>Create</source>
-<<<<<<< HEAD
-			<target state="needs-translation">Create</target></trans-unit>
-=======
 			<target state="translated">Opret</target></trans-unit>
->>>>>>> d3f78c33
       <trans-unit id="configuration.label" xml:space="preserve" approved="yes">
 				<source>Configuration</source>
 			<target state="translated">Konfiguration</target></trans-unit>
