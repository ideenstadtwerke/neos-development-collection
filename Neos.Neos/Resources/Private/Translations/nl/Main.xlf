--- conflicted
+++ resolved
@@ -664,12 +664,9 @@
       <trans-unit id="error.exception.goToSetup" xml:space="preserve" approved="yes">
 				<source>Go to setup</source>
 			<target state="translated">Ga naar Setup</target></trans-unit>
-<<<<<<< HEAD
       <trans-unit id="error.exception.technicalInformation" xml:space="preserve">
 				<source>Technical Information</source>
 			<target state="needs-translation">Technical Information</target></trans-unit>
-=======
->>>>>>> 92fe7938
       <trans-unit id="error.exception.noHomepageException.title" xml:space="preserve" approved="yes">
 				<source>Missing Homepage</source>
 			<target state="translated">Ontbrekende Homepage</target></trans-unit>
@@ -682,21 +679,12 @@
       <trans-unit id="error.exception.databaseConnectionExceptions.title" xml:space="preserve" approved="yes">
 				<source>Database Error</source>
 			<target state="translated">Databasefout</target></trans-unit>
-<<<<<<< HEAD
-      <trans-unit id="error.exception.databaseConnectionExceptions.description" xml:space="preserve">
-				<source>There is no database connection yet or the Neos database schema has not been created.</source>
-			<target state="needs-translation">There is no database connection yet or the Neos database schema has not been created.</target></trans-unit>
-      <trans-unit id="error.exception.databaseConnectionExceptions.setupMessage" xml:space="preserve">
-				<source>Run the setup to configure your database.</source>
-			<target state="needs-translation">Run the setup to configure your database.</target></trans-unit>
-=======
       <trans-unit id="error.exception.databaseConnectionExceptions.description" xml:space="preserve" approved="yes">
 				<source>Sorry, we detected an error with your database. Check your log files in Data/Logs/* for more information.</source>
 			<target state="translated">Er is een probleem gevonden met uw database. Controleer de logbestanden in Data/Logs/* voor verdere informatie.</target></trans-unit>
       <trans-unit id="error.exception.databaseConnectionExceptions.setupMessage" xml:space="preserve" approved="yes">
 				<source>You might want to configure or check your database configuration in the setup.</source>
 			<target state="translated">Wellicht wilt u uw database configuratie checken in de Setup omgeving.</target></trans-unit>
->>>>>>> 92fe7938
       <trans-unit id="error.exception.notFoundExceptions.title" xml:space="preserve" approved="yes">
 				<source>Page Not Found</source>
 			<target state="translated">Pagina niet gevonden</target></trans-unit>
