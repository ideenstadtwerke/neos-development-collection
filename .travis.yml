--- conflicted
+++ resolved
@@ -5,13 +5,6 @@
     - php: 7.0
       env: DB=mysql
     - php: 7.0
-<<<<<<< HEAD
-      env: DB=mysql BEHAT=true
-    - php: 5.6
-      env: DB=sqlite
-    - php: 5.6
-=======
->>>>>>> 6db8d5c1
       env: DB=mysql BEHAT=true
     - php: 5.6
       env: DB=sqlite
@@ -33,11 +26,7 @@
   - mv ../neos-development-collection Packages/Neos
 before_script:
   - phpenv config-rm xdebug.ini
-<<<<<<< HEAD
   - echo 'date.timezone = "Antarctica/Troll"' >> ~/.phpenv/versions/$(phpenv version-name)/etc/conf.d/travis.ini
-=======
-  - echo 'date.timezone = "Europe/Paris"' >> ~/.phpenv/versions/$(phpenv version-name)/etc/conf.d/travis.ini
->>>>>>> 6db8d5c1
   - echo 'opcache.fast_shutdown = 0' >> ~/.phpenv/versions/$(phpenv version-name)/etc/conf.d/travis.ini
   - echo 'opcache.enable_cli = 0' >> ~/.phpenv/versions/$(phpenv version-name)/etc/conf.d/travis.ini
   - echo 'zend.enable_gc = 0' >> ~/.phpenv/versions/$(phpenv version-name)/etc/conf.d/travis.ini
