--- conflicted
+++ resolved
@@ -46,11 +46,7 @@
   - mv ../neos-development-collection Packages/Neos
 before_script:
   - phpenv config-rm xdebug.ini
-<<<<<<< HEAD
-  - echo 'date.timezone = "Antarctica/Troll"' >> ~/.phpenv/versions/$(phpenv version-name)/etc/conf.d/travis.ini
-=======
   - echo 'date.timezone = "Africa/Tunis"' >> ~/.phpenv/versions/$(phpenv version-name)/etc/conf.d/travis.ini
->>>>>>> 4c7e5efa
   - echo 'opcache.fast_shutdown = 0' >> ~/.phpenv/versions/$(phpenv version-name)/etc/conf.d/travis.ini
   - echo 'opcache.enable_cli = 0' >> ~/.phpenv/versions/$(phpenv version-name)/etc/conf.d/travis.ini
   - echo 'zend.enable_gc = 0' >> ~/.phpenv/versions/$(phpenv version-name)/etc/conf.d/travis.ini
