language: php
matrix:
  fast_finish: true
  include:
    - php: 7.0
      env: DB=mysql
    - php: 7.0
      env: DB=pgsql
      addons:
        postgresql: "9.4"
    - php: 7.0
      env: DB=pgsql
      sudo: true
      dist: trusty
      addons:
        postgresql: "9.5"
    - php: 7.0
      env: DB=mysql BEHAT=true
    - php: 7.0
      env: DB=pgsql BEHAT=true
      addons:
        postgresql: "9.4"
    - php: 7.0
      env: DB=pgsql BEHAT=true
      sudo: true
      dist: trusty
      addons:
        postgresql: "9.5"
    - php: 7.1
      env: DB=mysql
    - php: 7.1
      env: DB=mysql BEHAT=true
cache:
  directories:
    - $HOME/.composer/cache
before_install:
  - phpenv config-rm xdebug.ini
  - export NEOS_TARGET_REPOSITORY=neos/neos-development-collection
  - export NEOS_TARGET_VERSION=3.0
  - env
  - sudo add-apt-repository ppa:git-core/ppa -y
  - sudo apt-get update
  - sudo apt-get install git -y
  - git checkout -b travis
  - cd ..
<<<<<<< HEAD
  - git clone https://github.com/neos/neos-development-distribution.git -b master
=======
  - git clone https://github.com/neos/neos-development-distribution.git -b ${NEOS_TARGET_VERSION}
>>>>>>> 4119c89a
  - cd neos-development-distribution
install:
  - composer self-update -q
  - if [ -n "$GH_TOKEN" ]; then composer config github-oauth.github.com ${GH_TOKEN}; fi;
  - composer update --no-progress --no-interaction
  - php Build/BuildEssentials/TravisCi/ComposerManifestUpdater.php .
  - composer update --no-progress --no-interaction
before_script:
  - echo 'date.timezone = "Africa/Tunis"' >> ~/.phpenv/versions/$(phpenv version-name)/etc/conf.d/travis.ini
  - echo 'opcache.fast_shutdown = 0' >> ~/.phpenv/versions/$(phpenv version-name)/etc/conf.d/travis.ini
  - echo 'opcache.enable_cli = 0' >> ~/.phpenv/versions/$(phpenv version-name)/etc/conf.d/travis.ini
  - echo 'zend.enable_gc = 0' >> ~/.phpenv/versions/$(phpenv version-name)/etc/conf.d/travis.ini
  - echo 'report_zend_debug = 0' >> ~/.phpenv/versions/$(phpenv version-name)/etc/conf.d/travis.ini
  - echo 'report_memleaks = 0' >> ~/.phpenv/versions/$(phpenv version-name)/etc/conf.d/travis.ini
  - cp Configuration/Settings.yaml.example Configuration/Settings.yaml
  - Build/BuildEssentials/TravisCi/SetupDatabase.sh
  - cp Configuration/Settings.yaml Configuration/Testing/
  - if [ "$BEHAT" = "true" ]; then composer install -d Build/Behat; fi
script:
  - if [ "$BEHAT" != "true" ]; then bin/phpunit --colors -c Build/BuildEssentials/PhpUnit/UnitTests.xml; fi
  - if [ "$BEHAT" != "true" ]; then bin/phpunit --colors --stop-on-failure -c Build/BuildEssentials/PhpUnit/FunctionalTests.xml --testsuite "Neos tests"; fi
  - if [ "$BEHAT" = "true" ]; then bin/behat --ansi --stop-on-failure -f progress -c Packages/Neos/Neos.Neos/Tests/Behavior/behat.yml.dist --tags ~@browser; fi
  - if [ "$BEHAT" = "true" ]; then bin/behat --ansi --stop-on-failure -f progress -c Packages/Neos/Neos.ContentRepository/Tests/Behavior/behat.yml.dist; fi
notifications:
  email: false
  slack:
    rooms:
      secure: SQCIQBP9+y1naRD+L6yHKBeB8V5jULF8jnwSKv2XcolMBIPu1UGTJYQPnQ33K0EB7MucE2FegKslJDjk0tsYQ85cKLOoyCGUGWm+L/gkiMuMF5g0hgQx6M1EFfxoCitsu4VjGJ9O9NFQ8qQVhR5q8LU164M6sIjqKMd4nAY8lT9jfClVpMzz5zqvEZ4akRJjeZsJiUUXwmZCqp7ksXX5+MTu+MW9FiKLt7LyHtZU4ork1czAr2kkYd98uknwHgXX7fVQcUTOwdbNDkRgRMu4fmaS2jkOkV2Hu+lYAFF0m84aT2EhR3QSd4doVU8KEXDYFt6A8NeQi/7/i20vJuwZzFkV89HOFEHIxJWb74P3sbDbmqNDe8AIIPYA9d9u2Zp+H+Nvmj//iZHqXKcpEUtN+mZKK8338x5NwBPH+ppG424qI3Y9+9OVL0U+YEYjMrYbim0lmkqt9NM0aC2MSOwHl7OQYfNXQha5DToPpx+XdVCPlD8EDCn0gzAv1M6KCi18fUIA17HyiLjT3fYZYUME6v6jadKtlQsP6LvHPa56T4wqk48ras6TGbzAg2RRd2Sr810d9jCqAqE5O6WOM06LSnOozl9zQvXlBw1mzJAPve/XtvzTqibw7Ik00LIuiIZ05PvWtVEUWBFHzM5tpp9X+hviHMRwAGp1wC69jx99dhA=
    on_success: change
    on_failure: change
    on_start: never
    on_pull_requests: false<|MERGE_RESOLUTION|>--- conflicted
+++ resolved
@@ -36,18 +36,14 @@
 before_install:
   - phpenv config-rm xdebug.ini
   - export NEOS_TARGET_REPOSITORY=neos/neos-development-collection
-  - export NEOS_TARGET_VERSION=3.0
+  - export NEOS_TARGET_VERSION=master
   - env
   - sudo add-apt-repository ppa:git-core/ppa -y
   - sudo apt-get update
   - sudo apt-get install git -y
   - git checkout -b travis
   - cd ..
-<<<<<<< HEAD
-  - git clone https://github.com/neos/neos-development-distribution.git -b master
-=======
   - git clone https://github.com/neos/neos-development-distribution.git -b ${NEOS_TARGET_VERSION}
->>>>>>> 4119c89a
   - cd neos-development-distribution
 install:
   - composer self-update -q
