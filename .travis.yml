--- conflicted
+++ resolved
@@ -10,39 +10,10 @@
       env: DB=mysql
       addons:
         mariadb: '10.2'
-<<<<<<< HEAD
-    - php: 7.2
-      env: DB=pgsql
-      sudo: required
-      addons:
-        postgresql: "9.4"
-    - php: 7.2
-      env: DB=pgsql
-      sudo: required
-      addons:
-        postgresql: "9.5"
-=======
-    - php: 7.1
-      env: DB=mysql BEHAT=true
-      addons:
-        mariadb: '10.2'
-    - php: 7.2
-      env: DB=mysql
-      addons:
-        mariadb: '10.2'
->>>>>>> 10f17ad1
     - php: 7.2
       env: DB=mysql BEHAT=true
       addons:
         mariadb: '10.2'
-<<<<<<< HEAD
-    - php: 7.2
-      env: DB=pgsql BEHAT=true
-      sudo: required
-      addons:
-        postgresql: "9.4"
-    - php: 7.2
-=======
     - php: 7.3
       env: DB=mysql
       addons:
@@ -57,24 +28,15 @@
       addons:
         postgresql: "9.5"
     - php: 7.4
->>>>>>> 10f17ad1
       env: DB=pgsql BEHAT=true
       sudo: required
       addons:
         postgresql: "9.5"
-<<<<<<< HEAD
-    - php: 7.3
-      env: DB=mysql
-      addons:
-        mariadb: '10.2'
-    - php: 7.3
-=======
     - php: 7.4
       env: DB=mysql
       addons:
         mariadb: '10.2'
     - php: 7.4
->>>>>>> 10f17ad1
       env: DB=mysql BEHAT=true
       addons:
         mariadb: '10.2'
