language: php
matrix:
  fast_finish: true
  include:
    - php: 7.0
      env: DB=mysql
    - php: 7.0
      env: DB=pgsql
      addons:
        postgresql: "9.4"
    - php: 7.0
      env: DB=pgsql
      sudo: true
      dist: trusty
      addons:
        postgresql: "9.5"
    - php: 7.0
      env: DB=mysql BEHAT=true
    - php: 7.0
      env: DB=pgsql BEHAT=true
      addons:
        postgresql: "9.4"
    - php: 7.0
      env: DB=pgsql BEHAT=true
      sudo: true
      dist: trusty
      addons:
        postgresql: "9.5"
    - php: 7.1
      env: DB=mysql
    - php: 7.1
      env: DB=mysql BEHAT=true
cache:
  directories:
    - $HOME/.composer/cache
before_install:
  - phpenv config-rm xdebug.ini
  - export NEOS_TARGET_REPOSITORY=neos/neos-development-collection
  - export NEOS_TARGET_VERSION=2.3
  - sudo add-apt-repository ppa:git-core/ppa -y
  - sudo apt-get update
  - sudo apt-get install git -y
  - git checkout -b travis
  - cd ..
<<<<<<< HEAD
  - git clone https://github.com/neos/neos-development-distribution.git -b 3.0
  - cd neos-development-distribution
  - export NEOS_TARGET_REPOSITORY=neos/neos-development-collection
  - export NEOS_TARGET_VERSION=master
  - env
=======
  - git clone https://github.com/neos/neos-development-distribution.git -b ${NEOS_TARGET_VERSION}
  - cd neos-development-distribution
>>>>>>> e2227d28
install:
  - composer self-update -q
  - if [ -n "$GH_TOKEN" ]; then composer config github-oauth.github.com ${GH_TOKEN}; fi;
  - composer update --no-progress --no-interaction
  - php Build/BuildEssentials/TravisCi/ComposerManifestUpdater.php .
  - composer update --no-progress --no-interaction
before_script:
  - echo 'date.timezone = "Africa/Tunis"' >> ~/.phpenv/versions/$(phpenv version-name)/etc/conf.d/travis.ini
  - echo 'opcache.fast_shutdown = 0' >> ~/.phpenv/versions/$(phpenv version-name)/etc/conf.d/travis.ini
  - echo 'opcache.enable_cli = 0' >> ~/.phpenv/versions/$(phpenv version-name)/etc/conf.d/travis.ini
  - echo 'zend.enable_gc = 0' >> ~/.phpenv/versions/$(phpenv version-name)/etc/conf.d/travis.ini
  - echo 'report_zend_debug = 0' >> ~/.phpenv/versions/$(phpenv version-name)/etc/conf.d/travis.ini
  - echo 'report_memleaks = 0' >> ~/.phpenv/versions/$(phpenv version-name)/etc/conf.d/travis.ini
  - cp Configuration/Settings.yaml.example Configuration/Settings.yaml
  - Build/BuildEssentials/TravisCi/SetupDatabase.sh
  - cp Configuration/Settings.yaml Configuration/Testing/
  - if [ "$BEHAT" = "true" ]; then composer install -d Build/Behat; fi
script:
  - if [ "$BEHAT" != "true" ]; then bin/phpunit --colors -c Build/BuildEssentials/PhpUnit/UnitTests.xml; fi
  - if [ "$BEHAT" != "true" ]; then bin/phpunit --colors --stop-on-failure -c Build/BuildEssentials/PhpUnit/FunctionalTests.xml --testsuite "Neos tests"; fi
  - if [ "$BEHAT" = "true" ]; then bin/behat --ansi --stop-on-failure -f progress -c Packages/Neos/Neos.Neos/Tests/Behavior/behat.yml.dist --tags ~@browser; fi
  - if [ "$BEHAT" = "true" ]; then bin/behat --ansi --stop-on-failure -f progress -c Packages/Neos/Neos.ContentRepository/Tests/Behavior/behat.yml.dist; fi
notifications:
  email: false
  slack:
    rooms:
      secure: SQCIQBP9+y1naRD+L6yHKBeB8V5jULF8jnwSKv2XcolMBIPu1UGTJYQPnQ33K0EB7MucE2FegKslJDjk0tsYQ85cKLOoyCGUGWm+L/gkiMuMF5g0hgQx6M1EFfxoCitsu4VjGJ9O9NFQ8qQVhR5q8LU164M6sIjqKMd4nAY8lT9jfClVpMzz5zqvEZ4akRJjeZsJiUUXwmZCqp7ksXX5+MTu+MW9FiKLt7LyHtZU4ork1czAr2kkYd98uknwHgXX7fVQcUTOwdbNDkRgRMu4fmaS2jkOkV2Hu+lYAFF0m84aT2EhR3QSd4doVU8KEXDYFt6A8NeQi/7/i20vJuwZzFkV89HOFEHIxJWb74P3sbDbmqNDe8AIIPYA9d9u2Zp+H+Nvmj//iZHqXKcpEUtN+mZKK8338x5NwBPH+ppG424qI3Y9+9OVL0U+YEYjMrYbim0lmkqt9NM0aC2MSOwHl7OQYfNXQha5DToPpx+XdVCPlD8EDCn0gzAv1M6KCi18fUIA17HyiLjT3fYZYUME6v6jadKtlQsP6LvHPa56T4wqk48ras6TGbzAg2RRd2Sr810d9jCqAqE5O6WOM06LSnOozl9zQvXlBw1mzJAPve/XtvzTqibw7Ik00LIuiIZ05PvWtVEUWBFHzM5tpp9X+hviHMRwAGp1wC69jx99dhA=
    on_success: change
    on_failure: change
    on_start: never
    on_pull_requests: false<|MERGE_RESOLUTION|>--- conflicted
+++ resolved
@@ -36,22 +36,15 @@
 before_install:
   - phpenv config-rm xdebug.ini
   - export NEOS_TARGET_REPOSITORY=neos/neos-development-collection
-  - export NEOS_TARGET_VERSION=2.3
+  - export NEOS_TARGET_VERSION=3.0
+  - env
   - sudo add-apt-repository ppa:git-core/ppa -y
   - sudo apt-get update
   - sudo apt-get install git -y
   - git checkout -b travis
   - cd ..
-<<<<<<< HEAD
-  - git clone https://github.com/neos/neos-development-distribution.git -b 3.0
-  - cd neos-development-distribution
-  - export NEOS_TARGET_REPOSITORY=neos/neos-development-collection
-  - export NEOS_TARGET_VERSION=master
-  - env
-=======
   - git clone https://github.com/neos/neos-development-distribution.git -b ${NEOS_TARGET_VERSION}
   - cd neos-development-distribution
->>>>>>> e2227d28
 install:
   - composer self-update -q
   - if [ -n "$GH_TOKEN" ]; then composer config github-oauth.github.com ${GH_TOKEN}; fi;
