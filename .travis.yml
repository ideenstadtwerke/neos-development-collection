--- conflicted
+++ resolved
@@ -43,13 +43,9 @@
     - $HOME/.composer/cache
 before_install:
   - export NEOS_TARGET_REPOSITORY=neos/neos-development-collection
-<<<<<<< HEAD
   - export NEOS_TARGET_VERSION=master
-=======
-  - export NEOS_TARGET_VERSION=4.0
   - if [ "$DB" = "pgsql" ]; then sudo mount -o remount,size=25% /var/ramfs ; fi
   - phpenv config-rm xdebug.ini
->>>>>>> 853de383
   - env
   - sudo add-apt-repository ppa:git-core/ppa -y
   - sudo apt-get update
