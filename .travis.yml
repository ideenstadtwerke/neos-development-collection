--- conflicted
+++ resolved
@@ -17,17 +17,10 @@
     - $HOME/.composer/cache
 before_install:
   - cd ..
-<<<<<<< HEAD
-  - git clone https://github.com/neos/neos-base-distribution.git
-  - cd neos-base-distribution
-install:
-  - composer require "neos/neos-development-collection dev-master" "neos/flow-development-collection dev-master"
-=======
-  - git clone https://github.com/neos/neos-development-distribution.git -b 2.0
+  - git clone https://github.com/neos/neos-development-distribution.git -b master
   - cd neos-development-distribution
 install:
   - composer install
->>>>>>> d9d90efb
   - rm -rf Packages/Neos
   - mv ../neos-development-collection Packages/Neos
 before_script:
