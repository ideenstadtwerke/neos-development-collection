language: php
matrix:
  fast_finish: true
  include:
    - php: 5.6
      env: DB=mysql
    - php: 5.6
      env: DB=mysql BEHAT=true
    - php: 5.5
      env: DB=sqlite
cache:
  directories:
    - $HOME/.composer/cache
before_install:
  - cd ..
  - git clone https://github.com/neos/neos-development-distribution.git -b master
  - cd neos-development-distribution
install:
  - composer install --no-progress --no-interaction
  - rm -rf Packages/Neos
  - mv ../neos-development-collection Packages/Neos
before_script:
<<<<<<< HEAD
  - echo 'date.timezone = "Europe/Berlin"' >> ~/.phpenv/versions/$(phpenv version-name)/etc/conf.d/travis.ini
=======
  - phpenv config-rm xdebug.ini
  - echo 'date.timezone = "Antarctica/Troll"' >> ~/.phpenv/versions/$(phpenv version-name)/etc/conf.d/travis.ini
>>>>>>> bbc7d067
  - cp Configuration/Settings.yaml.example Configuration/Settings.yaml
  - Build/BuildEssentials/TravisCi/SetupDatabase.sh
  - cp Configuration/Settings.yaml Configuration/Testing/
  - if [ "$BEHAT" = "true" ]; then composer install -d Build/Behat; fi
script:
  - if [ "$BEHAT" != "true" ]; then bin/phpunit --colors -c Build/BuildEssentials/PhpUnit/UnitTests.xml; fi
  - if [ "$BEHAT" != "true" ]; then bin/phpunit --colors --stop-on-failure -c Build/BuildEssentials/PhpUnit/FunctionalTests.xml --testsuite "Neos tests"; fi
  - if [ "$BEHAT" = "true" ]; then bin/behat --ansi --stop-on-failure -f progress -c Packages/Neos/TYPO3.Neos/Tests/Behavior/behat.yml.dist --tags ~@browser; fi
  - if [ "$BEHAT" = "true" ]; then bin/behat --ansi --stop-on-failure -f progress -c Packages/Neos/TYPO3.TYPO3CR/Tests/Behavior/behat.yml.dist; fi
notifications:
  email: false
  slack:
    rooms:
      secure: SQCIQBP9+y1naRD+L6yHKBeB8V5jULF8jnwSKv2XcolMBIPu1UGTJYQPnQ33K0EB7MucE2FegKslJDjk0tsYQ85cKLOoyCGUGWm+L/gkiMuMF5g0hgQx6M1EFfxoCitsu4VjGJ9O9NFQ8qQVhR5q8LU164M6sIjqKMd4nAY8lT9jfClVpMzz5zqvEZ4akRJjeZsJiUUXwmZCqp7ksXX5+MTu+MW9FiKLt7LyHtZU4ork1czAr2kkYd98uknwHgXX7fVQcUTOwdbNDkRgRMu4fmaS2jkOkV2Hu+lYAFF0m84aT2EhR3QSd4doVU8KEXDYFt6A8NeQi/7/i20vJuwZzFkV89HOFEHIxJWb74P3sbDbmqNDe8AIIPYA9d9u2Zp+H+Nvmj//iZHqXKcpEUtN+mZKK8338x5NwBPH+ppG424qI3Y9+9OVL0U+YEYjMrYbim0lmkqt9NM0aC2MSOwHl7OQYfNXQha5DToPpx+XdVCPlD8EDCn0gzAv1M6KCi18fUIA17HyiLjT3fYZYUME6v6jadKtlQsP6LvHPa56T4wqk48ras6TGbzAg2RRd2Sr810d9jCqAqE5O6WOM06LSnOozl9zQvXlBw1mzJAPve/XtvzTqibw7Ik00LIuiIZ05PvWtVEUWBFHzM5tpp9X+hviHMRwAGp1wC69jx99dhA=
    on_success: change
    on_failure: change
    on_start: never
    on_pull_requests: false<|MERGE_RESOLUTION|>--- conflicted
+++ resolved
@@ -20,12 +20,8 @@
   - rm -rf Packages/Neos
   - mv ../neos-development-collection Packages/Neos
 before_script:
-<<<<<<< HEAD
-  - echo 'date.timezone = "Europe/Berlin"' >> ~/.phpenv/versions/$(phpenv version-name)/etc/conf.d/travis.ini
-=======
   - phpenv config-rm xdebug.ini
   - echo 'date.timezone = "Antarctica/Troll"' >> ~/.phpenv/versions/$(phpenv version-name)/etc/conf.d/travis.ini
->>>>>>> bbc7d067
   - cp Configuration/Settings.yaml.example Configuration/Settings.yaml
   - Build/BuildEssentials/TravisCi/SetupDatabase.sh
   - cp Configuration/Settings.yaml Configuration/Testing/
