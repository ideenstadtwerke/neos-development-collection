<?php
namespace TYPO3\Media\Controller;

/*
 * This file is part of the TYPO3.Media package.
 *
 * (c) Contributors of the Neos Project - www.neos.io
 *
 * This package is Open Source Software. For the full copyright and license
 * information, please view the LICENSE file which was distributed with this
 * source code.
 */

use Doctrine\Common\Persistence\Proxy as DoctrineProxy;
use Doctrine\ORM\EntityNotFoundException;
use TYPO3\Flow\Annotations as Flow;
use TYPO3\Flow\Error\Message;
use TYPO3\Flow\I18n\Translator;
use TYPO3\Flow\Mvc\Controller\ActionController;
use TYPO3\Flow\Package\PackageManagerInterface;
use TYPO3\Flow\Mvc\View\JsonView;
use TYPO3\Flow\Mvc\View\ViewInterface;
use TYPO3\Flow\Property\TypeConverter\PersistentObjectConverter;
use TYPO3\Flow\Resource\Resource as FlowResource;
use TYPO3\Flow\Utility\Files;
use TYPO3\Fluid\View\TemplateView;
use TYPO3\Media\Domain\Repository\AssetRepository;
use TYPO3\Media\Domain\Model\AssetInterface;
use TYPO3\Media\Domain\Repository\AudioRepository;
use TYPO3\Media\Domain\Repository\DocumentRepository;
use TYPO3\Media\Domain\Repository\ImageRepository;
use TYPO3\Media\Domain\Repository\TagRepository;
use TYPO3\Media\Domain\Repository\VideoRepository;
use TYPO3\Media\Domain\Model\Asset;
use TYPO3\Media\Domain\Model\AssetCollection;
use TYPO3\Media\Domain\Model\Tag;
use TYPO3\Media\Domain\Repository\AssetCollectionRepository;
use TYPO3\Media\Domain\Session\BrowserState;
use TYPO3\Media\Domain\Service\AssetService;
use TYPO3\Media\Exception\AssetServiceException;
use TYPO3\Media\TypeConverter\AssetInterfaceConverter;

/**
 * Controller for asset handling
 *
 * @Flow\Scope("singleton")
 */
class AssetController extends ActionController
{
    const TAG_GIVEN = 0;
    const TAG_ALL = 1;
    const TAG_NONE = 2;

    const COLLECTION_GIVEN = 0;
    const COLLECTION_ALL = 1;

    /**
     * @Flow\Inject
     * @var AssetRepository
     */
    protected $assetRepository;

    /**
     * @Flow\Inject
     * @var TagRepository
     */
    protected $tagRepository;

    /**
     * @Flow\Inject
     * @var AssetCollectionRepository
     */
    protected $assetCollectionRepository;

    /**
     * @Flow\Inject
     * @var PackageManagerInterface
     */
    protected $packageManager;

    /**
     * @Flow\Inject(lazy = false)
     * @var BrowserState
     */
    protected $browserState;

    /**
     * @Flow\Inject
     * @var AssetService
     */
    protected $assetService;

    /**
     * @Flow\Inject
     * @var Translator
     */
    protected $translator;

    /**
     * @var array
     */
    protected $viewFormatToObjectNameMap = array(
        'html' => TemplateView::class,
        'json' => JsonView::class
    );

    /**
     * Set common variables on the view
     *
     * @param ViewInterface $view
     * @return void
     */
    protected function initializeView(ViewInterface $view)
    {
        $view->assignMultiple(array(
            'view' => $this->browserState->get('view'),
            'sortBy' => $this->browserState->get('sortBy'),
            'sortDirection' => $this->browserState->get('sortDirection'),
            'filter' => $this->browserState->get('filter'),
            'activeTag' => $this->browserState->get('activeTag'),
            'activeAssetCollection' => $this->browserState->get('activeAssetCollection')
        ));
    }

    /**
     * List existing assets
     *
     * @param string $view
     * @param string $sortBy
     * @param string $sortDirection
     * @param string $filter
     * @param integer $tagMode
     * @param Tag $tag
     * @param string $searchTerm
     * @param integer $collectionMode
     * @param AssetCollection $assetCollection
     * @return void
     */
    public function indexAction($view = null, $sortBy = null, $sortDirection = null, $filter = null, $tagMode = self::TAG_GIVEN, Tag $tag = null, $searchTerm = null, $collectionMode = self::COLLECTION_GIVEN, AssetCollection $assetCollection = null)
    {
        if ($view !== null) {
            $this->browserState->set('view', $view);
            $this->view->assign('view', $view);
        }
        if ($sortBy !== null) {
            $this->browserState->set('sortBy', $sortBy);
            $this->view->assign('sortBy', $sortBy);
        }
        if ($sortDirection !== null) {
            $this->browserState->set('sortDirection', $sortDirection);
            $this->view->assign('sortDirection', $sortDirection);
        }
        if ($filter !== null) {
            $this->browserState->set('filter', $filter);
            $this->view->assign('filter', $filter);
        }
        if ($tagMode === self::TAG_GIVEN && $tag !== null) {
            $this->browserState->set('activeTag', $tag);
            $this->view->assign('activeTag', $tag);
        } elseif ($tagMode === self::TAG_NONE || $tagMode === self::TAG_ALL) {
            $this->browserState->set('activeTag', null);
            $this->view->assign('activeTag', null);
        }
        $this->browserState->set('tagMode', $tagMode);

        if ($collectionMode === self::COLLECTION_GIVEN && $assetCollection !== null) {
            $this->browserState->set('activeAssetCollection', $assetCollection);
            $this->view->assign('activeAssetCollection', $assetCollection);
        } elseif ($collectionMode === self::COLLECTION_ALL) {
            $this->browserState->set('activeAssetCollection', null);
            $this->view->assign('activeAssetCollection', null);
        }
        $this->browserState->set('collectionMode', $collectionMode);
        try {
            /** @var AssetCollection $activeAssetCollection */
            $activeAssetCollection = $this->browserState->get('activeAssetCollection');
            if ($activeAssetCollection instanceof DoctrineProxy) {
                // To trigger a possible EntityNotFound have to load the entity
                $activeAssetCollection->__load();
            }
        } catch (EntityNotFoundException $exception) {
            // If a removed tasset collection is still in the browser state it can not be fetched
            $this->browserState->set('activeAssetCollection', null);
            $activeAssetCollection = null;
        }

        // Unset active tag if it isn't available in the active asset collection
        if ($this->browserState->get('activeTag') && $activeAssetCollection !== null && !$activeAssetCollection->getTags()->contains($this->browserState->get('activeTag'))) {
            $this->browserState->set('activeTag', null);
            $this->view->assign('activeTag', null);
        }

        if ($this->browserState->get('filter') !== 'All') {
            switch ($this->browserState->get('filter')) {
                case 'Image':
                    $this->assetRepository = new ImageRepository();
                    break;
                case 'Document':
                    $this->assetRepository = new DocumentRepository();
                    break;
                case 'Video':
                    $this->assetRepository = new VideoRepository();
                    break;
                case 'Audio':
                    $this->assetRepository = new AudioRepository();
                    break;
            }
        }

        switch ($this->browserState->get('sortBy')) {
            case 'Name':
                $this->assetRepository->setDefaultOrderings(array('resource.filename' => $this->browserState->get('sortDirection')));
                break;
            case 'Modified':
            default:
                $this->assetRepository->setDefaultOrderings(array('lastModified' => $this->browserState->get('sortDirection')));
                break;
        }

        if (!$this->browserState->get('activeTag') && $this->browserState->get('tagMode') === self::TAG_GIVEN) {
            $this->browserState->set('tagMode', self::TAG_ALL);
        }

        $assetCollections = array();
        foreach ($this->assetCollectionRepository->findAll() as $assetCollection) {
            $assetCollections[] = array('object' => $assetCollection, 'count' => $this->assetRepository->countByAssetCollection($assetCollection));
        }

        $tags = array();
        foreach ($activeAssetCollection !== null ? $activeAssetCollection->getTags() : $this->tagRepository->findAll() as $tag) {
            $tags[] = array('object' => $tag, 'count' => $this->assetRepository->countByTag($tag, $activeAssetCollection));
        }

        if ($searchTerm !== null) {
            $assets = $this->assetRepository->findBySearchTermOrTags($searchTerm, array(), $activeAssetCollection);
            $this->view->assign('searchTerm', $searchTerm);
        } elseif ($this->browserState->get('tagMode') === self::TAG_NONE) {
            $assets = $this->assetRepository->findUntagged($activeAssetCollection);
        } elseif ($this->browserState->get('activeTag') !== null) {
            $assets = $this->assetRepository->findByTag($this->browserState->get('activeTag'), $activeAssetCollection);
        } else {
            $assets = $activeAssetCollection === null ? $this->assetRepository->findAll() : $this->assetRepository->findByAssetCollection($activeAssetCollection);
        }

        $allCollectionsCount = $this->assetRepository->countAll();
        $maximumFileUploadSize = $this->maximumFileUploadSize();
        $this->view->assignMultiple(array(
            'assets' => $assets,
            'tags' => $tags,
            'allCollectionsCount' => $allCollectionsCount,
            'allCount' => $activeAssetCollection ? $this->assetRepository->countByAssetCollection($activeAssetCollection) : $allCollectionsCount,
            'untaggedCount' => $this->assetRepository->countUntagged($activeAssetCollection),
            'tagMode' => $this->browserState->get('tagMode'),
            'assetCollections' => $assetCollections,
            'argumentNamespace' => $this->request->getArgumentNamespace(),
            'maximumFileUploadSize' => $maximumFileUploadSize,
            'humanReadableMaximumFileUploadSize' => Files::bytesToSizeString($maximumFileUploadSize)
        ));
    }

    /**
     * New asset form
     *
     * @return void
     */
    public function newAction()
    {
        $maximumFileUploadSize = $this->maximumFileUploadSize();
        $this->view->assignMultiple(array(
            'tags' => $this->tagRepository->findAll(),
            'assetCollections' => $this->assetCollectionRepository->findAll(),
            'maximumFileUploadSize' => $maximumFileUploadSize,
            'humanReadableMaximumFileUploadSize' => Files::bytesToSizeString($maximumFileUploadSize)
        ));
    }

    /**
     * @param Asset $asset
     * @return void
     */
    public function replaceAssetResourceAction(Asset $asset)
    {
        $maximumFileUploadSize = $this->maximumFileUploadSize();
        $this->view->assignMultiple(array(
            'asset' => $asset,
            'maximumFileUploadSize' => $maximumFileUploadSize,
            'redirectPackageEnabled' => $this->packageManager->isPackageAvailable('Neos.RedirectHandler'),
            'humanReadableMaximumFileUploadSize' => Files::bytesToSizeString($maximumFileUploadSize)
        ));
    }

    /**
     * Replace the resource on an asset.
     *
     * @param AssetInterface $asset
     * @param FlowResource $resource
     * @param array $options
     * @return void
     */
    public function updateAssetResourceAction(AssetInterface $asset, FlowResource $resource, array $options = [])
    {
        try {
            $this->assetService->replaceAssetResource($asset, $resource, $options);
        } catch (\Exception $exception) {
            $this->addFlashMessage('couldNotReplaceAsset', '', Message::SEVERITY_OK, [], 1463472606);
            $this->forwardToReferringRequest();
        }

        $this->addFlashMessage('assetHasBeenReplaced', '', Message::SEVERITY_OK, [htmlspecialchars($asset->getLabel())]);
        $this->redirect('index');
    }

    /**
     * Edit an asset
     *
     * @param Asset $asset
     * @return void
     */
    public function editAction(Asset $asset)
    {
        $this->view->assignMultiple(array(
            'tags' => $asset->getAssetCollections()->count() > 0 ? $this->tagRepository->findByAssetCollections($asset->getAssetCollections()->toArray()) : $this->tagRepository->findAll(),
            'asset' => $asset,
            'assetCollections' => $this->assetCollectionRepository->findAll()
        ));
    }

    /**
     * @return void
     */
    protected function initializeUpdateAction()
    {
        $assetMappingConfiguration = $this->arguments->getArgument('asset')->getPropertyMappingConfiguration();
        $assetMappingConfiguration->allowProperties('title', 'resource', 'tags', 'assetCollections');
        $assetMappingConfiguration->setTypeConverterOption(PersistentObjectConverter::class, PersistentObjectConverter::CONFIGURATION_CREATION_ALLOWED, true);
    }

    /**
     * Update an asset
     *
     * @param Asset $asset
     * @return void
     */
    public function updateAction(Asset $asset)
    {
        $this->assetRepository->update($asset);
        $this->addFlashMessage('assetHasBeenUpdated', '', Message::SEVERITY_OK, [htmlspecialchars($asset->getLabel())]);
        $this->redirect('index');
    }

    /**
     * Initialization for createAction
     *
     * @return void
     */
    protected function initializeCreateAction()
    {
        $assetMappingConfiguration = $this->arguments->getArgument('asset')->getPropertyMappingConfiguration();
        $assetMappingConfiguration->allowProperties('title', 'resource', 'tags', 'assetCollections');
        $assetMappingConfiguration->setTypeConverterOption(PersistentObjectConverter::class, PersistentObjectConverter::CONFIGURATION_CREATION_ALLOWED, true);
        $assetMappingConfiguration->setTypeConverterOption(AssetInterfaceConverter::class, AssetInterfaceConverter::CONFIGURATION_ONE_PER_RESOURCE, true);
    }

    /**
     * Create a new asset
     *
     * @param Asset $asset
     * @return void
     */
    public function createAction(Asset $asset)
    {
        if ($this->persistenceManager->isNewObject($asset)) {
            $this->assetRepository->add($asset);
        }
        $this->addFlashMessage('assetHasBeenAdded', '', Message::SEVERITY_OK, [htmlspecialchars($asset->getLabel())]);
        $this->redirect('index', null, null, array(), 0, 201);
    }

    /**
     * Initialization for uploadAction
     *
     * @return void
     */
    protected function initializeUploadAction()
    {
        $assetMappingConfiguration = $this->arguments->getArgument('asset')->getPropertyMappingConfiguration();
        $assetMappingConfiguration->allowProperties('title', 'resource');
        $assetMappingConfiguration->setTypeConverterOption(PersistentObjectConverter::class, PersistentObjectConverter::CONFIGURATION_CREATION_ALLOWED, true);
        $assetMappingConfiguration->setTypeConverterOption(AssetInterfaceConverter::class, AssetInterfaceConverter::CONFIGURATION_ONE_PER_RESOURCE, true);
    }

    /**
     * Upload a new asset. No redirection and no response body, for use by plupload (or similar).
     *
     * @param Asset $asset
     * @return string
     */
    public function uploadAction(Asset $asset)
    {
        if (($tag = $this->browserState->get('activeTag')) !== null) {
            $asset->addTag($tag);
        }

        if ($this->persistenceManager->isNewObject($asset)) {
            $this->assetRepository->add($asset);
        } else {
            $this->assetRepository->update($asset);
        }

        if (($assetCollection = $this->browserState->get('activeAssetCollection')) !== null && $assetCollection->addAsset($asset)) {
            $this->assetCollectionRepository->update($assetCollection);
        }

        $this->addFlashMessage('assetHasBeenAdded', '', Message::SEVERITY_OK, [htmlspecialchars($asset->getLabel())]);
        $this->response->setStatus(201);
        return '';
    }

    /**
     * Tags an asset with a tag.
     *
     * No redirection and no response body, no flash message, for use by plupload (or similar).
     *
     * @param Asset $asset
     * @param Tag $tag
     * @return boolean
     */
    public function tagAssetAction(Asset $asset, Tag $tag)
    {
        $success = false;
        if ($asset->addTag($tag)) {
            $this->assetRepository->update($asset);
            $success = true;
        }
        $this->view->assign('value', $success);
    }

    /**
     * Adds an asset to an asset collection
     *
     * @param Asset $asset
     * @param AssetCollection $assetCollection
     * @return boolean
     */
    public function addAssetToCollectionAction(Asset $asset, AssetCollection $assetCollection)
    {
        $success = false;
        if ($assetCollection->addAsset($asset)) {
            $this->assetCollectionRepository->update($assetCollection);
            $success = true;
        }
        $this->view->assign('value', $success);
    }

    /**
     * Delete an asset
     *
     * @param Asset $asset
     * @return void
     */
    public function deleteAction(Asset $asset)
    {
        try {
            $this->assetRepository->remove($asset);
            $this->addFlashMessage('assetHasBeenDeleted', '', Message::SEVERITY_OK, [htmlspecialchars($asset->getLabel())]);
        } catch (AssetServiceException $exception) {
            $this->addFlashMessage('assetCouldNotBeDeleted', '', Message::SEVERITY_WARNING, [], 1462196565);
        }

        $this->redirect('index');
    }

    /**
     * @param string $label
     * @return void
     * @Flow\Validate(argumentName="label", type="NotEmpty")
     * @Flow\Validate(argumentName="label", type="Label")
     */
    public function createTagAction($label)
    {
        $existingTag = $this->tagRepository->findOneByLabel($label);
        if ($existingTag !== null) {
            if (($assetCollection = $this->browserState->get('activeAssetCollection')) !== null && $assetCollection->addTag($existingTag)) {
                $this->assetCollectionRepository->update($assetCollection);
                $this->addFlashMessage('tagAlreadyExistsAndAddedToCollection', '', Message::SEVERITY_OK, [htmlspecialchars($label)]);
            }
        } else {
            $tag = new Tag($label);
            $this->tagRepository->add($tag);
            if (($assetCollection = $this->browserState->get('activeAssetCollection')) !== null && $assetCollection->addTag($tag)) {
                $this->assetCollectionRepository->update($assetCollection);
            }
            $this->addFlashMessage('tagHasBeenCreated', '', Message::SEVERITY_OK, [htmlspecialchars($label)]);
        }
        $this->redirect('index');
    }

    /**
     * @param Tag $tag
     * @return void
     */
    public function editTagAction(Tag $tag)
    {
        $this->view->assignMultiple(array(
            'tag' => $tag,
            'assetCollections' => $this->assetCollectionRepository->findAll()
        ));
    }

    /**
     * @param Tag $tag
     * @return void
     */
    public function updateTagAction(Tag $tag)
    {
        $this->tagRepository->update($tag);
        $this->addFlashMessage('tagHasBeenUpdated', '', Message::SEVERITY_OK, [htmlspecialchars($tag->getLabel())]);
        $this->redirect('index');
    }

    /**
     * @param Tag $tag
     * @return void
     */
    public function deleteTagAction(Tag $tag)
    {
        $taggedAssets = $this->assetRepository->findByTag($tag);
        foreach ($taggedAssets as $asset) {
            $asset->removeTag($tag);
            $this->assetRepository->update($asset);
        }
        $this->tagRepository->remove($tag);
        $this->addFlashMessage('tagHasBeenDeleted', '', Message::SEVERITY_OK, [htmlspecialchars($tag->getLabel())]);
        $this->redirect('index');
    }

    /**
     * @param string $title
     * @return void
     * @Flow\Validate(argumentName="title", type="NotEmpty")
     * @Flow\Validate(argumentName="title", type="Label")
     */
    public function createAssetCollectionAction($title)
    {
        $this->assetCollectionRepository->add(new AssetCollection($title));
        $this->addFlashMessage('collectionHasBeenCreated', '', Message::SEVERITY_OK, [htmlspecialchars($title)]);
        $this->redirect('index');
    }

    /**
     * @param AssetCollection $assetCollection
     * @return void
     */
    public function editAssetCollectionAction(AssetCollection $assetCollection)
    {
        $this->view->assignMultiple(array(
            'assetCollection' => $assetCollection,
            'tags' => $this->tagRepository->findAll()
        ));
    }

    /**
     * @param AssetCollection $assetCollection
     * @return void
     */
    public function updateAssetCollectionAction(AssetCollection $assetCollection)
    {
        $this->assetCollectionRepository->update($assetCollection);
        $this->addFlashMessage('collectionHasBeenUpdated', '', Message::SEVERITY_OK, [htmlspecialchars($assetCollection->getTitle())]);
        $this->redirect('index');
    }

    /**
     * @param AssetCollection $assetCollection
     * @return void
     */
    public function deleteAssetCollectionAction(AssetCollection $assetCollection)
    {
        if ($this->browserState->get('activeAssetCollection') === $assetCollection) {
            $this->browserState->set('activeAssetCollection', null);
        }
        $this->assetCollectionRepository->remove($assetCollection);
        $this->addFlashMessage('collectionHasBeenDeleted', '', Message::SEVERITY_OK, [htmlspecialchars($assetCollection->getTitle())]);
        $this->redirect('index');
    }

    /**
     * Returns the lowest configured maximum upload file size
     *
     * @return integer
     */
    protected function maximumFileUploadSize()
    {
        return min(Files::sizeStringToBytes(ini_get('post_max_size')), Files::sizeStringToBytes(ini_get('upload_max_filesize')));
    }

    /**
     * Add a translated flashMessage.
     *
     * @param string $messageBody The translation id for the message body.
     * @param string $messageTitle The translation id for the message title.
     * @param string $severity
     * @param array $messageArguments
     * @param integer $messageCode
     * @return void
     */
    public function addFlashMessage($messageBody, $messageTitle = '', $severity = Message::SEVERITY_OK, array $messageArguments = array(), $messageCode = null)
    {
        if (is_string($messageBody)) {
<<<<<<< HEAD
            $translatedMessageBody = $this->translator->translateById($messageBody, $messageArguments, null, null, 'Main', 'TYPO3.Media');
            if ($translatedMessageBody !== null) {
                $messageBody = $translatedMessageBody;
            }
=======
            $messageBody = $this->translator->translateById($messageBody, $messageArguments, null, null, 'Main', 'TYPO3.Media') ?: $messageBody;
>>>>>>> 62629b7b
        }

        $messageTitle = $this->translator->translateById($messageTitle, $messageArguments, null, null, 'Main', 'TYPO3.Media');
        parent::addFlashMessage($messageBody, $messageTitle, $severity, $messageArguments, $messageCode);
    }
}<|MERGE_RESOLUTION|>--- conflicted
+++ resolved
@@ -607,14 +607,10 @@
     public function addFlashMessage($messageBody, $messageTitle = '', $severity = Message::SEVERITY_OK, array $messageArguments = array(), $messageCode = null)
     {
         if (is_string($messageBody)) {
-<<<<<<< HEAD
-            $translatedMessageBody = $this->translator->translateById($messageBody, $messageArguments, null, null, 'Main', 'TYPO3.Media');
+            $messageBody = $this->translator->translateById($messageBody, $messageArguments, null, null, 'Main', 'TYPO3.Media') ?: $messageBody;
             if ($translatedMessageBody !== null) {
                 $messageBody = $translatedMessageBody;
             }
-=======
-            $messageBody = $this->translator->translateById($messageBody, $messageArguments, null, null, 'Main', 'TYPO3.Media') ?: $messageBody;
->>>>>>> 62629b7b
         }
 
         $messageTitle = $this->translator->translateById($messageTitle, $messageArguments, null, null, 'Main', 'TYPO3.Media');
