--- conflicted
+++ resolved
@@ -81,30 +81,22 @@
     protected $isTransient = false;
 
     /**
-<<<<<<< HEAD
      * @var boolean
      * @Flow\Transient
      */
     protected $async;
 
     /**
-=======
->>>>>>> a81c70f1
      * Constructs a new Thumbnail
      *
      * @param AssetInterface $originalAsset The original asset this variant is derived from
      * @param ThumbnailConfiguration $configuration
-     * @param boolean $transient
-<<<<<<< HEAD
      * @param boolean $async
-=======
->>>>>>> a81c70f1
      * @throws \TYPO3\Media\Exception
      */
-    public function __construct(AssetInterface $originalAsset, ThumbnailConfiguration $configuration, $transient = false, $async = false)
+    public function __construct(AssetInterface $originalAsset, ThumbnailConfiguration $configuration, $async = false)
     {
         $this->originalAsset = $originalAsset;
-        $this->setTransient($transient);
         $this->setConfiguration($configuration);
         $this->async = $async;
         $this->emitThumbnailCreated($this);
@@ -198,18 +190,6 @@
     }
 
     /**
-<<<<<<< HEAD
-     * @param boolean $isTransient
-     * @return void
-     */
-    public function setTransient($isTransient)
-    {
-        $this->isTransient = (boolean)$isTransient;
-    }
-
-    /**
-=======
->>>>>>> a81c70f1
      * @return string
      */
     public function getStaticResource()
@@ -224,10 +204,7 @@
     public function setStaticResource($staticResource)
     {
         $this->staticResource = $staticResource;
-<<<<<<< HEAD
-=======
         $this->isTransient = true;
->>>>>>> a81c70f1
     }
 
     /**
@@ -238,7 +215,6 @@
     public function refresh()
     {
         $this->generatorStrategy->refresh($this);
-<<<<<<< HEAD
     }
 
     /**
@@ -250,7 +226,5 @@
      */
     protected function emitThumbnailCreated(Thumbnail $thumbnail)
     {
-=======
->>>>>>> a81c70f1
     }
 }