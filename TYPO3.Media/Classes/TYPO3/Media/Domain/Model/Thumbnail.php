<?php
namespace TYPO3\Media\Domain\Model;

/*
 * This file is part of the TYPO3.Media package.
 *
 * (c) Contributors of the Neos Project - www.neos.io
 *
 * This package is Open Source Software. For the full copyright and license
 * information, please view the LICENSE file which was distributed with this
 * source code.
 */

use TYPO3\Flow\Annotations as Flow;
use Doctrine\ORM\Mapping as ORM;
use TYPO3\Flow\Object\ObjectManagerInterface;
use TYPO3\Flow\Resource\Resource;
use TYPO3\Flow\Utility\Arrays;
use TYPO3\Media\Domain\Strategy\ThumbnailGeneratorStrategy;
use TYPO3\Media\Exception;

/**
 * A system-generated preview version of an Asset
 *
 * @Flow\Entity
 * @ORM\Table(
 *  uniqueConstraints={
 *      @ORM\UniqueConstraint(name="originalasset_configurationhash",columns={"originalasset", "configurationhash"})
 *  },
 *  indexes={
 *      @ORM\Index(name="originalasset_configurationhash",columns={"originalasset", "configurationhash"})
 *  }
 * )
 */
class Thumbnail implements ImageInterface
{
    use DimensionsTrait;

    /**
     * @var ThumbnailGeneratorStrategy
     * @Flow\Inject
     */
    protected $generatorStrategy;

    /**
     * @var Asset
     * @ORM\ManyToOne(cascade={"persist", "merge"}, inversedBy="thumbnails")
     * @ORM\JoinColumn(nullable=false)
     */
    protected $originalAsset;

    /**
     * @var Resource
     * @ORM\OneToOne(orphanRemoval = true, cascade={"all"})
     * @ORM\JoinColumn(nullable=true)
     */
    protected $resource;

    /**
     * @var string
     * @Flow\Transient
     */
    protected $staticResource;

    /**
     * @var array<string>
     * @ORM\Column(type="flow_json_array")
     */
    protected $configuration;

    /**
     * @var string
     * @ORM\Column(length=32)
     */
    protected $configurationHash;

    /**
     * @var boolean
     * @Flow\Transient
     */
<<<<<<< HEAD
    protected $async;
=======
    protected $isTransient = false;
>>>>>>> d50e0d51

    /**
     * Constructs a new Thumbnail
     *
     * @param AssetInterface $originalAsset The original asset this variant is derived from
     * @param ThumbnailConfiguration $configuration
     * @param boolean $transient
     * @throws \TYPO3\Media\Exception
     */
<<<<<<< HEAD
    public function __construct(AssetInterface $originalAsset, ThumbnailConfiguration $configuration, $async = false)
=======
    public function __construct(AssetInterface $originalAsset, ThumbnailConfiguration $configuration, $transient = false)
>>>>>>> d50e0d51
    {
        $this->originalAsset = $originalAsset;
        $this->setTransient($transient);
        $this->setConfiguration($configuration);
        $this->async = $async;
        $this->emitThumbnailCreated($this);
    }

    /**
     * Initializes this thumbnail
     *
     * @param integer $initializationCause
     * @return void
     */
    public function initializeObject($initializationCause)
    {
        if ($initializationCause === ObjectManagerInterface::INITIALIZATIONCAUSE_CREATED && $this->async === false) {
            $this->refresh();
        }
    }

    /**
     * Returns the Asset this thumbnail is derived from
     *
     * @return \TYPO3\Media\Domain\Model\ImageInterface
     */
    public function getOriginalAsset()
    {
        return $this->originalAsset;
    }

    /**
     * Resource of this thumbnail
     *
     * @return Resource
     */
    public function getResource()
    {
        return $this->resource;
    }

    /**
     * @param ThumbnailConfiguration $configuration
     * @return void
     */
    protected function setConfiguration(ThumbnailConfiguration $configuration)
    {
        $this->configuration = $configuration->toArray();
        $this->configurationHash = $configuration->getHash();
    }

    /**
     * @param string $value
     * @return mixed
     */
    public function getConfigurationValue($value)
    {
        return Arrays::getValueByPath($this->configuration, $value);
    }

    /**
     * @param Resource $resource
     * @return void
     */
    public function setResource(Resource $resource)
    {
        $this->resource = $resource;
    }

    /**
     * @param integer $width
     * @return void
     */
    public function setWidth($width)
    {
        $this->width = (integer)$width;
    }

    /**
     * @param integer $height
     * @return void
     */
    public function setHeight($height)
    {
        $this->height = (integer)$height;
    }

    /**
     * @return boolean
     */
    public function isTransient()
    {
        return $this->isTransient === true;
    }

    /**
     * @param boolean $isTransient
     * @return void
     */
    public function setTransient($isTransient)
    {
        $this->isTransient = (boolean)$isTransient;
    }

    /**
     * @return string
     */
    public function getStaticResource()
    {
        return $this->staticResource;
    }

    /**
     * @param string $staticResource
     * @return void
     */
    public function setStaticResource($staticResource)
    {
        $this->staticResource = $staticResource;
    }

    /**
     * Refreshes this asset after the Resource has been modified
     *
     * @return void
     */
    public function refresh()
    {
        $this->generatorStrategy->refresh($this);
    }

    /**
     * Signals that a thumbnail was created.
     *
     * @Flow\Signal
     * @param Thumbnail $thumbnail
     * @return void
     */
    protected function emitThumbnailCreated(Thumbnail $thumbnail)
    {
    }
}<|MERGE_RESOLUTION|>--- conflicted
+++ resolved
@@ -78,11 +78,13 @@
      * @var boolean
      * @Flow\Transient
      */
-<<<<<<< HEAD
+    protected $isTransient = false;
+
+    /**
+     * @var boolean
+     * @Flow\Transient
+     */
     protected $async;
-=======
-    protected $isTransient = false;
->>>>>>> d50e0d51
 
     /**
      * Constructs a new Thumbnail
@@ -90,13 +92,10 @@
      * @param AssetInterface $originalAsset The original asset this variant is derived from
      * @param ThumbnailConfiguration $configuration
      * @param boolean $transient
+     * @param boolean $async
      * @throws \TYPO3\Media\Exception
      */
-<<<<<<< HEAD
-    public function __construct(AssetInterface $originalAsset, ThumbnailConfiguration $configuration, $async = false)
-=======
-    public function __construct(AssetInterface $originalAsset, ThumbnailConfiguration $configuration, $transient = false)
->>>>>>> d50e0d51
+    public function __construct(AssetInterface $originalAsset, ThumbnailConfiguration $configuration, $transient = false, $async = false)
     {
         $this->originalAsset = $originalAsset;
         $this->setTransient($transient);
