<?php
namespace TYPO3\Media\Domain\Service;

/*
 * This file is part of the TYPO3.Media package.
 *
 * (c) Contributors of the Neos Project - www.neos.io
 *
 * This package is Open Source Software. For the full copyright and license
 * information, please view the LICENSE file which was distributed with this
 * source code.
 */

use TYPO3\Flow\Annotations as Flow;
use TYPO3\Flow\Log\SystemLoggerInterface;
use TYPO3\Flow\Persistence\PersistenceManagerInterface;
use TYPO3\Media\Domain\Model\AssetInterface;
use TYPO3\Media\Domain\Model\ImageInterface;
use TYPO3\Media\Domain\Model\ThumbnailConfiguration;
use TYPO3\Media\Domain\Model\Thumbnail;
use TYPO3\Media\Domain\Repository\ThumbnailRepository;
use TYPO3\Media\Exception\NoThumbnailAvailableException;
use TYPO3\Media\Exception\ThumbnailServiceException;

/**
 * An internal thumbnail service.
 *
 * Note that this repository is not part of the public API. Use the asset's getThumbnail() method instead.
 *
 * @Flow\Scope("singleton")
 */
class ThumbnailService
{
    /**
     * @Flow\Inject
     * @var ImageService
     */
    protected $imageService;

    /**
     * @Flow\Inject
     * @var ThumbnailRepository
     */
    protected $thumbnailRepository;

    /**
     * @Flow\Inject
     * @var PersistenceManagerInterface
     */
    protected $persistenceManager;

    /**
     * @Flow\Inject
     * @var SystemLoggerInterface
     */
    protected $systemLogger;

    /**
     * @Flow\Inject
     * @var \TYPO3\Flow\Resource\ResourceManager
     */
    protected $resourceManager;

    /**
     * @Flow\InjectConfiguration("thumbnailPresets")
     * @var boolean
     */
    protected $presets;

    /**
     * @var array
     */
    protected $thumbnailCache = [];

    /**
     * Returns a thumbnail of the given asset
     *
     * If the maximum width / height is not specified or exceeds the original asset's dimensions, the width / height of
     * the original asset is used.
     *
     * @param AssetInterface $asset The asset to render a thumbnail for
     * @param ThumbnailConfiguration $configuration
     * @param boolean $async Create asynchronous thumbnail if it doesn't already exist
     * @return Thumbnail
     * @throws \Exception
     */
    public function getThumbnail(AssetInterface $asset, ThumbnailConfiguration $configuration, $async = false)
    {
        $assetIdentifier = $this->persistenceManager->getIdentifierByObject($asset);
        $configurationHash = $configuration->getHash();
        if (!isset($this->thumbnailCache[$assetIdentifier])) {
            $this->thumbnailCache[$assetIdentifier] = [];
        }
        if (isset($this->thumbnailCache[$assetIdentifier][$configurationHash])) {
            $thumbnail = $this->thumbnailCache[$assetIdentifier][$configurationHash];
        } else {
            $thumbnail = $this->thumbnailRepository->findOneByAssetAndThumbnailConfiguration($asset, $configuration);
            $this->thumbnailCache[$assetIdentifier][$configurationHash] = $thumbnail;
        }
        if ($thumbnail === null) {
            try {
                $thumbnail = new Thumbnail($asset, $configuration);

                if ($thumbnail->isTransient() === false) {
                    // If the thumbnail strategy failed to generate a valid thumbnail
                    if ($thumbnail->getResource() === null) {
                        $this->thumbnailRepository->remove($thumbnail);
                        return null;
                    }

                    $this->thumbnailRepository->add($thumbnail);
                    $asset->addThumbnail($thumbnail);

                    $this->persistenceManager->whiteListObject($thumbnail);
                    $this->persistenceManager->whiteListObject($thumbnail->getResource());
                }
            } catch (NoThumbnailAvailableException $exception) {
                $this->systemLogger->logException($exception);
                return null;
            }
<<<<<<< HEAD
            $thumbnail = new Thumbnail($asset, $configuration, $async);
            $this->thumbnailRepository->add($thumbnail);
            $asset->addThumbnail($thumbnail);

            // Allow thumbnails to be persisted even if this is a "safe" HTTP request:
            $this->persistenceManager->whiteListObject($thumbnail);
            $this->thumbnailCache[$assetIdentifier][$configurationHash] = $thumbnail;
        } elseif ($thumbnail->getResource() === null && $async === false) {
            $this->refreshThumbnail($thumbnail);
=======
>>>>>>> d50e0d51
        }

        return $thumbnail;
    }
<<<<<<< HEAD

    /**
     * @param AssetInterface $asset
     * @param integer $maximumWidth
     * @param integer $maximumHeight
     * @return array
     */
    public function getStaticThumbnailForAsset(AssetInterface $asset, $maximumWidth, $maximumHeight)
    {
        $iconSize = $this->getDocumentIconSize($maximumWidth, $maximumHeight);

        if (is_file('resource://TYPO3.Media/Public/Icons/16px/' . $asset->getResource()->getFileExtension() . '.png')) {
            $icon = sprintf('Icons/%spx/' . $asset->getResource()->getFileExtension() . '.png', $iconSize);
        } else {
            $icon = sprintf('Icons/%spx/_blank.png', $iconSize);
        }

        $icon = $this->resourceManager->getPublicPackageResourceUri('TYPO3.Media', $icon);

        return array(
            'width' => $iconSize,
            'height' => $iconSize,
            'src' => $icon
        );
    }

    /**
     * @return array Returns preset configuration for all presets
     */
    public function getPresets()
    {
        return $this->presets;
    }

    /**
     * @param string $preset The preset identifier
     * @return ThumbnailConfiguration
     * @throws ThumbnailServiceException
     */
    public function getThumbnailConfigurationForPreset($preset)
    {
        if (!isset($this->presets[$preset])) {
            throw new ThumbnailServiceException(sprintf('Thumbnail preset configuration for "%s" not found.', $preset), 1447664950);
        }
        $thumbnailConfiguration = new ThumbnailConfiguration;
        call_user_func_array(array($thumbnailConfiguration, '__construct'), $this->presets[$preset]);
        return $thumbnailConfiguration;
    }

    /**
     * Refreshes a thumbnail and persists the thumbnail
     *
     * @param Thumbnail $thumbnail
     * @return void
     */
    public function refreshThumbnail(Thumbnail $thumbnail)
    {
        $thumbnail->refresh();
        $this->persistenceManager->whiteListObject($thumbnail);
        $this->thumbnailRepository->update($thumbnail);
    }

    /**
     * @param integer $maximumWidth
     * @param integer $maximumHeight
     * @return integer
     */
    protected function getDocumentIconSize($maximumWidth, $maximumHeight)
    {
        $size = max($maximumWidth, $maximumHeight);
        if ($size <= 16) {
            return 16;
        } elseif ($size <= 32) {
            return 32;
        } elseif ($size <= 48) {
            return 48;
        } else {
            return 512;
        }
    }
=======
>>>>>>> d50e0d51
}<|MERGE_RESOLUTION|>--- conflicted
+++ resolved
@@ -99,11 +99,11 @@
         }
         if ($thumbnail === null) {
             try {
-                $thumbnail = new Thumbnail($asset, $configuration);
+                $thumbnail = new Thumbnail($asset, $configuration, false, $async);
 
                 if ($thumbnail->isTransient() === false) {
                     // If the thumbnail strategy failed to generate a valid thumbnail
-                    if ($thumbnail->getResource() === null) {
+                    if ($async === false && $thumbnail->getResource() === null) {
                         $this->thumbnailRepository->remove($thumbnail);
                         return null;
                     }
@@ -111,54 +111,21 @@
                     $this->thumbnailRepository->add($thumbnail);
                     $asset->addThumbnail($thumbnail);
 
+                    // Allow thumbnails to be persisted even if this is a "safe" HTTP request:
                     $this->persistenceManager->whiteListObject($thumbnail);
-                    $this->persistenceManager->whiteListObject($thumbnail->getResource());
+                    $this->thumbnailCache[$assetIdentifier][$configurationHash] = $thumbnail;
                 }
             } catch (NoThumbnailAvailableException $exception) {
                 $this->systemLogger->logException($exception);
                 return null;
             }
-<<<<<<< HEAD
-            $thumbnail = new Thumbnail($asset, $configuration, $async);
-            $this->thumbnailRepository->add($thumbnail);
-            $asset->addThumbnail($thumbnail);
-
-            // Allow thumbnails to be persisted even if this is a "safe" HTTP request:
             $this->persistenceManager->whiteListObject($thumbnail);
             $this->thumbnailCache[$assetIdentifier][$configurationHash] = $thumbnail;
         } elseif ($thumbnail->getResource() === null && $async === false) {
             $this->refreshThumbnail($thumbnail);
-=======
->>>>>>> d50e0d51
         }
 
         return $thumbnail;
-    }
-<<<<<<< HEAD
-
-    /**
-     * @param AssetInterface $asset
-     * @param integer $maximumWidth
-     * @param integer $maximumHeight
-     * @return array
-     */
-    public function getStaticThumbnailForAsset(AssetInterface $asset, $maximumWidth, $maximumHeight)
-    {
-        $iconSize = $this->getDocumentIconSize($maximumWidth, $maximumHeight);
-
-        if (is_file('resource://TYPO3.Media/Public/Icons/16px/' . $asset->getResource()->getFileExtension() . '.png')) {
-            $icon = sprintf('Icons/%spx/' . $asset->getResource()->getFileExtension() . '.png', $iconSize);
-        } else {
-            $icon = sprintf('Icons/%spx/_blank.png', $iconSize);
-        }
-
-        $icon = $this->resourceManager->getPublicPackageResourceUri('TYPO3.Media', $icon);
-
-        return array(
-            'width' => $iconSize,
-            'height' => $iconSize,
-            'src' => $icon
-        );
     }
 
     /**
@@ -197,24 +164,4 @@
         $this->thumbnailRepository->update($thumbnail);
     }
 
-    /**
-     * @param integer $maximumWidth
-     * @param integer $maximumHeight
-     * @return integer
-     */
-    protected function getDocumentIconSize($maximumWidth, $maximumHeight)
-    {
-        $size = max($maximumWidth, $maximumHeight);
-        if ($size <= 16) {
-            return 16;
-        } elseif ($size <= 32) {
-            return 32;
-        } elseif ($size <= 48) {
-            return 48;
-        } else {
-            return 512;
-        }
-    }
-=======
->>>>>>> d50e0d51
 }