<?php
namespace TYPO3\Media\Domain\Service;

/*                                                                        *
 * This script belongs to the TYPO3 Flow package "TYPO3.Media".           *
 *                                                                        *
 * It is free software; you can redistribute it and/or modify it under    *
 * the terms of the GNU General Public License, either version 3 of the   *
 * License, or (at your option) any later version.                        *
 *                                                                        *
 * The TYPO3 project - inspiring people to share!                         *
 *                                                                        */

use TYPO3\Flow\Annotations as Flow;
use TYPO3\Flow\Resource\ResourceManager;
use TYPO3\Media\Domain\Model\AssetInterface;
use \TYPO3\Media\Domain\Model\ImageInterface;
use TYPO3\Media\Domain\Model\ThumbnailConfiguration;

class AssetService
{
    /**
     * @Flow\Inject
     * @var ResourceManager
     */
    protected $resourceManager;

    /**
     * @Flow\Inject
     * @var ThumbnailService
     */
    protected $thumbnailService;

    /**
     * Calculates the dimensions of the thumbnail to be generated and returns the thumbnail URI.
     * In case of Images this is a thumbnail of the image, in case of other assets an icon representation.
     *
     * @param AssetInterface $asset
     * @param ThumbnailConfiguration $configuration
     * @return array with keys "width", "height" and "src"
     */
    public function getThumbnailUriAndSizeForAsset(AssetInterface $asset, ThumbnailConfiguration $configuration)
    {
        if ($asset instanceof ImageInterface) {
            $thumbnailImage = $this->thumbnailService->getThumbnail($asset, $configuration);
            $thumbnailData = array(
                'width' => $thumbnailImage->getWidth(),
                'height' => $thumbnailImage->getHeight(),
                'src' => $this->resourceManager->getPublicPersistentResourceUri($thumbnailImage->getResource())
            );
        } else {
            $thumbnailData = $this->getAssetThumbnailImage($asset, $configuration->getWidth() ?: $configuration->getMaximumWidth(), $configuration->getHeight() ?: $configuration->getMaximumHeight());
        }

        return $thumbnailData;
    }

    /**
<<<<<<< HEAD
     * Calculates the dimensions of the thumbnail to be generated and returns the thumbnail image if the new dimensions
     * differ from the specified image dimensions, otherwise the original image is returned.
     *
     * @param ImageInterface $image
     * @param integer $maximumWidth
     * @param integer $maximumHeight
     * @param boolean $allowCropping
     * @param boolean $allowUpScaling
     * @return ImageInterface
     */
    protected function getImageThumbnailImage(ImageInterface $image, $maximumWidth = null, $maximumHeight = null, $allowCropping = null, $allowUpScaling = null)
    {
        $ratioMode = ($allowCropping ? ImageInterface::RATIOMODE_OUTBOUND : ImageInterface::RATIOMODE_INSET);
        if ($allowUpScaling === false) {
            $maximumWidth = ($maximumWidth > $image->getWidth()) ? $image->getWidth() : $maximumWidth;
            $maximumHeight = ($maximumHeight > $image->getHeight()) ? $image->getHeight() : $maximumHeight;
        }
        if ($maximumWidth === $image->getWidth() && $maximumHeight === $image->getHeight()) {
            return $image;
        }

        return $this->thumbnailService->getThumbnail($image, $maximumWidth, $maximumHeight, $ratioMode, $allowUpScaling);
    }

    /**
=======
>>>>>>> 76caa1cd
     * @param AssetInterface $asset
     * @param integer $maximumWidth
     * @param integer $maximumHeight
     * @return array
     */
    protected function getAssetThumbnailImage(AssetInterface $asset, $maximumWidth, $maximumHeight)
    {
        // TODO: Could be configurable at some point
        $iconPackage = 'TYPO3.Media';

        $iconSize = $this->getDocumentIconSize($maximumWidth, $maximumHeight);

        if (is_file('resource://' . $iconPackage . '/Public/Icons/16px/' . $asset->getResource()->getFileExtension() . '.png')) {
            $icon = sprintf('Icons/%spx/' . $asset->getResource()->getFileExtension() . '.png', $iconSize);
        } else {
            $icon = sprintf('Icons/%spx/_blank.png', $iconSize);
        }

        return array(
            'width' => $iconSize,
            'height' => $iconSize,
            'src' => $this->resourceManager->getPublicPackageResourceUri($iconPackage, $icon)
        );
    }

    /**
     * @param integer $maximumWidth
     * @param integer $maximumHeight
     * @return integer
     */
    protected function getDocumentIconSize($maximumWidth, $maximumHeight)
    {
        $size = max($maximumWidth, $maximumHeight);
        if ($size <= 16) {
            return 16;
        } elseif ($size <= 32) {
            return 32;
        } elseif ($size <= 48) {
            return 48;
        } else {
            return 512;
        }
    }
}<|MERGE_RESOLUTION|>--- conflicted
+++ resolved
@@ -56,34 +56,6 @@
     }
 
     /**
-<<<<<<< HEAD
-     * Calculates the dimensions of the thumbnail to be generated and returns the thumbnail image if the new dimensions
-     * differ from the specified image dimensions, otherwise the original image is returned.
-     *
-     * @param ImageInterface $image
-     * @param integer $maximumWidth
-     * @param integer $maximumHeight
-     * @param boolean $allowCropping
-     * @param boolean $allowUpScaling
-     * @return ImageInterface
-     */
-    protected function getImageThumbnailImage(ImageInterface $image, $maximumWidth = null, $maximumHeight = null, $allowCropping = null, $allowUpScaling = null)
-    {
-        $ratioMode = ($allowCropping ? ImageInterface::RATIOMODE_OUTBOUND : ImageInterface::RATIOMODE_INSET);
-        if ($allowUpScaling === false) {
-            $maximumWidth = ($maximumWidth > $image->getWidth()) ? $image->getWidth() : $maximumWidth;
-            $maximumHeight = ($maximumHeight > $image->getHeight()) ? $image->getHeight() : $maximumHeight;
-        }
-        if ($maximumWidth === $image->getWidth() && $maximumHeight === $image->getHeight()) {
-            return $image;
-        }
-
-        return $this->thumbnailService->getThumbnail($image, $maximumWidth, $maximumHeight, $ratioMode, $allowUpScaling);
-    }
-
-    /**
-=======
->>>>>>> 76caa1cd
      * @param AssetInterface $asset
      * @param integer $maximumWidth
      * @param integer $maximumHeight
