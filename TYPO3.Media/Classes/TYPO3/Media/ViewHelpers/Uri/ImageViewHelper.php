--- conflicted
+++ resolved
@@ -84,25 +84,17 @@
      * @param string $preset Preset used to determine image configuration
      * @return string the relative image path, to be used as src attribute for <img /> tags
      */
-<<<<<<< HEAD
     public function render(AssetInterface $asset = null, $width = null, $maximumWidth = null, $height = null, $maximumHeight = null, $allowCropping = false, $allowUpScaling = false, $async = false, $preset = null)
-=======
-    public function render(AssetInterface $asset = null, $width = null, $maximumWidth = null, $height = null, $maximumHeight = null, $allowCropping = false, $allowUpScaling = false)
->>>>>>> a81c70f1
     {
         if ($asset === null && $this->hasArgument('image')) {
             $asset = $this->arguments['image'];
         }
-<<<<<<< HEAD
+
         if ($preset) {
             $thumbnailConfiguration = $this->thumbnailService->getThumbnailConfigurationForPreset($preset);
         } else {
             $thumbnailConfiguration = new ThumbnailConfiguration($width, $maximumWidth, $height, $maximumHeight, $allowCropping, $allowUpScaling);
         }
         return $this->assetService->getThumbnailUriAndSizeForAsset($asset, $thumbnailConfiguration, $async, $this->controllerContext->getRequest())['src'];
-=======
-        $thumbnailConfiguration = new ThumbnailConfiguration($width, $maximumWidth, $height, $maximumHeight, $allowCropping, $allowUpScaling);
-        return $this->assetService->getThumbnailUriAndSizeForAsset($asset, $thumbnailConfiguration)['src'];
->>>>>>> a81c70f1
     }
 }