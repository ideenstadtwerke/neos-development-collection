--- conflicted
+++ resolved
@@ -1,5 +1,4 @@
 TYPO3:
-
   Flow:
     persistence:
       doctrine:
@@ -8,28 +7,22 @@
             events: ['postRemove']
             listener: 'TYPO3\Media\Domain\EventListener\ImageEventListener'
 
-<<<<<<< HEAD
     mvc:
       routes:
         'TYPO3.Media':
           position: 'before TYPO3.Neos'
 
-=======
->>>>>>> a81c70f1
   Media:
     # This setting simulates how Neos 1.2 handled image cropping with "maximumWidth" and "maximumHeight".
     # This behaviour is deprecated and will be removed in Neos 3.0, "maximumWidth" and "maximumHeight"
     # need to be replaced by "width" and "height" if you need fixed dimensions.
     behaviourFlag: '1.2'
-<<<<<<< HEAD
     # Enable asynchronous thumbnails
     asyncThumbnails: true
     # Thumbnail presets
     thumbnailPresets: []
     # Automatically generate preset thumbnails when adding images
     autoGenerateThumbnailPresets: true
-=======
->>>>>>> a81c70f1
 
     asset:
       modelMappingStrategy:
@@ -48,10 +41,7 @@
         'quality': 90
 
     thumbnailGenerators:
-<<<<<<< HEAD
-=======
 
->>>>>>> a81c70f1
       'TYPO3\Media\Domain\Model\ThumbnailGenerator\DocumentThumbnailGenerator':
         resolution: 120
         supportedExtensions: [ 'pdf', 'eps', 'ai' ]
