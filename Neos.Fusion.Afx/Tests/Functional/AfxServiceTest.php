--- conflicted
+++ resolved
@@ -715,7 +715,6 @@
 
     /**
      * @test
-<<<<<<< HEAD
      */
     public function slashesInStringNodesArePreserved()
     {
@@ -755,8 +754,6 @@
     /**
      * @test
      * @expectedException \PackageFactory\Afx\Exception
-=======
->>>>>>> 4114e73f
      */
     public function unclosedTagsRaisesException(): void
     {
