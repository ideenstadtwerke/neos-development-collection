{
    "name": "packagefactory/atomicfusion-afx",
    "description": "JSX inspired compact syntax for Neos.Fusion",
    "type": "neos-package",
    "license": "GPL-3.0",
    "authors": [
        {
            "name": "Martin Ficzel",
            "email": "martin.ficzel@gmx.de",
            "role": "Developer"
        },
        {
            "name": "Wilhelm Behncke",
            "email": "wilhelm.behncke@googlemail.com",
            "role": "Developer"
        }
    ],
    "require": {
<<<<<<< HEAD
        "neos/fusion": "^3.2.0|dev-master",
=======
        "neos/fusion": "^3.0.1 || dev-master",
>>>>>>> 36eca21b
        "packagefactory/afx": "~2.0.1"
    },
    "autoload": {
        "psr-4": {
            "PackageFactory\\AtomicFusion\\AFX\\": "Classes/"
        }
    },
    "extra": {
        "neos": {
            "package-key": "PackageFactory.AtomicFusion.AFX"
        }
    }
}<|MERGE_RESOLUTION|>--- conflicted
+++ resolved
@@ -16,11 +16,7 @@
         }
     ],
     "require": {
-<<<<<<< HEAD
-        "neos/fusion": "^3.2.0|dev-master",
-=======
-        "neos/fusion": "^3.0.1 || dev-master",
->>>>>>> 36eca21b
+        "neos/fusion": "^3.2.0 || dev-master",
         "packagefactory/afx": "~2.0.1"
     },
     "autoload": {
