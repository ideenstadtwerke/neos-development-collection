--- conflicted
+++ resolved
@@ -1,11 +1,7 @@
 {
   "name": "neos/neos-development-collection",
   "description": "Neos packages in a joined repository for pull requests.",
-<<<<<<< HEAD
-  "license": "GPL-3.0-or-later",
-=======
   "license": ["GPL-3.0-or-later"],
->>>>>>> 544605aa
   "type": "neos-package-collection",
   "require": {
     "neos/flow-development-collection": "dev-master"
