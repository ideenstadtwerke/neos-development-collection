--- conflicted
+++ resolved
@@ -603,7 +603,6 @@
     /**
      * @test
      */
-<<<<<<< HEAD
     public function spreadsAreEvaluatedForFusionObjectTags()
     {
         $afxCode = '<Vendor.Site:Prototype {...spreadExpression} />';
@@ -644,45 +643,27 @@
     public function spreadsAreEvaluetedForHtmlTags()
     {
         $afxCode = '<h1 {...spreadExpression} />';
-=======
-    public function slashesInTextNodesArePreserved()
-    {
-        $afxCode = '<h1>\o/</h1>';
->>>>>>> 92d5950d
-
-        $expectedFusion = <<<'EOF'
-Neos.Fusion:Tag {
-    tagName = 'h1'
-<<<<<<< HEAD
+
+        $expectedFusion = <<<'EOF'
+Neos.Fusion:Tag {
+    tagName = 'h1'
     selfClosingTag = true
     attributes.@apply.spread_1 = ${spreadExpression}
-=======
-    content = '\\o/'
->>>>>>> 92d5950d
-}
-EOF;
-        $this->assertEquals($expectedFusion, AfxService::convertAfxToFusion($afxCode));
-    }
-
-    /**
-     * @test
-     */
-<<<<<<< HEAD
+}
+EOF;
+        $this->assertEquals($expectedFusion, AfxService::convertAfxToFusion($afxCode));
+    }
+
+    /**
+     * @test
+     */
     public function spreadsCanMixWithPropsForHtmlTags()
     {
         $afxCode = '<h1 stringBefore="string" expressionBefore={expression} {...spreadExpression} stringAfter="string" expressionAfter={expression} />';
-=======
-    public function textsAreEscaped()
-    {
-        $afxCode = <<<'EOF'
-<h1>foo'bar\baz"bam</h1>
-EOF;
->>>>>>> 92d5950d
-
-        $expectedFusion = <<<'EOF'
-Neos.Fusion:Tag {
-    tagName = 'h1'
-<<<<<<< HEAD
+
+        $expectedFusion = <<<'EOF'
+Neos.Fusion:Tag {
+    tagName = 'h1'
     selfClosingTag = true
     attributes.stringBefore = 'string'
     attributes.expressionBefore = ${expression}
@@ -691,18 +672,45 @@
         stringAfter = 'string'
         expressionAfter = ${expression}
     }
-=======
+}
+EOF;
+        $this->assertEquals($expectedFusion, AfxService::convertAfxToFusion($afxCode));
+    }
+
+    /**
+     * @test
+     */
+    public function slashesInTextNodesArePreserved()
+    {
+        $afxCode = '<h1>\o/</h1>';
+
+        $expectedFusion = <<<'EOF'
+Neos.Fusion:Tag {
+    tagName = 'h1'
+    content = '\\o/'
+}
+EOF;
+        $this->assertEquals($expectedFusion, AfxService::convertAfxToFusion($afxCode));
+    }
+
+    /**
+     * @test
+     */
+    public function textsAreEscaped()
+    {
+        $afxCode = <<<'EOF'
+<h1>foo'bar\baz"bam</h1>
+EOF;
+
+        $expectedFusion = <<<'EOF'
+Neos.Fusion:Tag {
+    tagName = 'h1'
     content = 'foo\'bar\\baz\"bam'
->>>>>>> 92d5950d
-}
-EOF;
-        $this->assertEquals($expectedFusion, AfxService::convertAfxToFusion($afxCode));
-    }
-<<<<<<< HEAD
-
-=======
-    
->>>>>>> 92d5950d
+}
+EOF;
+        $this->assertEquals($expectedFusion, AfxService::convertAfxToFusion($afxCode));
+    }
+
     /**
      * @test
      * @expectedException \PackageFactory\Afx\Exception
