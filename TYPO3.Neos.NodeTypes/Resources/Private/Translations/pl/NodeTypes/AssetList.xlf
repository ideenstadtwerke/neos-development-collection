--- conflicted
+++ resolved
@@ -11,15 +11,9 @@
       <trans-unit id="properties.assets" xml:space="preserve" approved="yes">
 				<source>Assets</source>
 			<target xml:lang="pl">Zasoby</target></trans-unit>
-<<<<<<< HEAD
-      <trans-unit id="content.emptyAssetList" xml:space="preserve">
-				<source>Empty asset list</source>
-			<target xml:lang="pl" state="needs-translation">Empty asset list</target></trans-unit>
-=======
       <trans-unit id="content.emptyAssetList" xml:space="preserve" approved="yes">
 				<source>Empty asset list</source>
 			<target xml:lang="pl">Pusta lista zadobów</target></trans-unit>
->>>>>>> 4efb95cf
     </body>
   </file>
 </xliff>