{
    "name": "neos/neos-development-collection",
    "description": "Neos packages in a joined repository for pull requests.",
    "license": "GPL-3.0+",
    "type": "neos-package-collection",
    "require": {
<<<<<<< HEAD
        "neos/flow-development-collection": "~4.1.0",
        "neos/flow": "*",
        "neos/cache": "*",
        "neos/eel": "*",
        "neos/fluid-adaptor": "*",
        "neos/utility-objecthandling": "*",
        "neos/utility-files": "*",
        "neos/utility-arrays": "*",
        "doctrine/orm": "~2.5.0",
=======
        "neos/flow-development-collection": "~4.0.0 || 4.0.x-dev",
        "neos/flow": "~4.0.0",
        "neos/fluid-adaptor": "~4.0.0",
>>>>>>> 7b0bed1e
        "gedmo/doctrine-extensions": "~2.3.0",
        "behat/transliterator": "~1.0",
        "php": ">=5.5.0",
        "neos/utility-unicode": "*",
        "neos/utility-mediatypes": "*",
        "neos/error-messages": "*",
        "doctrine/common": "~2.7.0",
        "neos/imagine": "*",
        "imagine/imagine": "*",
        "doctrine/dbal": "~2.5.0",
        "neos/party": "~4.0",
        "neos/setup": "~4.0",
        "neos/twitter-bootstrap": "~3.0",
        "neos/form": "*",
        "neos/kickstarter": "~4.1.0"
    },
    "replace": {
        "typo3/typo3cr": "self.version",
        "typo3/typoscript": "self.version",
        "typo3/media": "self.version",
        "typo3/neos": "self.version",
        "typo3/neos-nodetypes": "self.version",
        "typo3/neos-kickstarter": "self.version",
        "neos/content-repository": "self.version",
        "neos/diff": "self.version",
        "neos/fusion": "self.version",
        "neos/media-browser": "self.version",
        "neos/media": "self.version",
        "neos/neos": "self.version",
        "neos/nodetypes": "self.version",
        "neos/site-kickstarter": "self.version"
    },
    "suggest": {
        "neos/utility-schema": "Validate NodeType schema.",
        "neos/site-kickstarter": "Helps with creating new site packages for Neos.",
        "neos/redirecthandler-neosadapter": "Adds automatic redirects for moved/renamed pages"
    },
    "autoload": {
        "psr-4": {
            "Neos\\ContentRepository\\": [
                "Neos.ContentRepository/Classes"
            ],
            "Neos\\Diff\\": [
                "Neos.Diff/Classes"
            ],
            "Neos\\Fusion\\": [
                "Neos.Fusion/Classes"
            ],
            "Neos\\Media\\Browser\\": [
                "Neos.Media.Browser/Classes"
            ],
            "Neos\\Media\\": [
                "Neos.Media/Classes"
            ],
            "Neos\\Neos\\": [
                "Neos.Neos/Classes"
            ],
            "Neos\\NodeTypes\\": [
                "Neos.NodeTypes/Classes"
            ],
            "Neos\\SiteKickstarter\\": [
                "Neos.SiteKickstarter/Classes"
            ]
        }
    },
    "extra": {
        "installer-name": "Neos",
        "neos": {
            "warning": "AUTOGENERATED FILE, ONLY MODIFY THE .composer.json IN THIS DIRECTORY AND RUN THE MERGE SCRIPT.",
            "installer-resource-folders": [
                "Neos.Neos/Resources/Private/Installer/"
            ]
        },
        "typo3/flow": {
            "manage-resources": true
        }
    },
    "autoload-dev": {
        "psr-4": {
            "Neos\\ContentRepository\\Tests\\": [
                "Neos.ContentRepository/Tests"
            ],
            "Neos\\Fusion\\Tests\\": [
                "Neos.Fusion/Tests"
            ],
            "Neos\\Media\\Tests\\": [
                "Neos.Media/Tests"
            ],
            "Neos\\Neos\\Tests\\": [
                "Neos.Neos/Tests"
            ]
        }
    }
}<|MERGE_RESOLUTION|>--- conflicted
+++ resolved
@@ -4,21 +4,15 @@
     "license": "GPL-3.0+",
     "type": "neos-package-collection",
     "require": {
-<<<<<<< HEAD
-        "neos/flow-development-collection": "~4.1.0",
-        "neos/flow": "*",
+        "neos/flow-development-collection": "~4.1.0 || 4.1.x-dev",
+        "neos/flow": "~4.1.0 || 4.1.x-dev",
         "neos/cache": "*",
         "neos/eel": "*",
-        "neos/fluid-adaptor": "*",
+        "neos/fluid-adaptor": "~4.1.0 || 4.1.x-dev",
         "neos/utility-objecthandling": "*",
         "neos/utility-files": "*",
         "neos/utility-arrays": "*",
         "doctrine/orm": "~2.5.0",
-=======
-        "neos/flow-development-collection": "~4.0.0 || 4.0.x-dev",
-        "neos/flow": "~4.0.0",
-        "neos/fluid-adaptor": "~4.0.0",
->>>>>>> 7b0bed1e
         "gedmo/doctrine-extensions": "~2.3.0",
         "behat/transliterator": "~1.0",
         "php": ">=5.5.0",
