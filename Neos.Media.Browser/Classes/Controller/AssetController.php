<?php
namespace Neos\Media\Browser\Controller;

/*
 * This file is part of the Neos.Media.Browser package.
 *
 * (c) Contributors of the Neos Project - www.neos.io
 *
 * This package is Open Source Software. For the full copyright and license
 * information, please view the LICENSE file which was distributed with this
 * source code.
 */

use Doctrine\Common\Persistence\Proxy as DoctrineProxy;
use Doctrine\ORM\EntityNotFoundException;
use Neos\ContentRepository\Domain\Model\NodeInterface;
use Neos\ContentRepository\Domain\Model\Workspace;
use Neos\ContentRepository\Domain\Repository\NodeDataRepository;
use Neos\ContentRepository\Domain\Repository\WorkspaceRepository;
use Neos\ContentRepository\Domain\Service\NodeTypeManager;
use Neos\ContentRepository\Exception\NodeTypeNotFoundException;
use Neos\Eel\FlowQuery\FlowQuery;
use Neos\Error\Messages\Error;
use Neos\Error\Messages\Message;
use Neos\Flow\Annotations as Flow;
use Neos\Flow\I18n\Translator;
use Neos\Flow\Mvc\Controller\ActionController;
use Neos\Flow\Mvc\Exception\InvalidArgumentValueException;
use Neos\Flow\Mvc\Exception\StopActionException;
use Neos\Flow\Mvc\Exception\UnsupportedRequestTypeException;
use Neos\Flow\Mvc\View\JsonView;
use Neos\Flow\Mvc\View\ViewInterface;
use Neos\Flow\Package\PackageManagerInterface;
use Neos\Flow\Property\TypeConverter\PersistentObjectConverter;
use Neos\Flow\ResourceManagement\PersistentResource;
use Neos\FluidAdaptor\View\TemplateView;
use Neos\Media\Browser\Domain\Session\BrowserState;
use Neos\Media\Domain\Model\Asset;
use Neos\Media\Domain\Model\AssetCollection;
use Neos\Media\Domain\Model\AssetInterface;
use Neos\Media\Domain\Model\AssetSource\AssetNotFoundExceptionInterface;
use Neos\Media\Domain\Model\AssetSource\AssetProxyRepositoryInterface;
use Neos\Media\Domain\Model\AssetSource\AssetSourceInterface;
use Neos\Media\Domain\Model\AssetSource\AssetSourceConnectionExceptionInterface;
use Neos\Media\Domain\Model\AssetSource\AssetTypeFilter;
use Neos\Media\Domain\Model\AssetSource\Neos\NeosAssetProxy;
use Neos\Media\Domain\Model\AssetSource\SupportsCollectionsInterface;
use Neos\Media\Domain\Model\AssetSource\SupportsSortingInterface;
use Neos\Media\Domain\Model\AssetSource\SupportsTaggingInterface;
use Neos\Media\Domain\Model\Tag;
use Neos\Media\Domain\Repository\AssetCollectionRepository;
use Neos\Media\Domain\Repository\AssetRepository;
use Neos\Media\Domain\Repository\TagRepository;
use Neos\Media\Domain\Service\AssetService;
use Neos\Media\TypeConverter\AssetInterfaceConverter;
use Neos\Neos\Controller\BackendUserTranslationTrait;
use Neos\Neos\Controller\CreateContentContextTrait;
use Neos\Neos\Domain\Model\Dto\AssetUsageInNodeProperties;
use Neos\Neos\Domain\Repository\DomainRepository;
use Neos\Neos\Domain\Repository\SiteRepository;
use Neos\Neos\Domain\Service\ContentDimensionPresetSourceInterface;
use Neos\Neos\Domain\Service\UserService as DomainUserService;
use Neos\Neos\Service\UserService;
use Neos\Utility\Files;
use Neos\Utility\MediaTypes;

/**
 * Controller for asset handling
 *
 * @Flow\Scope("singleton")
 */
class AssetController extends ActionController
{
    use CreateContentContextTrait;
    use BackendUserTranslationTrait;

    const TAG_GIVEN = 0;
    const TAG_ALL = 1;
    const TAG_NONE = 2;

    const COLLECTION_GIVEN = 0;
    const COLLECTION_ALL = 1;

    /**
     * @var array
     */
    protected $viewFormatToObjectNameMap = [
        'html' => TemplateView::class,
        'json' => JsonView::class
    ];

    /**
     * @Flow\Inject
     * @var NodeDataRepository
     */
    protected $nodeDataRepository;

    /**
     * @Flow\Inject
     * @var NodeTypeManager
     */
    protected $nodeTypeManager;

    /**
     * @Flow\Inject
     * @var SiteRepository
     */
    protected $siteRepository;

    /**
     * @Flow\Inject
     * @var DomainRepository
     */
    protected $domainRepository;

    /**
     * @Flow\Inject()
     * @var WorkspaceRepository
     */
    protected $workspaceRepository;

    /**
     * @Flow\Inject
     * @var UserService
     */
    protected $userService;

    /**
     * @Flow\Inject
     * @var DomainUserService
     */
    protected $domainUserService;

    /**
     * @Flow\Inject
     * @var ContentDimensionPresetSourceInterface
     */
    protected $contentDimensionPresetSource;

    /**
     * @Flow\Inject
     * @var AssetRepository
     */
    protected $assetRepository;

    /**
     * @Flow\Inject
     * @var TagRepository
     */
    protected $tagRepository;

    /**
     * @Flow\Inject
     * @var AssetCollectionRepository
     */
    protected $assetCollectionRepository;

    /**
     * @Flow\Inject
     * @var PackageManagerInterface
     */
    protected $packageManager;

    /**
     * @Flow\Inject(lazy = false)
     * @var BrowserState
     */
    protected $browserState;

    /**
     * @Flow\Inject
     * @var AssetService
     */
    protected $assetService;

    /**
     * @Flow\Inject
     * @var Translator
     */
    protected $translator;

    /**
     * @Flow\InjectConfiguration(path="assetSources", package="Neos.Media")
     * @var array
     */
    protected $assetSourcesConfiguration;

    /**
     * @var AssetSourceInterface[]
     */
    protected $assetSources = [];

    /**
     * @return void
     */
    public function initializeObject()
    {
        $domain = $this->domainRepository->findOneByActiveRequest();

        // Set active asset collection to the current site's asset collection, if it has one, on the first view if a matching domain is found
        if ($domain !== null && !$this->browserState->get('activeAssetCollection') && $this->browserState->get('automaticAssetCollectionSelection') !== true && $domain->getSite()->getAssetCollection() !== null) {
            $this->browserState->set('activeAssetCollection', $domain->getSite()->getAssetCollection());
            $this->browserState->set('automaticAssetCollectionSelection', true);
        }

        foreach ($this->assetSourcesConfiguration as $assetSourceIdentifier => $assetSourceConfiguration) {
            if (is_array($assetSourceConfiguration)) {
                $this->assetSources[$assetSourceIdentifier] = new $assetSourceConfiguration['assetSource']($assetSourceIdentifier, $assetSourceConfiguration['assetSourceOptions'] ?? []);
            }
        }
    }

    /**
     * Set common variables on the view
     *
     * @param ViewInterface $view
     * @return void
     */
    protected function initializeView(ViewInterface $view)
    {
        $view->assignMultiple([
            'view' => $this->browserState->get('view'),
            'sortBy' => $this->browserState->get('sortBy'),
            'sortDirection' => $this->browserState->get('sortDirection'),
            'filter' => $this->browserState->get('filter'),
            'activeTag' => $this->browserState->get('activeTag'),
            'activeAssetCollection' => $this->browserState->get('activeAssetCollection'),
            'assetSources' => $this->assetSources
        ]);
    }

    /**
     * List existing assets
     *
     * @param string $view
     * @param string $sortBy
     * @param string $sortDirection
     * @param string $filter
     * @param int $tagMode
     * @param Tag $tag
     * @param string $searchTerm
     * @param int $collectionMode
     * @param AssetCollection $assetCollection
     * @param string $assetSourceIdentifier
     * @return void
     * @throws \Neos\Utility\Exception\FilesException
     */
    public function indexAction($view = null, $sortBy = null, $sortDirection = null, $filter = null, $tagMode = self::TAG_GIVEN, Tag $tag = null, $searchTerm = null, $collectionMode = self::COLLECTION_GIVEN, AssetCollection $assetCollection = null, $assetSourceIdentifier = null)
    {
        // First, apply all options given to indexAction() and save them in the BrowserState object.
        // Note that the order of these apply*() method calls plays a role, because they may depend on previous results:
        $this->applyActiveAssetSourceToBrowserState($assetSourceIdentifier);
        $this->applyAssetCollectionOptionsToBrowserState($collectionMode, $assetCollection);

        $activeAssetSource = $this->getAssetSourceFromBrowserState();
        $assetProxyRepository = $activeAssetSource->getAssetProxyRepository();
        $activeAssetCollection = $this->getActiveAssetCollectionFromBrowserState();

        $this->applyViewOptionsToBrowserState($view, $sortBy, $sortDirection, $filter);
        $this->applyTagToBrowserState($tagMode, $tag, $activeAssetCollection);

        // Second, apply the options from the browser state to the Asset Proxy Repository
        $this->applyAssetTypeFilterFromBrowserState($assetProxyRepository);
        $this->applySortingFromBrowserState($assetProxyRepository);
        $this->applyAssetCollectionFilterFromBrowserState($assetProxyRepository);

        $assetCollections = [];
        $tags = [];
        $assetProxies = [];

        $allCollectionsCount = 0;
        $allCount = 0;
        $searchResultCount = 0;
        $untaggedCount = 0;

        try {
            foreach ($this->assetCollectionRepository->findAll() as $assetCollection) {
                $assetCollections[] = ['object' => $assetCollection, 'count' => $this->assetRepository->countByAssetCollection($assetCollection)];
            }

            foreach ($activeAssetCollection !== null ? $activeAssetCollection->getTags() : $this->tagRepository->findAll() as $tag) {
                $tags[] = ['object' => $tag, 'count' => $this->assetRepository->countByTag($tag, $activeAssetCollection)];
            }

            if ($searchTerm !== null) {
                $assetProxies = $assetProxyRepository->findBySearchTerm($searchTerm);
                $this->view->assign('searchTerm', $searchTerm);
            } elseif ($this->browserState->get('tagMode') === self::TAG_NONE) {
                $assetProxies = $assetProxyRepository->findUntagged();
            } elseif ($this->browserState->get('activeTag') !== null) {
                $assetProxies = $assetProxyRepository->findByTag($this->browserState->get('activeTag'));
            } else {
                $assetProxies = $activeAssetCollection === null ? $assetProxyRepository->findAll() : $assetProxyRepository->findAll();
            }

            $allCollectionsCount = $assetProxyRepository->countAll();
            $allCount = ($activeAssetCollection ? $this->assetRepository->countByAssetCollection($activeAssetCollection) : $allCollectionsCount);
            $searchResultCount = isset($assetProxies) ? $assetProxies->count() : 0;
            $untaggedCount = ($assetProxyRepository instanceof SupportsTaggingInterface ? $assetProxyRepository->countUntagged() : 0);
        } catch (AssetSourceConnectionExceptionInterface $e) {
            $this->view->assign('connectionError', $e);
        }

        $this->view->assignMultiple([
            'tags' => $tags,
            'allCollectionsCount' => $allCollectionsCount,
            'allCount' => $allCount,
            'searchResultCount' => $searchResultCount,
            'untaggedCount' => $untaggedCount,
            'tagMode' => $this->browserState->get('tagMode'),
            'assetProxies' => $assetProxies,
            'assetCollections' => $assetCollections,
            'argumentNamespace' => $this->request->getArgumentNamespace(),
            'maximumFileUploadSize' => $this->getMaximumFileUploadSize(),
            'humanReadableMaximumFileUploadSize' => Files::bytesToSizeString($this->getMaximumFileUploadSize()),
            'activeAssetSource' => $activeAssetSource,
            'activeAssetSourceSupportsSorting' => ($assetProxyRepository instanceof SupportsSortingInterface)
        ]);
    }

    /**
     * New asset form
     *
     * @return void
     */
    public function newAction()
    {
        $maximumFileUploadSize = $this->getMaximumFileUploadSize();
        $this->view->assignMultiple([
            'tags' => $this->tagRepository->findAll(),
            'assetCollections' => $this->assetCollectionRepository->findAll(),
            'maximumFileUploadSize' => $maximumFileUploadSize,
            'humanReadableMaximumFileUploadSize' => Files::bytesToSizeString($maximumFileUploadSize)
        ]);
    }

    /**
     * @param Asset $asset
     * @return void
     */
    public function replaceAssetResourceAction(Asset $asset)
    {
        $maximumFileUploadSize = $this->getMaximumFileUploadSize();
        $this->view->assignMultiple([
            'asset' => $asset,
            'maximumFileUploadSize' => $maximumFileUploadSize,
            'redirectPackageEnabled' => $this->packageManager->isPackageAvailable('Neos.RedirectHandler'),
            'humanReadableMaximumFileUploadSize' => Files::bytesToSizeString($maximumFileUploadSize)
        ]);
    }

    /**
     * Show an asset
     *
     * @param string $assetSourceIdentifier
     * @param string $assetProxyIdentifier
     * @return void
     * @throws StopActionException
     * @throws UnsupportedRequestTypeException
     */
    public function showAction(string $assetSourceIdentifier, string $assetProxyIdentifier)
    {
        if (!isset($this->assetSources[$assetSourceIdentifier])) {
            throw new \RuntimeException('Given asset source is not configured.', 1509702178);
        }

        $assetProxyRepository = $this->assetSources[$assetSourceIdentifier]->getAssetProxyRepository();
        try {
            $assetProxy = $assetProxyRepository->getAssetProxy($assetProxyIdentifier);

            $this->view->assignMultiple([
                'assetProxy' => $assetProxy,
                'assetCollections' => $this->assetCollectionRepository->findAll()
            ]);
        } catch (AssetNotFoundExceptionInterface $e) {
            $this->throwStatus(404, 'Asset not found');
        } catch (AssetSourceConnectionExceptionInterface $e) {
            $this->view->assign('connectionError', $e);
        }
    }

    /**
     * Edit an asset
     *
     * @param string $assetSourceIdentifier
     * @param string $assetProxyIdentifier
     * @return void
     * @throws StopActionException
     * @throws UnsupportedRequestTypeException
     */
    public function editAction(string $assetSourceIdentifier, string $assetProxyIdentifier)
    {
<<<<<<< HEAD
        switch ($asset->getFileExtension()) {
            case 'pdf':
                $contentPreview = 'ContentPdf';
                break;
            default:
                $contentPreview = 'ContentDefault';
        }
        $this->view->assignMultiple([
            'tags' => $asset->getAssetCollections()->count() > 0 ? $this->tagRepository->findByAssetCollections($asset->getAssetCollections()->toArray()) : $this->tagRepository->findAll(),
            'asset' => $asset,
            'contentPreview' => $contentPreview,
            'assetCollections' => $this->assetCollectionRepository->findAll()
        ]);
=======
        if (!isset($this->assetSources[$assetSourceIdentifier])) {
            throw new \RuntimeException('Given asset source is not configured.', 1509632166);
        }

        $assetSource =  $this->assetSources[$assetSourceIdentifier];
        $assetProxyRepository = $assetSource->getAssetProxyRepository();

        try {
            $assetProxy = $assetProxyRepository->getAssetProxy($assetProxyIdentifier);

            $tags = [];
            if ($assetProxyRepository instanceof SupportsTaggingInterface && $assetProxyRepository instanceof SupportsCollectionsInterface) {
                // TODO: For generic implementation (allowing other asset sources to provide asset collections), the following needs to be refactored:

                if ($assetProxy instanceof NeosAssetProxy) {
                    /** @var Asset $asset */
                    $asset = $assetProxy->getAsset();
                    $assetCollections = $asset->getAssetCollections();
                    $tags = $assetCollections->count() > 0 ? $this->tagRepository->findByAssetCollections($assetCollections->toArray()) : $this->tagRepository->findAll();
                } else {
                    $tags = [];
                }
            }

            $this->view->assignMultiple([
                'tags' => $tags,
                'assetProxy' => $assetProxy,
                'assetCollections' => $this->assetCollectionRepository->findAll(),
                'assetSource' => $assetSource
            ]);
        } catch (AssetNotFoundExceptionInterface $e) {
            $this->throwStatus(404, 'Asset not found');
        } catch (AssetSourceConnectionExceptionInterface $e) {
            $this->view->assign('connectionError', $e);
        }
>>>>>>> 005a98c2
    }

    /**
     * @return void
     * @throws \Neos\Flow\Mvc\Exception\NoSuchArgumentException
     */
    protected function initializeUpdateAction()
    {
        $assetMappingConfiguration = $this->arguments->getArgument('asset')->getPropertyMappingConfiguration();
        $assetMappingConfiguration->allowProperties('title', 'resource', 'tags', 'assetCollections');
        $assetMappingConfiguration->setTypeConverterOption(PersistentObjectConverter::class, PersistentObjectConverter::CONFIGURATION_CREATION_ALLOWED, true);
    }

    /**
     * Update an asset
     *
     * @param Asset $asset
     * @return void
     * @throws StopActionException
     */
    public function updateAction(Asset $asset)
    {
        $this->assetRepository->update($asset);
        $this->addFlashMessage('assetHasBeenUpdated', '', Message::SEVERITY_OK, [htmlspecialchars($asset->getLabel())]);
        $this->redirect('index');
    }

    /**
     * Initialization for createAction
     *
     * @return void
     * @throws \Neos\Flow\Mvc\Exception\NoSuchArgumentException
     */
    protected function initializeCreateAction()
    {
        $assetMappingConfiguration = $this->arguments->getArgument('asset')->getPropertyMappingConfiguration();
        $assetMappingConfiguration->allowProperties('title', 'resource', 'tags', 'assetCollections');
        $assetMappingConfiguration->setTypeConverterOption(PersistentObjectConverter::class, PersistentObjectConverter::CONFIGURATION_CREATION_ALLOWED, true);
        $assetMappingConfiguration->setTypeConverterOption(AssetInterfaceConverter::class, AssetInterfaceConverter::CONFIGURATION_ONE_PER_RESOURCE, true);
    }

    /**
     * Create a new asset
     *
     * @param Asset $asset
     * @return void
     * @throws StopActionException
     */
    public function createAction(Asset $asset)
    {
        if ($this->persistenceManager->isNewObject($asset)) {
            $this->assetRepository->add($asset);
        }
        $this->addFlashMessage('assetHasBeenAdded', '', Message::SEVERITY_OK, [htmlspecialchars($asset->getLabel())]);
        $this->redirect('index', null, null, [], 0, 201);
    }

    /**
     * Initialization for uploadAction
     *
     * @return void
     * @throws \Neos\Flow\Mvc\Exception\NoSuchArgumentException
     */
    protected function initializeUploadAction()
    {
        $assetMappingConfiguration = $this->arguments->getArgument('asset')->getPropertyMappingConfiguration();
        $assetMappingConfiguration->allowProperties('title', 'resource');
        $assetMappingConfiguration->setTypeConverterOption(PersistentObjectConverter::class, PersistentObjectConverter::CONFIGURATION_CREATION_ALLOWED, true);
        $assetMappingConfiguration->setTypeConverterOption(AssetInterfaceConverter::class, AssetInterfaceConverter::CONFIGURATION_ONE_PER_RESOURCE, true);
    }

    /**
     * Upload a new asset. No redirection and no response body, for use by plupload (or similar).
     *
     * @param Asset $asset
     * @return string
     * @throws \Neos\Flow\Persistence\Exception\IllegalObjectTypeException
     */
    public function uploadAction(Asset $asset)
    {
        if (($tag = $this->browserState->get('activeTag')) !== null) {
            $asset->addTag($tag);
        }

        if ($this->persistenceManager->isNewObject($asset)) {
            $this->assetRepository->add($asset);
        } else {
            $this->assetRepository->update($asset);
        }

        if (($assetCollection = $this->browserState->get('activeAssetCollection')) !== null && $assetCollection->addAsset($asset)) {
            $this->assetCollectionRepository->update($assetCollection);
        }

        $this->addFlashMessage('assetHasBeenAdded', '', Message::SEVERITY_OK, [htmlspecialchars($asset->getLabel())]);
        $this->response->setStatus(201);
        return '';
    }

    /**
     * Tags an asset with a tag.
     *
     * No redirection and no response body, no flash message, for use by plupload (or similar).
     *
     * @param Asset $asset
     * @param Tag $tag
     * @return void
     */
    public function tagAssetAction(Asset $asset, Tag $tag)
    {
        $success = false;
        if ($asset->addTag($tag)) {
            $this->assetRepository->update($asset);
            $success = true;
        }
        $this->view->assign('value', $success);
    }

    /**
     * Adds an asset to an asset collection
     *
     * @param Asset $asset
     * @param AssetCollection $assetCollection
     * @return void
     */
    public function addAssetToCollectionAction(Asset $asset, AssetCollection $assetCollection)
    {
        $success = false;
        if ($assetCollection->addAsset($asset)) {
            $this->assetCollectionRepository->update($assetCollection);
            $success = true;
        }
        $this->view->assign('value', $success);
    }

    /**
     * @param string $label
     * @return void
     * @Flow\Validate(argumentName="label", type="NotEmpty")
     * @Flow\Validate(argumentName="label", type="Label")
     */
    public function createTagAction($label)
    {
        $existingTag = $this->tagRepository->findOneByLabel($label);
        if ($existingTag !== null) {
            if (($assetCollection = $this->browserState->get('activeAssetCollection')) !== null && $assetCollection->addTag($existingTag)) {
                $this->assetCollectionRepository->update($assetCollection);
                $this->addFlashMessage('tagAlreadyExistsAndAddedToCollection', '', Message::SEVERITY_OK, [htmlspecialchars($label)]);
            }
        } else {
            $tag = new Tag($label);
            $this->tagRepository->add($tag);
            if (($assetCollection = $this->browserState->get('activeAssetCollection')) !== null && $assetCollection->addTag($tag)) {
                $this->assetCollectionRepository->update($assetCollection);
            }
            $this->addFlashMessage('tagHasBeenCreated', '', Message::SEVERITY_OK, [htmlspecialchars($label)]);
        }
        $this->redirect('index');
    }

    /**
     * @param Tag $tag
     * @return void
     */
    public function editTagAction(Tag $tag)
    {
        $this->view->assignMultiple([
            'tag' => $tag,
            'assetCollections' => $this->assetCollectionRepository->findAll()
        ]);
    }

    /**
     * @param Tag $tag
     * @return void
     */
    public function updateTagAction(Tag $tag)
    {
        $this->tagRepository->update($tag);
        $this->addFlashMessage('tagHasBeenUpdated', '', Message::SEVERITY_OK, [htmlspecialchars($tag->getLabel())]);
        $this->redirect('index');
    }

    /**
     * @param Tag $tag
     * @return void
     */
    public function deleteTagAction(Tag $tag)
    {
        $taggedAssets = $this->assetRepository->findByTag($tag);
        foreach ($taggedAssets as $asset) {
            $asset->removeTag($tag);
            $this->assetRepository->update($asset);
        }
        $this->tagRepository->remove($tag);
        $this->addFlashMessage('tagHasBeenDeleted', '', Message::SEVERITY_OK, [htmlspecialchars($tag->getLabel())]);
        $this->redirect('index');
    }

    /**
     * @param string $title
     * @return void
     * @Flow\Validate(argumentName="title", type="NotEmpty")
     * @Flow\Validate(argumentName="title", type="Label")
     */
    public function createAssetCollectionAction($title)
    {
        $this->assetCollectionRepository->add(new AssetCollection($title));
        $this->addFlashMessage('collectionHasBeenCreated', '', Message::SEVERITY_OK, [htmlspecialchars($title)]);
        $this->redirect('index');
    }

    /**
     * @param AssetCollection $assetCollection
     * @return void
     */
    public function editAssetCollectionAction(AssetCollection $assetCollection)
    {
        $this->view->assignMultiple([
            'assetCollection' => $assetCollection,
            'tags' => $this->tagRepository->findAll()
        ]);
    }

    /**
     * @param AssetCollection $assetCollection
     * @return void
     */
    public function updateAssetCollectionAction(AssetCollection $assetCollection)
    {
        $this->assetCollectionRepository->update($assetCollection);
        $this->addFlashMessage('collectionHasBeenUpdated', '', Message::SEVERITY_OK, [htmlspecialchars($assetCollection->getTitle())]);
        $this->redirect('index');
    }

    /**
     * Delete an asset
     *
     * @param Asset $asset
     * @return void
     */
    public function deleteAction(Asset $asset)
    {
        $usageReferences = $this->assetService->getUsageReferences($asset);
        if (count($usageReferences) > 0) {
            $this->addFlashMessage('deleteRelatedNodes', '', Message::SEVERITY_WARNING, [], 1412422767);
            $this->redirect('index');
        }

        $this->assetRepository->remove($asset);
        $this->addFlashMessage('assetHasBeenDeleted', '', Message::SEVERITY_OK, [$asset->getLabel()], 1412375050);
        $this->redirect('index');
    }

    /**
     * Update the resource on an asset.
     *
     * @param AssetInterface $asset
     * @param PersistentResource $resource
     * @param array $options
     * @throws InvalidArgumentValueException
     * @return void
     */
    public function updateAssetResourceAction(AssetInterface $asset, PersistentResource $resource, array $options = [])
    {
        $sourceMediaType = MediaTypes::parseMediaType($asset->getMediaType());
        $replacementMediaType = MediaTypes::parseMediaType($resource->getMediaType());

        // Prevent replacement of image, audio and video by a different mimetype because of possible rendering issues.
        if (in_array($sourceMediaType['type'], ['image', 'audio', 'video']) && $sourceMediaType['type'] !== $replacementMediaType['type']) {
            $this->addFlashMessage(
                'resourceCanOnlyBeReplacedBySimilarResource',
                '',
                Message::SEVERITY_WARNING,
                [$sourceMediaType['type'], $resource->getMediaType()],
                1462308179
            );
            $this->redirect('index');
        }

        try {
            $originalFilename = $asset->getLabel();
            $this->assetService->replaceAssetResource($asset, $resource, $options);
        } catch (\Exception $exception) {
            $this->addFlashMessage('couldNotReplaceAsset', '', Message::SEVERITY_OK, [], 1463472606);
            $this->forwardToReferringRequest();
            return;
        }

        $this->addFlashMessage('assetHasBeenReplaced', '', Message::SEVERITY_OK, [htmlspecialchars($originalFilename)]);
        $this->redirect('index');
    }

    /**
     * Get Related Nodes for an asset
     *
     * @param AssetInterface $asset
     * @return void
     */
    public function relatedNodesAction(AssetInterface $asset)
    {
        $userWorkspace = $this->userService->getPersonalWorkspace();

        $usageReferences = $this->assetService->getUsageReferences($asset);
        $relatedNodes = [];
        $inaccessibleRelations = [];

        $existingSites = $this->siteRepository->findAll();

        foreach ($usageReferences as $usage) {
            $inaccessibleRelation = [
                'type' => get_class($usage),
                'usage' => $usage
            ];

            if (!$usage instanceof AssetUsageInNodeProperties) {
                $inaccessibleRelations[] = $inaccessibleRelation;
                continue;
            }

            try {
                $nodeType = $this->nodeTypeManager->getNodeType($usage->getNodeTypeName());
            } catch (NodeTypeNotFoundException $e) {
                $nodeType = null;
            }
            /** @var Workspace $workspace */
            $workspace = $this->workspaceRepository->findByIdentifier($usage->getWorkspaceName());
            $accessible = $this->domainUserService->currentUserCanReadWorkspace($workspace);

            $inaccessibleRelation['nodeIdentifier'] = $usage->getNodeIdentifier();
            $inaccessibleRelation['workspaceName'] = $usage->getWorkspaceName();
            $inaccessibleRelation['workspace'] = $workspace;
            $inaccessibleRelation['nodeType'] = $nodeType;
            $inaccessibleRelation['accessible'] = $accessible;

            if (!$accessible) {
                $inaccessibleRelations[] = $inaccessibleRelation;
                continue;
            }

            $node = $this->getNodeFrom($usage);
            // this should actually never happen.
            if (!$node) {
                $inaccessibleRelations[] = $inaccessibleRelation;
                continue;
            }

            $flowQuery = new FlowQuery([$node]);
            $documentNode = $flowQuery->closest('[instanceof Neos.Neos:Document]')->get(0);
            // this should actually never happen, too.
            if (!$documentNode) {
                $inaccessibleRelations[] = $inaccessibleRelation;
                continue;
            }

            $site = $node->getContext()->getCurrentSite();
            foreach ($existingSites as $existingSite) {
                /** @var Site $existingSite **/
                $siteNodePath = '/sites/' . $existingSite->getNodeName();
                if ($siteNodePath === $node->getPAth() || strpos($node->getPath(), $siteNodePath . '/') === 0) {
                    $site = $existingSite;
                }
            }

            $relatedNodes[$site->getNodeName()]['site'] = $site;
            $relatedNodes[$site->getNodeName()]['nodes'][] = [
                'node' => $node,
                'documentNode' => $documentNode
            ];
        }

        $this->view->assignMultiple([
            'totalUsageCount' => count($usageReferences),
            'nodeUsageClass' => AssetUsageInNodeProperties::class,
            'asset' => $asset,
            'inaccessibleRelations' => $inaccessibleRelations,
            'relatedNodes' => $relatedNodes,
            'contentDimensions' => $this->contentDimensionPresetSource->getAllPresets(),
            'userWorkspace' => $userWorkspace
        ]);
    }

    /**
     * @param AssetCollection $assetCollection
     * @return void
     */
    public function deleteAssetCollectionAction(AssetCollection $assetCollection)
    {
        foreach ($this->siteRepository->findByAssetCollection($assetCollection) as $site) {
            $site->setAssetCollection(null);
            $this->siteRepository->update($site);
        }

        if ($this->browserState->get('activeAssetCollection') === $assetCollection) {
            $this->browserState->set('activeAssetCollection', null);
        }
        $this->assetCollectionRepository->remove($assetCollection);
        $this->addFlashMessage('collectionHasBeenDeleted', '', Message::SEVERITY_OK, [htmlspecialchars($assetCollection->getTitle())]);
        $this->redirect('index');
    }

    /**
     * This custom errorAction adds FlashMessages for validation results to give more information in the
     *
     * @return string
     */
    protected function errorAction()
    {
        foreach ($this->arguments->getValidationResults()->getFlattenedErrors() as $propertyPath => $errors) {
            foreach ($errors as $error) {
                $this->flashMessageContainer->addMessage($error);
            }
        }

        return parent::errorAction();
    }

    /**
     * Individual error FlashMessage that hides which action fails in production.
     *
     * @return Message|bool The flash message or FALSE if no flash message should be set
     */
    protected function getErrorFlashMessage()
    {
        if ($this->arguments->getValidationResults()->hasErrors()) {
            return false;
        }
        $errorMessage = 'An error occurred';
        if ($this->objectManager->getContext()->isDevelopment()) {
            $errorMessage .= ' while trying to call %1$s->%2$s()';
        }

        return new Error($errorMessage, null, [get_class($this), $this->actionMethodName]);
    }

    /**
     * Add a translated flashMessage.
     *
     * @param string $messageBody The translation id for the message body.
     * @param string $messageTitle The translation id for the message title.
     * @param string $severity
     * @param array $messageArguments
     * @param integer $messageCode
     * @return void
     */
    public function addFlashMessage($messageBody, $messageTitle = '', $severity = Message::SEVERITY_OK, array $messageArguments = [], $messageCode = null)
    {
        if (is_string($messageBody)) {
            $messageBody = $this->translator->translateById($messageBody, $messageArguments, null, null, 'Main', 'Neos.Media.Browser') ?: $messageBody;
        }

        $messageTitle = $this->translator->translateById($messageTitle, $messageArguments, null, null, 'Main', 'Neos.Media.Browser');
        parent::addFlashMessage($messageBody, $messageTitle, $severity, $messageArguments, $messageCode);
    }

    /**
     * Returns the lowest configured maximum upload file size
     *
     * @return integer
     * @throws \Neos\Utility\Exception\FilesException
     */
    private function getMaximumFileUploadSize()
    {
        return min(Files::sizeStringToBytes(ini_get('post_max_size')), Files::sizeStringToBytes(ini_get('upload_max_filesize')));
    }

    /**
     * @param AssetUsageInNodeProperties $assetUsage
     * @return NodeInterface
     */
    private function getNodeFrom(AssetUsageInNodeProperties $assetUsage)
    {
        $context = $this->_contextFactory->create(['workspaceName' => $assetUsage->getWorkspaceName(), 'dimensions' => $assetUsage->getDimensionValues(), 'invisibleContentShown' => true, 'removedContentShown' => true]);
        return $context->getNodeByIdentifier($assetUsage->getNodeIdentifier());
    }

    /**
     * @param string $view
     * @param string $sortBy
     * @param string $sortDirection
     * @param string $filter
     */
    private function applyViewOptionsToBrowserState(string $view = null, string $sortBy = null, string $sortDirection = null, string $filter = null): void
    {
        if (!empty($view)) {
            $this->browserState->set('view', $view);
        }
        if (!empty($sortBy)) {
            $this->browserState->set('sortBy', $sortBy);
        }
        if (!empty($sortDirection)) {
            $this->browserState->set('sortDirection', $sortDirection);
        }
        if (!empty($filter)) {
            $this->browserState->set('filter', $filter);
        }

        foreach (['view', 'sortBy', 'sortDirection', 'filter'] as $optionName) {
            $this->view->assign($optionName, $this->browserState->get($optionName));
        }
    }

    /**
     * @param $assetSourceIdentifier
     */
    private function applyActiveAssetSourceToBrowserState($assetSourceIdentifier)
    {
        if ($assetSourceIdentifier !== null && isset($this->assetSources[$assetSourceIdentifier])) {
            $this->browserState->setActiveAssetSourceIdentifier($assetSourceIdentifier);
        }
    }

    /**
     * @param int $tagMode
     * @param Tag $tag
     * @param AssetCollection|null $activeAssetCollection
     */
    private function applyTagToBrowserState(int $tagMode = null, Tag $tag = null, AssetCollection $activeAssetCollection = null): void
    {
        if ($tagMode === self::TAG_GIVEN && $tag !== null) {
            $this->browserState->set('activeTag', $tag);
            $this->view->assign('activeTag', $tag);
        } elseif ($tagMode === self::TAG_NONE || $tagMode === self::TAG_ALL) {
            $this->browserState->set('activeTag', null);
            $this->view->assign('activeTag', null);
        }
        $this->browserState->set('tagMode', $tagMode);

        // Unset active tag if it isn't available in the active asset collection
        if ($this->browserState->get('activeTag') && $activeAssetCollection !== null && !$activeAssetCollection->getTags()->contains($this->browserState->get('activeTag'))) {
            $this->browserState->set('activeTag', null);
            $this->view->assign('activeTag', null);
        }

        if (!$this->browserState->get('activeTag') && $this->browserState->get('tagMode') === self::TAG_GIVEN) {
            $this->browserState->set('tagMode', self::TAG_ALL);
        }
    }

    /**
     * @return AssetSourceInterface
     */
    private function getAssetSourceFromBrowserState(): AssetSourceInterface
    {
        $assetSourceIdentifier = $this->browserState->getActiveAssetSourceIdentifier();
        if (!isset($this->assetSources[$assetSourceIdentifier])) {
            $assetSourceIdentifiers = array_keys($this->assetSources);
            $assetSourceIdentifier = reset($assetSourceIdentifiers);
        }
        return $this->assetSources[$assetSourceIdentifier];
    }

    /**
     * @param int $collectionMode
     * @param AssetCollection $assetCollection
     */
    private function applyAssetCollectionOptionsToBrowserState(int $collectionMode = null, AssetCollection $assetCollection = null): void
    {
        if ($collectionMode === self::COLLECTION_GIVEN && $assetCollection !== null) {
            $this->browserState->set('activeAssetCollection', $assetCollection);
            $this->view->assign('activeAssetCollection', $assetCollection);
        } elseif ($collectionMode === self::COLLECTION_ALL) {
            $this->browserState->set('activeAssetCollection', null);
            $this->view->assign('activeAssetCollection', null);
        }
        $this->browserState->set('collectionMode', $collectionMode);
    }

    /**
     * @return AssetCollection|null
     */
    private function getActiveAssetCollectionFromBrowserState(): ?AssetCollection
    {
        try {
            /** @var AssetCollection $activeAssetCollection */
            $activeAssetCollection = $this->browserState->get('activeAssetCollection');
            if ($activeAssetCollection instanceof DoctrineProxy) {
                // To trigger a possible EntityNotFound have to load the entity
                $activeAssetCollection->__load();
            }
        } catch (EntityNotFoundException $exception) {
            // If a removed asset collection is still in the browser state it can not be fetched
            $this->browserState->set('activeAssetCollection', null);
            $activeAssetCollection = null;
        }
        return $activeAssetCollection;
    }

    /**
     * @param AssetProxyRepositoryInterface $assetProxyRepository
     */
    private function applySortingFromBrowserState(AssetProxyRepositoryInterface $assetProxyRepository): void
    {
        if ($assetProxyRepository instanceof SupportsSortingInterface) {
            switch ($this->browserState->get('sortBy')) {
                case 'Name':
                    $assetProxyRepository->orderBy(['resource.filename' => $this->browserState->get('sortDirection')]);
                break;
                case 'Modified':
                default:
                    $assetProxyRepository->orderBy(['lastModified' => $this->browserState->get('sortDirection')]);
                break;
            }
        }
    }

    /**
     * @param AssetProxyRepositoryInterface $assetProxyRepository
     */
    private function applyAssetTypeFilterFromBrowserState(AssetProxyRepositoryInterface $assetProxyRepository): void
    {
        $assetProxyRepository->filterByType(new AssetTypeFilter($this->browserState->get('filter')));
    }

    /**
     * @param AssetProxyRepositoryInterface $assetProxyRepository
     */
    private function applyAssetCollectionFilterFromBrowserState(AssetProxyRepositoryInterface $assetProxyRepository): void
    {
        if ($assetProxyRepository instanceof SupportsCollectionsInterface) {
            $assetProxyRepository->filterByCollection($this->getActiveAssetCollectionFromBrowserState());
        }
    }
}<|MERGE_RESOLUTION|>--- conflicted
+++ resolved
@@ -390,21 +390,6 @@
      */
     public function editAction(string $assetSourceIdentifier, string $assetProxyIdentifier)
     {
-<<<<<<< HEAD
-        switch ($asset->getFileExtension()) {
-            case 'pdf':
-                $contentPreview = 'ContentPdf';
-                break;
-            default:
-                $contentPreview = 'ContentDefault';
-        }
-        $this->view->assignMultiple([
-            'tags' => $asset->getAssetCollections()->count() > 0 ? $this->tagRepository->findByAssetCollections($asset->getAssetCollections()->toArray()) : $this->tagRepository->findAll(),
-            'asset' => $asset,
-            'contentPreview' => $contentPreview,
-            'assetCollections' => $this->assetCollectionRepository->findAll()
-        ]);
-=======
         if (!isset($this->assetSources[$assetSourceIdentifier])) {
             throw new \RuntimeException('Given asset source is not configured.', 1509632166);
         }
@@ -429,10 +414,19 @@
                 }
             }
 
+            switch ($asset->getFileExtension()) {
+                case 'pdf':
+                    $contentPreview = 'ContentPdf';
+                    break;
+                default:
+                    $contentPreview = 'ContentDefault';
+            }
+
             $this->view->assignMultiple([
                 'tags' => $tags,
                 'assetProxy' => $assetProxy,
                 'assetCollections' => $this->assetCollectionRepository->findAll(),
+                'contentPreview' => $contentPreview,
                 'assetSource' => $assetSource
             ]);
         } catch (AssetNotFoundExceptionInterface $e) {
@@ -440,7 +434,6 @@
         } catch (AssetSourceConnectionExceptionInterface $e) {
             $this->view->assign('connectionError', $e);
         }
->>>>>>> 005a98c2
     }
 
     /**
