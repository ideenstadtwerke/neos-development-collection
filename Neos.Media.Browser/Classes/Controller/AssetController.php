--- conflicted
+++ resolved
@@ -377,13 +377,7 @@
                 'tags' => $tags,
                 'assetProxy' => $assetProxy,
                 'assetCollections' => $this->assetCollectionRepository->findAll(),
-<<<<<<< HEAD
-                'contentPreview' => $contentPreview,
-                'assetSource' => $assetSource,
-                'asyncThumbnails' => $this->asyncThumbnails
-=======
                 'assetSource' => $assetSource
->>>>>>> e04ef6ed
             ]);
         } catch (AssetNotFoundExceptionInterface $e) {
             $this->throwStatus(404, 'Asset not found');
