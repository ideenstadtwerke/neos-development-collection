{namespace m=Neos\Media\ViewHelpers}
{namespace mediaBrowser=Neos\Media\Browser\ViewHelpers}
{namespace neos=Neos\Neos\ViewHelpers}
<<<<<<< HEAD
<f:widget.paginate objects="{assets}" as="paginatedAssets" configuration="{itemsPerPage: 30, maximumNumberOfLinks: 7}">
	<table class="neos-table asset-list">
		<thead>
			<tr>
				<th></th>
				<th>
					<f:if condition="{sortBy} === 'Name'">
						<f:then>
							<f:if condition="{sortDirection} === 'ASC'">
								<f:then>
									<f:link.action action="index" title="{neos:backend.translate(id: 'sortByName', package: 'Neos.Media.Browser')} ({neos:backend.translate(id: 'sortdirection.desc', package: 'Neos.Media.Browser') -> f:format.case(mode: 'lower')})" data="{neos-toggle: 'tooltip'}" arguments="{sortDirection: 'DESC'}" addQueryString="TRUE">
										{neos:backend.translate(id: 'field.name', package: 'Neos.Media.Browser')}
									</f:link.action>
									<i class="fas fa-caret-up"></i>
								</f:then>
								<f:else>
									<f:link.action action="index" title="{neos:backend.translate(id: 'sortByName', package: 'Neos.Media.Browser')} ({neos:backend.translate(id: 'sortdirection.asc', package: 'Neos.Media.Browser') -> f:format.case(mode: 'lower')})" data="{neos-toggle: 'tooltip'}" arguments="{sortDirection: 'ASC'}" addQueryString="TRUE">
										{neos:backend.translate(id: 'field.name', package: 'Neos.Media.Browser')}
									</f:link.action>
									<i class="fas fa-caret-down"></i>
								</f:else>
							</f:if>
						</f:then>
						<f:else>
							<f:link.action action="index" title="{neos:backend.translate(id: 'sortByName', package: 'Neos.Media.Browser')}" data="{neos-toggle: 'tooltip'}" arguments="{sortBy: 'Name'}" addQueryString="TRUE">
								{neos:backend.translate(id: 'field.name', package: 'Neos.Media.Browser')}
							</f:link.action>
						</f:else>
					</f:if>
				</th>
				<th>
					<f:if condition="{sortBy} === 'Modified'">
						<f:then>
							<f:if condition="{sortDirection} === 'ASC'">
								<f:then>
									<f:link.action action="index" title="{neos:backend.translate(id: 'sortByLastModified', package: 'Neos.Media.Browser')} ({neos:backend.translate(id: 'sortdirection.desc', package: 'Neos.Media.Browser') -> f:format.case(mode: 'lower')})" data="{neos-toggle: 'tooltip'}" arguments="{sortDirection: 'DESC'}" addQueryString="TRUE">
										{neos:backend.translate(id: 'field.lastModified', package: 'Neos.Media.Browser')}
									</f:link.action>
									<i class="fas fa-caret-up"></i>
								</f:then>
								<f:else>
									<f:link.action action="index" title="{neos:backend.translate(id: 'sortByLastModified', package: 'Neos.Media.Browser')} ({neos:backend.translate(id: 'sortdirection.asc', package: 'Neos.Media.Browser') -> f:format.case(mode: 'lower')})" data="{neos-toggle: 'tooltip'}" arguments="{sortDirection: 'ASC'}" addQueryString="TRUE">
										{neos:backend.translate(id: 'field.lastModified', package: 'Neos.Media.Browser')}
									</f:link.action>
									<i class="fas fa-caret-down"></i>
								</f:else>
							</f:if>
						</f:then>
						<f:else>
							<f:link.action action="index" title="{neos:backend.translate(id: 'sortByLastModified', package: 'Neos.Media.Browser')}" data="{neos-toggle: 'tooltip'}" arguments="{sortBy: 'Modified'}" addQueryString="TRUE">
								{neos:backend.translate(id: 'field.lastModified', package: 'Neos.Media.Browser')}
							</f:link.action>
						</f:else>
					</f:if>
				</th>
				<th>{neos:backend.translate(id: 'field.fileSize', package: 'Neos.Media.Browser')}</th>
				<th>{neos:backend.translate(id: 'field.type', package: 'Neos.Media.Browser')}</th>
				<th>{neos:backend.translate(id: 'field.tags', package: 'Neos.Media.Browser')}</th>
				<th class="neos-action"></th>
			</tr>
		</thead>
		<tbody>
		<f:alias map="{
			'editLabel': '{neos:backend.translate(id: \'edit\', package: \'Neos.Neos\')}',
			'editAssetLabel': '{neos:backend.translate(id: \'editAsset\', package: \'Neos.Media.Browser\')}',
			'replaceLabel': '{neos:backend.translate(id: \'replace\', package: \'Neos.Media.Browser\')}',
			'replaceAssetResourceLabel': '{neos:backend.translate(id: \'replaceAssetResource\', package: \'Neos.Media.Browser\')}',
			'deleteLabel': '{neos:backend.translate(id: \'delete\', package: \'Neos.Neos\')}',
			'deleteAssetLabel': '{neos:backend.translate(id: \'deleteAsset\', package: \'Neos.Media.Browser\')}'
		}">
			<f:for each="{paginatedAssets}" as="asset" iteration="iterator">
				<tr class="asset draggable-asset{f:if(condition: '{asset.tags -> f:count()} === 0', then: ' neos-media-untagged')}" data-asset-identifier="{asset -> f:format.identifier()}">
					<td>
						<div class="neos-list-thumbnail" data-neos-toggle="popover" data-placement="{f:if(condition: '{iterator.index} > 2', then: 'top', else: 'bottom')}" data-trigger="hover" data-title="{f:if(condition: asset.width, then: '{asset.width} x {asset.height}')}" data-html="true" data-content="{m:thumbnail(asset: asset, preset: 'Neos.Media.Browser:Thumbnail', alt: asset.label, async: asyncThumbnails) -> f:format.htmlentities()}">
							<m:thumbnail asset="{asset}" preset="Neos.Media.Browser:Thumbnail" alt="{asset.label}" async="{asyncThumbnails}" />
						</div>
					</td>
					<td class="asset-label"><span data-neos-toggle="tooltip" title="{asset.label}"><f:format.crop maxCharacters="50">{asset.label}</f:format.crop></span></td>
					<td><span title="{asset.lastModified -> f:format.date(format: 'd-m-Y H:i')}" data-neos-toggle="tooltip">{asset.lastModified -> m:format.relativeDate()}</span></td>
					<td>{asset.resource.fileSize -> f:format.bytes()}</td>
					<td><span class="neos-label">{asset.resource.mediatype}</span></td>
					<td class="tags">
						<f:for each="{asset.tags}" as="tag">
							<span class="neos-label">{tag.label}</span>
						</f:for>
					</td>
					<td class="neos-action">
						<div class="neos-dropdown" id="neos-asset-actionmenu-{asset -> f:format.identifier()}">
							<a class="dropdown-toggle neos-button neos-button-mini" href="#" data-neos-toggle="dropdown" data-target="#neos-asset-actionmenu-{asset -> f:format.identifier()}">
								<i class="fas fa-ellipsis-h"></i>
							</a>
							<div class="neos-dropdown-menu-list neos-pull-right" role="menu">
								<ul>
									<li>
										<f:link.action action="edit" arguments="{asset: asset}" title="{editAssetLabel}" data="{neos-toggle: 'tooltip', placement: 'left'}">
											<i class="fas fa-edit icon-white"></i> {editLabel}
										</f:link.action>
									</li>
									<f:security.ifAccess privilegeTarget="Neos.Media.Browser:ReplaceAssetResource">
										<li>
											<f:link.action action="replaceAssetResource" arguments="{asset: asset}" title="{replaceAssetResourceLabel}" data="{neos-toggle: 'tooltip', placement: 'left'}">
												<i class="fas fa-random icon-white"></i> {replaceLabel}
											</f:link.action>
										</li>
									</f:security.ifAccess>
									<li>
										<a href="#" class="neos-media-delete" title="{deleteAssetLabel}" data-neos-toggle="tooltip" data-placement="left" data-modal="delete-asset-modal" data-label="{asset.label -> f:format.crop(maxCharacters: 50)}" data-object-identifier="{asset -> f:format.identifier()}">
											<i class="fas fa-trash icon-white"></i> {deleteLabel}
										</a>
									</li>
								</ul>
							</div>
						</div>
					</td>
				</tr>
			</f:for>
		</f:alias>
		</tbody>
	</table>
</f:widget.paginate>
=======
<mediaBrowser:paginate queryResult="{assetProxies}" as="paginatedAssetProxies" configuration="{itemsPerPage: 30, maximumNumberOfLinks: 7}">
    <table class="neos-table asset-list">
        <thead>
        <tr>
            <th></th>
            <f:if condition="{activeAssetSourceSupportsSorting}">
                <f:then>
                    <th>
                        <f:if condition="{sortBy} === 'Name'">
                            <f:then>
                                <f:if condition="{sortDirection} === 'ASC'">
                                    <f:then>
                                        <f:link.action action="index" title="{neos:backend.translate(id: 'sortByName', package: 'Neos.Media.Browser')} ({neos:backend.translate(id: 'sortdirection.desc', package: 'Neos.Media.Browser') -> f:format.case(mode: 'lower')})" data="{neos-toggle: 'tooltip'}" arguments="{sortDirection: 'DESC'}" addQueryString="TRUE">
                                            {neos:backend.translate(id: 'field.name', package: 'Neos.Media.Browser')}
                                        </f:link.action>
                                        <i class="icon-caret-up"></i>
                                    </f:then>
                                    <f:else>
                                        <f:link.action action="index" title="{neos:backend.translate(id: 'sortByName', package: 'Neos.Media.Browser')} ({neos:backend.translate(id: 'sortdirection.asc', package: 'Neos.Media.Browser') -> f:format.case(mode: 'lower')})" data="{neos-toggle: 'tooltip'}" arguments="{sortDirection: 'ASC'}" addQueryString="TRUE">
                                            {neos:backend.translate(id: 'field.name', package: 'Neos.Media.Browser')}
                                        </f:link.action>
                                        <i class="icon-caret-down"></i>
                                    </f:else>
                                </f:if>
                            </f:then>
                            <f:else>
                                <f:link.action action="index" title="{neos:backend.translate(id: 'sortByName', package: 'Neos.Media.Browser')}" data="{neos-toggle: 'tooltip'}" arguments="{sortBy: 'Name'}" addQueryString="TRUE">
                                    {neos:backend.translate(id: 'field.name', package: 'Neos.Media.Browser')}
                                </f:link.action>
                            </f:else>
                        </f:if>
                    </th>
                    <th>
                        <f:if condition="{sortBy} === 'Modified'">
                            <f:then>
                                <f:if condition="{sortDirection} === 'ASC'">
                                    <f:then>
                                        <f:link.action action="index" title="{neos:backend.translate(id: 'sortByLastModified', package: 'Neos.Media.Browser')} ({neos:backend.translate(id: 'sortdirection.desc', package: 'Neos.Media.Browser') -> f:format.case(mode: 'lower')})" data="{neos-toggle: 'tooltip'}" arguments="{sortDirection: 'DESC'}" addQueryString="TRUE">
                                            {neos:backend.translate(id: 'field.lastModified', package: 'Neos.Media.Browser')}
                                        </f:link.action>
                                        <i class="icon-caret-up"></i>
                                    </f:then>
                                    <f:else>
                                        <f:link.action action="index" title="{neos:backend.translate(id: 'sortByLastModified', package: 'Neos.Media.Browser')} ({neos:backend.translate(id: 'sortdirection.asc', package: 'Neos.Media.Browser') -> f:format.case(mode: 'lower')})" data="{neos-toggle: 'tooltip'}" arguments="{sortDirection: 'ASC'}" addQueryString="TRUE">
                                            {neos:backend.translate(id: 'field.lastModified', package: 'Neos.Media.Browser')}
                                        </f:link.action>
                                        <i class="icon-caret-down"></i>
                                    </f:else>
                                </f:if>
                            </f:then>
                            <f:else>
                                <f:link.action action="index" title="{neos:backend.translate(id: 'sortByLastModified', package: 'Neos.Media.Browser')}" data="{neos-toggle: 'tooltip'}" arguments="{sortBy: 'Modified'}" addQueryString="TRUE">
                                    {neos:backend.translate(id: 'field.lastModified', package: 'Neos.Media.Browser')}
                                </f:link.action>
                            </f:else>
                        </f:if>
                    </th>
                </f:then>
                <f:else>
                    <th>
                        {neos:backend.translate(id: 'field.name', package: 'Neos.Media.Browser')}
                    </th>
                    <th>
                        {neos:backend.translate(id: 'field.lastModified', package: 'Neos.Media.Browser')}
                    </th>
                </f:else>
            </f:if>
            <th>{neos:backend.translate(id: 'field.fileSize', package: 'Neos.Media.Browser')}</th>
            <th>{neos:backend.translate(id: 'field.type', package: 'Neos.Media.Browser')}</th>
            <th>{neos:backend.translate(id: 'field.tags', package: 'Neos.Media.Browser')}</th>
            <th class="neos-action"></th>
        </tr>
        </thead>
        <tbody>
        <f:alias map="{
            'viewLabel': '{neos:backend.translate(id: \'view\', package: \'Neos.Media.Browser\')}',
            'viewAssetLabel': '{neos:backend.translate(id: \'viewAsset\', package: \'Neos.Media.Browser\')}',
            'editLabel': '{neos:backend.translate(id: \'edit\', package: \'Neos.Neos\')}',
            'editAssetLabel': '{neos:backend.translate(id: \'editAsset\', package: \'Neos.Media.Browser\')}',
            'replaceAssetResourceLabel': '{neos:backend.translate(id: \'replaceAssetResource\', package: \'Neos.Media.Browser\')}',
            'deleteLabel': '{neos:backend.translate(id: \'delete\', package: \'Neos.Neos\')}',
            'deleteAssetLabel': '{neos:backend.translate(id: \'deleteAsset\', package: \'Neos.Media.Browser\')}'
        }">
            <f:for each="{assetProxies}" as="assetProxy" iteration="iterator">
                <tr class="asset draggable-asset{f:if(condition: '{assetProxy.tags -> f:count()} === 0', then: ' neos-media-untagged')}"
                    data-asset-identifier="{assetProxy.identifier}"
                    data-local-asset-identifier="{assetProxy.localAssetIdentifier}"
                    data-asset-source-identifier="{assetProxy.assetSource.identifier}"
                >
                    <td>
                        <div class="neos-list-thumbnail"
                             data-neos-toggle="popover"
                             data-placement="{f:if(condition: '{iterator.index} > 2', then: 'top', else: 'bottom')}"
                             data-trigger="hover"
                             data-title="{f:if(condition: assetProxy.widthInPixels, then: '{assetProxy.widthInPixels} x {assetProxy.heightInPixels}')}"
                             data-html="true"
                             data-content="{mediaBrowser:thumbnail(assetProxy: assetProxy, alt: '') -> f:format.htmlentities()}"
                             alt=""
                             width="250"
                             height="250">
                            <img src="{assetProxy.thumbnailUri}" alt="{assetProxy.label}" width="250" height="250"/>
                        </div>
                    </td>
                    <td class="asset-label"><span data-neos-toggle="tooltip" title="{assetProxy.label}"><f:format.crop maxCharacters="50">{assetProxy.label}</f:format.crop></span></td>
                    <td><span title="{assetProxy.lastModified -> f:format.date(format: 'd-m-Y H:i')}" data-neos-toggle="tooltip">{assetProxy.lastModified -> m:format.relativeDate()}</span></td>
                    <td>{assetProxy.fileSize -> f:format.bytes()}</td>
                    <td><span class="neos-label">{assetProxy.mediaType}</span></td>
                    <td class="tags">
                        <f:for each="{assetProxy.tags}" as="tag">
                            <span class="neos-label">{tag.label}</span>
                        </f:for>
                    </td>
                    <td class="neos-action">
                        <div class="neos-dropdown" id="neos-asset-actionmenu-{assetProxy.localAssetIdentifier}">
                            <a class="dropdown-toggle neos-button neos-button-mini" href="#" data-neos-toggle="dropdown" data-target="#neos-asset-actionmenu-{assetProxy.localAssetIdentifier}">
                                <i class="icon-ellipsis-horizontal"></i>
                            </a>
                            <div class="neos-dropdown-menu-list neos-pull-right" role="menu">
                                <ul>
                                    <f:if condition="!{activeAssetSource.readOnly}">
                                        <f:then>
                                            <li>
                                                <f:link.action action="edit" arguments="{assetSourceIdentifier: activeAssetSource.identifier, assetProxyIdentifier: assetProxy.identifier}" title="{editAssetLabel}" data="{neos-toggle: 'tooltip', placement: 'left'}">
                                                    <i class="icon-edit icon-white"></i> {editLabel}
                                                </f:link.action>
                                            </li>
                                            <f:security.ifAccess privilegeTarget="Neos.Media.Browser:ReplaceAssetResource">
                                                <li>
                                                    <f:link.action action="replaceAssetResource" arguments="{assetSourceIdentifier: activeAssetSource.identifier, asset: assetProxy.asset}" data="{asset-identifier: '{assetProxy.identifier}'}" title="{replaceAssetResourceLabel}" data="{neos-toggle: 'tooltip', placement: 'left'}">
                                                        <i class="icon-random icon-white"></i> {replaceAssetResourceLabel}
                                                    </f:link.action>
                                                </li>
                                            </f:security.ifAccess>
                                            <li>
                                                <a href="#" class="neos-media-delete" title="{deleteAssetLabel}" data-neos-toggle="tooltip" data-placement="left" data-modal="delete-asset-modal" data-label="{assetProxy.label -> f:format.crop(maxCharacters: 50)}" data-object-identifier="{assetProxy.identifier}">
                                                    <i class="icon-trash icon-white"></i> {deleteLabel}
                                                </a>
                                            </li>
                                        </f:then>
                                        <f:else>
                                            <li>
                                                <f:link.action action="show" arguments="{assetSourceIdentifier: activeAssetSource.identifier, assetProxyIdentifier: assetProxy.identifier}" title="{viewAssetLabel}" data="{neos-toggle: 'tooltip', placement: 'left'}">
                                                    <i class="icon-eye icon-white"></i> {viewLabel}
                                                </f:link.action>
                                            </li>
                                        </f:else>
                                    </f:if>
                                </ul>
                            </div>
                        </div>
                    </td>
                </tr>
            </f:for>
        </f:alias>
        </tbody>
    </table>
</mediaBrowser:paginate>
>>>>>>> de35b228
<|MERGE_RESOLUTION|>--- conflicted
+++ resolved
@@ -1,12 +1,13 @@
 {namespace m=Neos\Media\ViewHelpers}
 {namespace mediaBrowser=Neos\Media\Browser\ViewHelpers}
 {namespace neos=Neos\Neos\ViewHelpers}
-<<<<<<< HEAD
-<f:widget.paginate objects="{assets}" as="paginatedAssets" configuration="{itemsPerPage: 30, maximumNumberOfLinks: 7}">
+<mediaBrowser:paginate queryResult="{assetProxies}" as="paginatedAssetProxies" configuration="{itemsPerPage: 30, maximumNumberOfLinks: 7}">
 	<table class="neos-table asset-list">
 		<thead>
 			<tr>
 				<th></th>
+            <f:if condition="{activeAssetSourceSupportsSorting}">
+                <f:then>
 				<th>
 					<f:if condition="{sortBy} === 'Name'">
 						<f:then>
@@ -57,129 +58,6 @@
 						</f:else>
 					</f:if>
 				</th>
-				<th>{neos:backend.translate(id: 'field.fileSize', package: 'Neos.Media.Browser')}</th>
-				<th>{neos:backend.translate(id: 'field.type', package: 'Neos.Media.Browser')}</th>
-				<th>{neos:backend.translate(id: 'field.tags', package: 'Neos.Media.Browser')}</th>
-				<th class="neos-action"></th>
-			</tr>
-		</thead>
-		<tbody>
-		<f:alias map="{
-			'editLabel': '{neos:backend.translate(id: \'edit\', package: \'Neos.Neos\')}',
-			'editAssetLabel': '{neos:backend.translate(id: \'editAsset\', package: \'Neos.Media.Browser\')}',
-			'replaceLabel': '{neos:backend.translate(id: \'replace\', package: \'Neos.Media.Browser\')}',
-			'replaceAssetResourceLabel': '{neos:backend.translate(id: \'replaceAssetResource\', package: \'Neos.Media.Browser\')}',
-			'deleteLabel': '{neos:backend.translate(id: \'delete\', package: \'Neos.Neos\')}',
-			'deleteAssetLabel': '{neos:backend.translate(id: \'deleteAsset\', package: \'Neos.Media.Browser\')}'
-		}">
-			<f:for each="{paginatedAssets}" as="asset" iteration="iterator">
-				<tr class="asset draggable-asset{f:if(condition: '{asset.tags -> f:count()} === 0', then: ' neos-media-untagged')}" data-asset-identifier="{asset -> f:format.identifier()}">
-					<td>
-						<div class="neos-list-thumbnail" data-neos-toggle="popover" data-placement="{f:if(condition: '{iterator.index} > 2', then: 'top', else: 'bottom')}" data-trigger="hover" data-title="{f:if(condition: asset.width, then: '{asset.width} x {asset.height}')}" data-html="true" data-content="{m:thumbnail(asset: asset, preset: 'Neos.Media.Browser:Thumbnail', alt: asset.label, async: asyncThumbnails) -> f:format.htmlentities()}">
-							<m:thumbnail asset="{asset}" preset="Neos.Media.Browser:Thumbnail" alt="{asset.label}" async="{asyncThumbnails}" />
-						</div>
-					</td>
-					<td class="asset-label"><span data-neos-toggle="tooltip" title="{asset.label}"><f:format.crop maxCharacters="50">{asset.label}</f:format.crop></span></td>
-					<td><span title="{asset.lastModified -> f:format.date(format: 'd-m-Y H:i')}" data-neos-toggle="tooltip">{asset.lastModified -> m:format.relativeDate()}</span></td>
-					<td>{asset.resource.fileSize -> f:format.bytes()}</td>
-					<td><span class="neos-label">{asset.resource.mediatype}</span></td>
-					<td class="tags">
-						<f:for each="{asset.tags}" as="tag">
-							<span class="neos-label">{tag.label}</span>
-						</f:for>
-					</td>
-					<td class="neos-action">
-						<div class="neos-dropdown" id="neos-asset-actionmenu-{asset -> f:format.identifier()}">
-							<a class="dropdown-toggle neos-button neos-button-mini" href="#" data-neos-toggle="dropdown" data-target="#neos-asset-actionmenu-{asset -> f:format.identifier()}">
-								<i class="fas fa-ellipsis-h"></i>
-							</a>
-							<div class="neos-dropdown-menu-list neos-pull-right" role="menu">
-								<ul>
-									<li>
-										<f:link.action action="edit" arguments="{asset: asset}" title="{editAssetLabel}" data="{neos-toggle: 'tooltip', placement: 'left'}">
-											<i class="fas fa-edit icon-white"></i> {editLabel}
-										</f:link.action>
-									</li>
-									<f:security.ifAccess privilegeTarget="Neos.Media.Browser:ReplaceAssetResource">
-										<li>
-											<f:link.action action="replaceAssetResource" arguments="{asset: asset}" title="{replaceAssetResourceLabel}" data="{neos-toggle: 'tooltip', placement: 'left'}">
-												<i class="fas fa-random icon-white"></i> {replaceLabel}
-											</f:link.action>
-										</li>
-									</f:security.ifAccess>
-									<li>
-										<a href="#" class="neos-media-delete" title="{deleteAssetLabel}" data-neos-toggle="tooltip" data-placement="left" data-modal="delete-asset-modal" data-label="{asset.label -> f:format.crop(maxCharacters: 50)}" data-object-identifier="{asset -> f:format.identifier()}">
-											<i class="fas fa-trash icon-white"></i> {deleteLabel}
-										</a>
-									</li>
-								</ul>
-							</div>
-						</div>
-					</td>
-				</tr>
-			</f:for>
-		</f:alias>
-		</tbody>
-	</table>
-</f:widget.paginate>
-=======
-<mediaBrowser:paginate queryResult="{assetProxies}" as="paginatedAssetProxies" configuration="{itemsPerPage: 30, maximumNumberOfLinks: 7}">
-    <table class="neos-table asset-list">
-        <thead>
-        <tr>
-            <th></th>
-            <f:if condition="{activeAssetSourceSupportsSorting}">
-                <f:then>
-                    <th>
-                        <f:if condition="{sortBy} === 'Name'">
-                            <f:then>
-                                <f:if condition="{sortDirection} === 'ASC'">
-                                    <f:then>
-                                        <f:link.action action="index" title="{neos:backend.translate(id: 'sortByName', package: 'Neos.Media.Browser')} ({neos:backend.translate(id: 'sortdirection.desc', package: 'Neos.Media.Browser') -> f:format.case(mode: 'lower')})" data="{neos-toggle: 'tooltip'}" arguments="{sortDirection: 'DESC'}" addQueryString="TRUE">
-                                            {neos:backend.translate(id: 'field.name', package: 'Neos.Media.Browser')}
-                                        </f:link.action>
-                                        <i class="icon-caret-up"></i>
-                                    </f:then>
-                                    <f:else>
-                                        <f:link.action action="index" title="{neos:backend.translate(id: 'sortByName', package: 'Neos.Media.Browser')} ({neos:backend.translate(id: 'sortdirection.asc', package: 'Neos.Media.Browser') -> f:format.case(mode: 'lower')})" data="{neos-toggle: 'tooltip'}" arguments="{sortDirection: 'ASC'}" addQueryString="TRUE">
-                                            {neos:backend.translate(id: 'field.name', package: 'Neos.Media.Browser')}
-                                        </f:link.action>
-                                        <i class="icon-caret-down"></i>
-                                    </f:else>
-                                </f:if>
-                            </f:then>
-                            <f:else>
-                                <f:link.action action="index" title="{neos:backend.translate(id: 'sortByName', package: 'Neos.Media.Browser')}" data="{neos-toggle: 'tooltip'}" arguments="{sortBy: 'Name'}" addQueryString="TRUE">
-                                    {neos:backend.translate(id: 'field.name', package: 'Neos.Media.Browser')}
-                                </f:link.action>
-                            </f:else>
-                        </f:if>
-                    </th>
-                    <th>
-                        <f:if condition="{sortBy} === 'Modified'">
-                            <f:then>
-                                <f:if condition="{sortDirection} === 'ASC'">
-                                    <f:then>
-                                        <f:link.action action="index" title="{neos:backend.translate(id: 'sortByLastModified', package: 'Neos.Media.Browser')} ({neos:backend.translate(id: 'sortdirection.desc', package: 'Neos.Media.Browser') -> f:format.case(mode: 'lower')})" data="{neos-toggle: 'tooltip'}" arguments="{sortDirection: 'DESC'}" addQueryString="TRUE">
-                                            {neos:backend.translate(id: 'field.lastModified', package: 'Neos.Media.Browser')}
-                                        </f:link.action>
-                                        <i class="icon-caret-up"></i>
-                                    </f:then>
-                                    <f:else>
-                                        <f:link.action action="index" title="{neos:backend.translate(id: 'sortByLastModified', package: 'Neos.Media.Browser')} ({neos:backend.translate(id: 'sortdirection.asc', package: 'Neos.Media.Browser') -> f:format.case(mode: 'lower')})" data="{neos-toggle: 'tooltip'}" arguments="{sortDirection: 'ASC'}" addQueryString="TRUE">
-                                            {neos:backend.translate(id: 'field.lastModified', package: 'Neos.Media.Browser')}
-                                        </f:link.action>
-                                        <i class="icon-caret-down"></i>
-                                    </f:else>
-                                </f:if>
-                            </f:then>
-                            <f:else>
-                                <f:link.action action="index" title="{neos:backend.translate(id: 'sortByLastModified', package: 'Neos.Media.Browser')}" data="{neos-toggle: 'tooltip'}" arguments="{sortBy: 'Modified'}" addQueryString="TRUE">
-                                    {neos:backend.translate(id: 'field.lastModified', package: 'Neos.Media.Browser')}
-                                </f:link.action>
-                            </f:else>
-                        </f:if>
-                    </th>
                 </f:then>
                 <f:else>
                     <th>
@@ -190,29 +68,29 @@
                     </th>
                 </f:else>
             </f:if>
-            <th>{neos:backend.translate(id: 'field.fileSize', package: 'Neos.Media.Browser')}</th>
-            <th>{neos:backend.translate(id: 'field.type', package: 'Neos.Media.Browser')}</th>
-            <th>{neos:backend.translate(id: 'field.tags', package: 'Neos.Media.Browser')}</th>
-            <th class="neos-action"></th>
-        </tr>
-        </thead>
-        <tbody>
-        <f:alias map="{
+				<th>{neos:backend.translate(id: 'field.fileSize', package: 'Neos.Media.Browser')}</th>
+				<th>{neos:backend.translate(id: 'field.type', package: 'Neos.Media.Browser')}</th>
+				<th>{neos:backend.translate(id: 'field.tags', package: 'Neos.Media.Browser')}</th>
+				<th class="neos-action"></th>
+			</tr>
+		</thead>
+		<tbody>
+		<f:alias map="{
             'viewLabel': '{neos:backend.translate(id: \'view\', package: \'Neos.Media.Browser\')}',
             'viewAssetLabel': '{neos:backend.translate(id: \'viewAsset\', package: \'Neos.Media.Browser\')}',
-            'editLabel': '{neos:backend.translate(id: \'edit\', package: \'Neos.Neos\')}',
-            'editAssetLabel': '{neos:backend.translate(id: \'editAsset\', package: \'Neos.Media.Browser\')}',
-            'replaceAssetResourceLabel': '{neos:backend.translate(id: \'replaceAssetResource\', package: \'Neos.Media.Browser\')}',
-            'deleteLabel': '{neos:backend.translate(id: \'delete\', package: \'Neos.Neos\')}',
-            'deleteAssetLabel': '{neos:backend.translate(id: \'deleteAsset\', package: \'Neos.Media.Browser\')}'
-        }">
+			'editLabel': '{neos:backend.translate(id: \'edit\', package: \'Neos.Neos\')}',
+			'editAssetLabel': '{neos:backend.translate(id: \'editAsset\', package: \'Neos.Media.Browser\')}',
+			'replaceAssetResourceLabel': '{neos:backend.translate(id: \'replaceAssetResource\', package: \'Neos.Media.Browser\')}',
+			'deleteLabel': '{neos:backend.translate(id: \'delete\', package: \'Neos.Neos\')}',
+			'deleteAssetLabel': '{neos:backend.translate(id: \'deleteAsset\', package: \'Neos.Media.Browser\')}'
+		}">
             <f:for each="{assetProxies}" as="assetProxy" iteration="iterator">
                 <tr class="asset draggable-asset{f:if(condition: '{assetProxy.tags -> f:count()} === 0', then: ' neos-media-untagged')}"
                     data-asset-identifier="{assetProxy.identifier}"
                     data-local-asset-identifier="{assetProxy.localAssetIdentifier}"
                     data-asset-source-identifier="{assetProxy.assetSource.identifier}"
                 >
-                    <td>
+					<td>
                         <div class="neos-list-thumbnail"
                              data-neos-toggle="popover"
                              data-placement="{f:if(condition: '{iterator.index} > 2', then: 'top', else: 'bottom')}"
@@ -224,44 +102,44 @@
                              width="250"
                              height="250">
                             <img src="{assetProxy.thumbnailUri}" alt="{assetProxy.label}" width="250" height="250"/>
-                        </div>
-                    </td>
+						</div>
+					</td>
                     <td class="asset-label"><span data-neos-toggle="tooltip" title="{assetProxy.label}"><f:format.crop maxCharacters="50">{assetProxy.label}</f:format.crop></span></td>
                     <td><span title="{assetProxy.lastModified -> f:format.date(format: 'd-m-Y H:i')}" data-neos-toggle="tooltip">{assetProxy.lastModified -> m:format.relativeDate()}</span></td>
                     <td>{assetProxy.fileSize -> f:format.bytes()}</td>
                     <td><span class="neos-label">{assetProxy.mediaType}</span></td>
-                    <td class="tags">
+					<td class="tags">
                         <f:for each="{assetProxy.tags}" as="tag">
-                            <span class="neos-label">{tag.label}</span>
-                        </f:for>
-                    </td>
-                    <td class="neos-action">
-                        <div class="neos-dropdown" id="neos-asset-actionmenu-{assetProxy.localAssetIdentifier}">
-                            <a class="dropdown-toggle neos-button neos-button-mini" href="#" data-neos-toggle="dropdown" data-target="#neos-asset-actionmenu-{assetProxy.localAssetIdentifier}">
-                                <i class="icon-ellipsis-horizontal"></i>
-                            </a>
-                            <div class="neos-dropdown-menu-list neos-pull-right" role="menu">
-                                <ul>
+							<span class="neos-label">{tag.label}</span>
+						</f:for>
+					</td>
+					<td class="neos-action">
+						<div class="neos-dropdown" id="neos-asset-actionmenu-{assetProxy.localAssetIdentifier}">
+							<a class="dropdown-toggle neos-button neos-button-mini" href="#" data-neos-toggle="dropdown" data-target="#neos-asset-actionmenu-{assetProxy.localAssetIdentifier}">
+								<i class="fas fa-ellipsis-h"></i>
+							</a>
+							<div class="neos-dropdown-menu-list neos-pull-right" role="menu">
+								<ul>
                                     <f:if condition="!{activeAssetSource.readOnly}">
                                         <f:then>
-                                            <li>
-                                                <f:link.action action="edit" arguments="{assetSourceIdentifier: activeAssetSource.identifier, assetProxyIdentifier: assetProxy.identifier}" title="{editAssetLabel}" data="{neos-toggle: 'tooltip', placement: 'left'}">
-                                                    <i class="icon-edit icon-white"></i> {editLabel}
-                                                </f:link.action>
-                                            </li>
-                                            <f:security.ifAccess privilegeTarget="Neos.Media.Browser:ReplaceAssetResource">
-                                                <li>
-                                                    <f:link.action action="replaceAssetResource" arguments="{assetSourceIdentifier: activeAssetSource.identifier, asset: assetProxy.asset}" data="{asset-identifier: '{assetProxy.identifier}'}" title="{replaceAssetResourceLabel}" data="{neos-toggle: 'tooltip', placement: 'left'}">
-                                                        <i class="icon-random icon-white"></i> {replaceAssetResourceLabel}
-                                                    </f:link.action>
-                                                </li>
-                                            </f:security.ifAccess>
-                                            <li>
-                                                <a href="#" class="neos-media-delete" title="{deleteAssetLabel}" data-neos-toggle="tooltip" data-placement="left" data-modal="delete-asset-modal" data-label="{assetProxy.label -> f:format.crop(maxCharacters: 50)}" data-object-identifier="{assetProxy.identifier}">
-                                                    <i class="icon-trash icon-white"></i> {deleteLabel}
-                                                </a>
-                                            </li>
+									<li>
+										<f:link.action action="edit" arguments="{assetSourceIdentifier: activeAssetSource.identifier, assetProxyIdentifier: assetProxy.identifier}" title="{editAssetLabel}" data="{neos-toggle: 'tooltip', placement: 'left'}">
+											<i class="fas fa-edit icon-white"></i> {editLabel}
+										</f:link.action>
+									</li>
+									<f:security.ifAccess privilegeTarget="Neos.Media.Browser:ReplaceAssetResource">
+										<li>
+											<f:link.action action="replaceAssetResource" arguments="{assetSourceIdentifier: activeAssetSource.identifier, asset: assetProxy.asset}" data="{asset-identifier: '{assetProxy.identifier}'}" title="{replaceAssetResourceLabel}" data="{neos-toggle: 'tooltip', placement: 'left'}">
+												<i class="fas fa-random icon-white"></i> {replaceAssetResourceLabel}
+											</f:link.action>
+										</li>
+									</f:security.ifAccess>
+									<li>
+                                        <a href="#" class="neos-media-delete" title="{deleteAssetLabel}" data-neos-toggle="tooltip" data-placement="left" data-modal="delete-asset-modal" data-label="{assetProxy.label -> f:format.crop(maxCharacters: 50)}" data-object-identifier="{assetProxy.identifier}">
+											<i class="fas fa-trash icon-white"></i> {deleteLabel}
+										</a>
                                         </f:then>
+									</li>
                                         <f:else>
                                             <li>
                                                 <f:link.action action="show" arguments="{assetSourceIdentifier: activeAssetSource.identifier, assetProxyIdentifier: assetProxy.identifier}" title="{viewAssetLabel}" data="{neos-toggle: 'tooltip', placement: 'left'}">
@@ -270,14 +148,13 @@
                                             </li>
                                         </f:else>
                                     </f:if>
-                                </ul>
-                            </div>
-                        </div>
-                    </td>
-                </tr>
-            </f:for>
-        </f:alias>
-        </tbody>
-    </table>
-</mediaBrowser:paginate>
->>>>>>> de35b228
+								</ul>
+							</div>
+						</div>
+					</td>
+				</tr>
+			</f:for>
+		</f:alias>
+		</tbody>
+	</table>
+</mediaBrowser:paginate>