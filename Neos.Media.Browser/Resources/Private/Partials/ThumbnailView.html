--- conflicted
+++ resolved
@@ -1,73 +1,17 @@
 {namespace m=Neos\Media\ViewHelpers}
 {namespace mediaBrowser=Neos\Media\Browser\ViewHelpers}
 {namespace neos=Neos\Neos\ViewHelpers}
-<<<<<<< HEAD
-<f:widget.paginate objects="{assets}" as="paginatedAssets" configuration="{itemsPerPage: 30, maximumNumberOfLinks: 5}">
+<mediaBrowser:paginate queryResult="{assetProxies}" as="paginatedAssetProxies" configuration="{itemsPerPage: 30, maximumNumberOfLinks: 7}">
 	<ul class="neos-thumbnails asset-list">
 		<f:alias map="{
 			'editLabel': '{neos:backend.translate(id: \'edit\', package: \'Neos.Neos\')}',
 			'editAssetLabel': '{neos:backend.translate(id: \'editAsset\', package: \'Neos.Media.Browser\')}',
-			'replaceLabel': '{neos:backend.translate(id: \'replace\', package: \'Neos.Media.Browser\')}',
 			'replaceAssetResourceLabel': '{neos:backend.translate(id: \'replaceAssetResource\', package: \'Neos.Media.Browser\')}',
 			'deleteLabel': '{neos:backend.translate(id: \'delete\', package: \'Neos.Neos\')}',
 			'deleteAssetLabel': '{neos:backend.translate(id: \'deleteAsset\', package: \'Neos.Media.Browser\')}'
 		}">
-			<f:for each="{paginatedAssets}" as="asset">
+            <f:for each="{paginatedAssetProxies}" as="assetProxy">
 				<li class="asset">
-					<f:link.action action="edit" class="neos-thumbnail" arguments="{asset: asset}" data="{asset-identifier: '{asset -> f:format.identifier()}'}">
-						<div class="neos-img-container draggable-asset {f:if(condition: '{asset.tags -> f:count()} === 0', then: ' neos-media-untagged')}">
-							<m:thumbnail asset="{asset}" preset="Neos.Media.Browser:Thumbnail" alt="{asset.label}" async="{asyncThumbnails}" />
-						</div>
-					</f:link.action>
-					<div class="neos-img-label">
-						<m:fileTypeIcon file="{asset}" height="32" />
-
-						<div class="neos-dropdown neos-pull-right" id="neos-asset-actionmenu-{asset -> f:format.identifier()}">
-							<a class="dropdown-toggle neos-button" href="#" data-neos-toggle="dropdown" data-target="#neos-asset-actionmenu-{asset -> f:format.identifier()}">
-								<i class="fas fa-ellipsis-h"></i>
-							</a>
-							<div class="neos-dropdown-menu-list neos-pull-right" role="menu">
-								<ul>
-									<li>
-										<f:link.action action="edit" arguments="{asset: asset}" title="{editAssetLabel}" data="{neos-toggle: 'tooltip', placement: 'left'}">
-											<i class="fas fa-edit icon-white"></i> {editLabel}
-										</f:link.action>
-									</li>
-									<f:security.ifAccess privilegeTarget="Neos.Media.Browser:ReplaceAssetResource">
-										<li>
-											<f:link.action action="replaceAssetResource" arguments="{asset: asset}" title="{replaceAssetResourceLabel}" data="{neos-toggle: 'tooltip', placement: 'left'}">
-												<i class="fas fa-random icon-white"></i> {replaceLabel}
-											</f:link.action>
-										</li>
-									</f:security.ifAccess>
-									<li>
-										<a href="#" class="neos-media-delete" title="{deleteAssetLabel}" data-neos-toggle="tooltip" data-placement="left" data-modal="delete-asset-modal" data-label="{asset.label -> f:format.crop(maxCharacters: 50)}" data-object-identifier="{asset -> f:format.identifier()}">
-											<i class="fas fa-trash icon-white"></i> {deleteLabel}
-										</a>
-									</li>
-								</ul>
-							</div>
-						</div>
-
-						<span class="neos-caption asset-label" title="{asset.label}" data-neos-toggle="tooltip"><f:format.crop maxCharacters="100">{asset.label}</f:format.crop></span>
-					</div>
-				</li>
-			</f:for>
-		</f:alias>
-	</ul>
-</f:widget.paginate>
-=======
-<mediaBrowser:paginate queryResult="{assetProxies}" as="paginatedAssetProxies" configuration="{itemsPerPage: 30, maximumNumberOfLinks: 7}">
-    <ul class="neos-thumbnails asset-list">
-        <f:alias map="{
-            'editLabel': '{neos:backend.translate(id: \'edit\', package: \'Neos.Neos\')}',
-            'editAssetLabel': '{neos:backend.translate(id: \'editAsset\', package: \'Neos.Media.Browser\')}',
-            'replaceAssetResourceLabel': '{neos:backend.translate(id: \'replaceAssetResource\', package: \'Neos.Media.Browser\')}',
-            'deleteLabel': '{neos:backend.translate(id: \'delete\', package: \'Neos.Neos\')}',
-            'deleteAssetLabel': '{neos:backend.translate(id: \'deleteAsset\', package: \'Neos.Media.Browser\')}'
-        }">
-            <f:for each="{paginatedAssetProxies}" as="assetProxy">
-                <li class="asset">
                     <f:if condition="!{activeAssetSource.readOnly}">
                         <f:then>
                             <f:link.action action="edit" class="neos-thumbnail" arguments="{assetSourceIdentifier: activeAssetSource.identifier, assetProxyIdentifier: assetProxy.identifier}" data="{asset-identifier: '{assetProxy.identifier}', local-asset-identifier: '{assetProxy.localAssetIdentifier}', asset-source-identifier: '{assetProxy.assetSource.identifier}'}">
@@ -86,49 +30,48 @@
                                         <f:then><img src="{assetProxy.thumbnailUri}" alt="" width="250" height="250" /></f:then>
                                         <f:else><img src="{f:uri.resource(path:'Images/dummy-image.svg', package:'Neos.Neos')}" alt="" width="250" height="250" /></f:else>
                                     </f:if>
-                                </div>
-                            </f:link.action>
+						</div>
+					</f:link.action>
                         </f:else>
                     </f:if>
-                    <div class="neos-img-label">
+					<div class="neos-img-label">
                         <m:fileTypeIcon filename="{assetProxy.filename}" height="32"/>
                         <f:if condition="!{activeAssetSource.readOnly}">
                             <div class="neos-dropdown neos-pull-right" id="neos-asset-actionmenu-{assetProxy.identifier}">
                                 <a class="dropdown-toggle neos-button" href="#" data-neos-toggle="dropdown" data-target="#neos-asset-actionmenu-{assetProxy.identifier}">
-                                    <i class="icon-ellipsis-horizontal"></i>
-                                </a>
-                                <div class="neos-dropdown-menu-list neos-pull-right" role="menu">
-                                    <ul>
-                                        <li>
+								<i class="fas fa-ellipsis-h"></i>
+							</a>
+							<div class="neos-dropdown-menu-list neos-pull-right" role="menu">
+								<ul>
+									<li>
                                             <f:link.action action="edit" arguments="{assetSourceIdentifier: activeAssetSource.identifier, assetProxyIdentifier: assetProxy.identifier}" title="{editAssetLabel}" data="{neos-toggle: 'tooltip', placement: 'left'}">
-                                                <i class="icon-edit icon-white"></i> {editLabel}
-                                            </f:link.action>
-                                        </li>
-                                        <f:security.ifAccess privilegeTarget="Neos.Media.Browser:ReplaceAssetResource">
-                                            <li>
+											<i class="fas fa-edit icon-white"></i> {editLabel}
+										</f:link.action>
+									</li>
+									<f:security.ifAccess privilegeTarget="Neos.Media.Browser:ReplaceAssetResource">
+										<li>
                                                 <f:link.action action="replaceAssetResource" arguments="{asset: assetProxy.asset}" title="{replaceAssetResourceLabel}" data="{neos-toggle: 'tooltip', placement: 'left'}">
-                                                    <i class="icon-random icon-white"></i> {replaceAssetResourceLabel}
-                                                </f:link.action>
-                                            </li>
-                                        </f:security.ifAccess>
-                                        <li>
+												<i class="fas fa-random icon-white"></i> {replaceLabel}
+											</f:link.action>
+										</li>
+									</f:security.ifAccess>
+									<li>
                                             <a href="#" class="neos-media-delete" title="{deleteAssetLabel}"
                                                data-neos-toggle="tooltip" data-placement="left"
                                                data-modal="delete-asset-modal"
                                                data-label="{assetProxy.label -> f:format.crop(maxCharacters: 50)}"
                                                data-object-identifier="{assetProxy.identifier}">
-                                                <i class="icon-trash icon-white"></i> {deleteLabel}
-                                            </a>
-                                        </li>
-                                    </ul>
-                                </div>
-                            </div>
+											<i class="fas fa-trash icon-white"></i> {deleteLabel}
+										</a>
+									</li>
+								</ul>
+							</div>
+						</div>
                         </f:if>
                         <span class="neos-caption asset-label" title="{assetProxy.label}" data-neos-toggle="tooltip"><f:format.crop maxCharacters="100">{assetProxy.label}</f:format.crop></span>
-                    </div>
-                </li>
-            </f:for>
-        </f:alias>
-    </ul>
-</mediaBrowser:paginate>
->>>>>>> b20b51ce
+					</div>
+				</li>
+			</f:for>
+		</f:alias>
+	</ul>
+</mediaBrowser:paginate>