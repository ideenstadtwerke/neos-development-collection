--- conflicted
+++ resolved
@@ -5,58 +5,6 @@
 <f:section name="Title">Edit tag</f:section>
 
 <f:section name="Content">
-<<<<<<< HEAD
-	<f:form method="post" action="updateTag" object="{tag}" objectName="tag">
-		<legend>{neos:backend.translate(id: 'editTag', package: 'Neos.Media.Browser')}</legend>
-		<div class="neos-media-content">
-			<div class="neos-image-inputs">
-				<fieldset>
-					<label for="label">{neos:backend.translate(id: 'field.label', package: 'Neos.Media.Browser')}</label>
-					<f:form.textfield property="label" placeholder="{neos:backend.translate(id: 'field.label', package: 'Neos.Media.Browser')}" id="label" />
-					<f:security.ifAccess privilegeTarget="Neos.Media.Browser:ManageAssetCollections">
-						<f:if condition="{assetCollections}">
-							<label>{neos:backend.translate(id: 'collections', package: 'Neos.Media.Browser')}</label>
-							<f:for each="{assetCollections}" as="assetCollection">
-								<label class="neos-checkbox neos-inline">
-									<m:form.checkbox property="assetCollections" multiple="TRUE" value="{assetCollection}" /><span></span> {assetCollection.title}
-								</label>
-							</f:for>
-						</f:if>
-					</f:security.ifAccess>
-				</fieldset>
-			</div>
-		</div>
-		<div class="neos-footer">
-			<f:link.action action="index" class="neos-button">{neos:backend.translate(id: 'cancel', package: 'Neos.Neos')}</f:link.action>
-			<a class="neos-button neos-button-danger" data-toggle="modal" href="#tag-{tag -> f:format.identifier()}">{neos:backend.translate(id: 'delete', package: 'Neos.Neos')}</a>
-			<f:form.submit id="save" class="neos-button neos-button-primary" value="{neos:backend.translate(id: 'save', package: 'Neos.Neos')}" />
-			<div class="neos-hide" id="tag-{tag -> f:format.identifier()}">
-				<div class="neos-modal-centered">
-					<div class="neos-modal-content">
-						<div class="neos-modal-header">
-							<button type="button" class="neos-close neos-button" data-dismiss="modal"></button>
-							<div class="neos-header">{neos:backend.translate(id: 'message.reallyDeleteAsset', arguments: {0: tag.label}, package: 'Neos.Media.Browser')}</div>
-							<div>
-								<div class="neos-subheader">
-									<p>
-										{neos:backend.translate(id: 'message.willDeleteTag', package: 'Neos.Media.Browser')}<br />
-										{neos:backend.translate(id: 'message.operationCannotBeUndone', package: 'Neos.Media.Browser')}
-									</p>
-								</div>
-							</div>
-						</div>
-						<div class="neos-modal-footer">
-							<a href="#" class="neos-button" data-dismiss="modal">{neos:backend.translate(id: 'cancel', package: 'Neos.Neos')}</a>
-							<button type="submit" form="postHelper" formaction="{f:uri.action(action: 'deleteTag', arguments: {tag: tag})}" class="neos-button neos-button-danger">{neos:backend.translate(id: 'message.confirmDeleteTag', package: 'Neos.Media.Browser')}</button>
-						</div>
-					</div>
-				</div>
-				<div class="neos-modal-backdrop neos-in"></div>
-			</div>
-		</div>
-	</f:form>
-	<f:form action="index" id="postHelper" method="post"></f:form>
-=======
     <f:form method="post" action="updateTag" object="{tag}" objectName="tag">
         <legend>{neos:backend.translate(id: 'editTag', package: 'Neos.Media.Browser')}</legend>
         <div class="neos-row-fluid">
@@ -108,5 +56,4 @@
         </div>
     </f:form>
     <f:form action="index" id="postHelper" method="post"></f:form>
->>>>>>> faf81978
 </f:section>