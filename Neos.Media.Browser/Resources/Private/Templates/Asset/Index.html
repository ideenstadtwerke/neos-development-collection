--- conflicted
+++ resolved
@@ -198,11 +198,7 @@
             </li>
             <f:for each="{tags}" as="tag">
                 <li>
-<<<<<<< HEAD
-                    <f:link.action action="index" title="{tag.object.label}" class="droppable-tag{f:if(condition: '{tag.object} === {activeTag}', then: ' neos-active')}" arguments="{tag: tag.object}" addQueryString="true" data="{tag-identifier: '{tag.object -> f:format.identifier()}'}">
-=======
-                    <f:link.action action="index" title="{tag.object.label}" class="droppable-tag{f:if(condition: '{tag.object} === {activeTag}', then: ' neos-active')}" arguments="{tag: tag.object, tagMode: 0}" data="{tag-identifier: '{tag.object -> f:format.identifier()}'}">
->>>>>>> cde48325
+                    <f:link.action action="index" title="{tag.object.label}" class="droppable-tag{f:if(condition: '{tag.object} === {activeTag}', then: ' neos-active')}" arguments="{tag: tag.object, tagMode: 0}" addQueryString="true" data="{tag-identifier: '{tag.object -> f:format.identifier()}'}">
                         {tag.object.label}
                         <span class="count">{tag.count}</span>
                     </f:link.action>
