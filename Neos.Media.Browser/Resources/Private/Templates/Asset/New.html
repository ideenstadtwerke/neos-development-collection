--- conflicted
+++ resolved
@@ -4,44 +4,6 @@
 <f:section name="Title">Upload view</f:section>
 
 <f:section name="Content">
-<<<<<<< HEAD
-	<f:form method="post" action="create" object="{asset}" objectName="asset" enctype="multipart/form-data">
-		<fieldset class="neos-media-content">
-			<div class="neos-image-inputs">
-				<span class="neos-file-input">
-					<label class="neos-button neos-button-primary" for="resource" title="{neos:backend.translate(id: 'maxUploadSize', arguments: {0: humanReadableMaximumFileUploadSize}, package: 'Neos.Media.Browser')}" data-neos-toggle="tooltip">
-						{neos:backend.translate(id: 'chooseFile', package: 'Neos.Media.Browser')} <i class="icon-file"></i>
-					</label>
-					<f:form.upload id="resource" property="resource" additionalAttributes="{required: 'required'}" />
-				</span>
-				<label for="title">{neos:backend.translate(id: 'field.title', package: 'Neos.Media.Browser')}</label>
-				<f:form.textfield property="title" id="title" placeholder="{neos:backend.translate(id: 'field.title', package: 'Neos.Media.Browser')}" />
-				<label for="caption">{neos:backend.translate(id: 'field.caption', package: 'Neos.Media.Browser')}</label>
-				<f:form.textarea property="caption" rows="3" id="caption" placeholder="{neos:backend.translate(id: 'field.caption', package: 'Neos.Media.Browser')}" />
-				<f:if condition="{tags}">
-					<label>{neos:backend.translate(id: 'field.tags', package: 'Neos.Media.Browser')}</label>
-					<f:for each="{tags}" as="tag">
-						<label class="neos-checkbox neos-inline">
-							<f:form.checkbox name="asset[tags][]" value="{tag -> f:format.identifier()}" checked="{f:if(condition: '{tag} === {activeTag}', then: 'checked')}" /><span></span> {tag.label}
-						</label>
-					</f:for>
-				</f:if>
-				<f:if condition="{assetCollections}">
-					<label>{neos:backend.translate(id: 'collections', package: 'Neos.Media.Browser')}</label>
-					<f:for each="{assetCollections}" as="assetCollection">
-						<label class="neos-checkbox neos-inline">
-							<f:form.checkbox name="asset[assetCollections][]" value="{assetCollection -> f:format.identifier()}" checked="{f:if(condition: '{assetCollection} === {activeAssetCollection}', then: 'checked')}" /><span></span> {assetCollection.title}
-						</label>
-					</f:for>
-				</f:if>
-			</div>
-		</fieldset>
-		<div class="neos-footer">
-			<f:link.action action="index" class="neos-button">{neos:backend.translate(id: 'cancel', package: 'Neos.Neos')}</f:link.action>
-			<f:form.submit id="import" class="neos-button neos-button-primary" value="{neos:backend.translate(id: 'upload', package: 'Neos.Media.Browser')}" />
-		</div>
-	</f:form>
-=======
     <f:form method="post" action="create" object="{asset}" objectName="asset" enctype="multipart/form-data">
         <fieldset>
             <div class="neos-span6 neos-image-inputs">
@@ -80,7 +42,6 @@
             <f:form.submit id="import" class="neos-button neos-button-primary" value="{neos:backend.translate(id: 'upload', package: 'Neos.Media.Browser')}"/>
         </div>
     </f:form>
->>>>>>> faf81978
 </f:section>
 
 <f:section name="Scripts">
