{namespace m=Neos\Media\ViewHelpers}
{namespace neos=Neos\Neos\ViewHelpers}
<f:layout name="EditImage"/>

<f:section name="Title">Edit asset collection</f:section>

<f:section name="Content">
<<<<<<< HEAD
	<f:form method="post" action="updateAssetCollection" object="{assetCollection}" objectName="assetCollection">
		<legend>{neos:backend.translate(id: 'editCollection', package: 'Neos.Media.Browser')}</legend>
		<div class="neos-media-content">
			<div class="neos-image-inputs">
				<fieldset>
					<legend>{neos:backend.translate(id: 'basics', package: 'Neos.Media.Browser')}</legend>
					<label for="title">{neos:backend.translate(id: 'field.title', package: 'Neos.Media.Browser')}</label>
					<f:form.textfield property="title" id="title" placeholder="{neos:backend.translate(id: 'field.title', package: 'Neos.Media.Browser')}" />
					<f:if condition="{tags}">
						<label>{neos:backend.translate(id: 'tags', package: 'Neos.Media.Browser')}</label>
						<f:for each="{tags}" as="tag">
							<label class="neos-checkbox neos-inline">
								<m:form.checkbox property="tags" multiple="TRUE" value="{tag}" /><span></span> {tag.label}
							</label>
						</f:for>
					</f:if>
				</fieldset>
			</div>
		</div>
		<div class="neos-footer">
			<f:link.action action="index" class="neos-button">{neos:backend.translate(id: 'cancel', package: 'Neos.Neos')}</f:link.action>
			<a data-toggle="modal" href="#collection-{assetCollection -> f:format.identifier()}" class="neos-button neos-button-danger">{neos:backend.translate(id: 'delete', package: 'Neos.Neos')}</a>
			<f:form.submit id="save" class="neos-button neos-button-primary" value="{neos:backend.translate(id: 'save', package: 'Neos.Neos')}" />
			<div class="neos-hide" id="collection-{assetCollection -> f:format.identifier()}">
				<div class="neos-modal-centered">
					<div class="neos-modal-content">
						<div class="neos-modal-header">
							<button type="button" class="neos-close neos-button" data-dismiss="modal"></button>
							<div class="neos-header">{neos:backend.translate(id: 'message.reallyDeleteAsset', arguments: {0: assetCollection.title}, package: 'Neos.Media.Browser')}</div>
							<div>
								<div class="neos-subheader">
									<p>
										{neos:backend.translate(id: 'message.willDeleteCollection', package: 'Neos.Media.Browser')}<br />
										{neos:backend.translate(id: 'message.operationCannotBeUndone', package: 'Neos.Media.Browser')}
									</p>
								</div>
							</div>
						</div>
						<div class="neos-modal-footer">
							<a href="#" class="neos-button" data-dismiss="modal">{neos:backend.translate(id: 'cancel', package: 'Neos.Neos')}</a>
							<button type="submit" form="postHelper" formaction="{f:uri.action(action: 'deleteAssetCollection', arguments: {assetCollection: assetCollection})}" class="neos-button neos-button-mini neos-button-danger">
								{neos:backend.translate(id: 'message.confirmDeleteCollection', package: 'Neos.Media.Browser')}
							</button>
						</div>
					</div>
				</div>
				<div class="neos-modal-backdrop neos-in"></div>
			</div>
		</div>
	</f:form>
	<f:form action="index" id="postHelper" method="post"></f:form>
=======
    <f:form method="post" action="updateAssetCollection" object="{assetCollection}" objectName="assetCollection">
        <legend>{neos:backend.translate(id: 'editCollection', package: 'Neos.Media.Browser')}</legend>
        <div class="neos-row-fluid">
            <div class="neos-span6 neos-image-inputs">
                <fieldset>
                    <legend>{neos:backend.translate(id: 'basics', package: 'Neos.Media.Browser')}</legend>
                    <label for="title">{neos:backend.translate(id: 'field.title', package: 'Neos.Media.Browser')}</label>
                    <f:form.textfield property="title" id="title" placeholder="{neos:backend.translate(id: 'field.title', package: 'Neos.Media.Browser')}"/>
                    <f:if condition="{tags}">
                        <label>{neos:backend.translate(id: 'tags', package: 'Neos.Media.Browser')}</label>
                        <f:for each="{tags}" as="tag">
                            <label class="neos-checkbox neos-inline">
                                <m:form.checkbox property="tags" multiple="TRUE" value="{tag}"/>
                                <span></span> {tag.label}
                            </label>
                        </f:for>
                    </f:if>
                </fieldset>
            </div>
        </div>
        <div class="neos-footer">
            <f:link.action action="index" class="neos-button">{neos:backend.translate(id: 'cancel', package: 'Neos.Neos')}</f:link.action>
            <a data-toggle="modal" href="#collection-{assetCollection -> f:format.identifier()}" class="neos-button neos-button-danger">{neos:backend.translate(id: 'delete', package: 'Neos.Neos')}</a>
            <f:form.submit id="save" class="neos-button neos-button-primary" value="{neos:backend.translate(id: 'save', package: 'Neos.Neos')}"/>
            <div class="neos-hide" id="collection-{assetCollection -> f:format.identifier()}">
                <div class="neos-modal-centered">
                    <div class="neos-modal-content">
                        <div class="neos-modal-header">
                            <button type="button" class="neos-close neos-button" data-dismiss="modal"></button>
                            <div class="neos-header">{neos:backend.translate(id: 'message.reallyDeleteAsset', arguments: {0: assetCollection.title}, package: 'Neos.Media.Browser')}</div>
                            <div>
                                <div class="neos-subheader">
                                    <p>
                                        {neos:backend.translate(id: 'message.willDeleteCollection', package: 'Neos.Media.Browser')}<br/>
                                        {neos:backend.translate(id: 'message.operationCannotBeUndone', package: 'Neos.Media.Browser')}
                                    </p>
                                </div>
                            </div>
                        </div>
                        <div class="neos-modal-footer">
                            <a href="#" class="neos-button" data-dismiss="modal">{neos:backend.translate(id: 'cancel', package: 'Neos.Neos')}</a>
                            <button type="submit" form="postHelper" formaction="{f:uri.action(action: 'deleteAssetCollection', arguments: {assetCollection: assetCollection})}" class="neos-button neos-button-mini neos-button-danger">
                                {neos:backend.translate(id: 'message.confirmDeleteCollection', package: 'Neos.Media.Browser')}
                            </button>
                        </div>
                    </div>
                </div>
                <div class="neos-modal-backdrop neos-in"></div>
            </div>
        </div>
    </f:form>
    <f:form action="index" id="postHelper" method="post"></f:form>
>>>>>>> faf81978
</f:section><|MERGE_RESOLUTION|>--- conflicted
+++ resolved
@@ -5,59 +5,6 @@
 <f:section name="Title">Edit asset collection</f:section>
 
 <f:section name="Content">
-<<<<<<< HEAD
-	<f:form method="post" action="updateAssetCollection" object="{assetCollection}" objectName="assetCollection">
-		<legend>{neos:backend.translate(id: 'editCollection', package: 'Neos.Media.Browser')}</legend>
-		<div class="neos-media-content">
-			<div class="neos-image-inputs">
-				<fieldset>
-					<legend>{neos:backend.translate(id: 'basics', package: 'Neos.Media.Browser')}</legend>
-					<label for="title">{neos:backend.translate(id: 'field.title', package: 'Neos.Media.Browser')}</label>
-					<f:form.textfield property="title" id="title" placeholder="{neos:backend.translate(id: 'field.title', package: 'Neos.Media.Browser')}" />
-					<f:if condition="{tags}">
-						<label>{neos:backend.translate(id: 'tags', package: 'Neos.Media.Browser')}</label>
-						<f:for each="{tags}" as="tag">
-							<label class="neos-checkbox neos-inline">
-								<m:form.checkbox property="tags" multiple="TRUE" value="{tag}" /><span></span> {tag.label}
-							</label>
-						</f:for>
-					</f:if>
-				</fieldset>
-			</div>
-		</div>
-		<div class="neos-footer">
-			<f:link.action action="index" class="neos-button">{neos:backend.translate(id: 'cancel', package: 'Neos.Neos')}</f:link.action>
-			<a data-toggle="modal" href="#collection-{assetCollection -> f:format.identifier()}" class="neos-button neos-button-danger">{neos:backend.translate(id: 'delete', package: 'Neos.Neos')}</a>
-			<f:form.submit id="save" class="neos-button neos-button-primary" value="{neos:backend.translate(id: 'save', package: 'Neos.Neos')}" />
-			<div class="neos-hide" id="collection-{assetCollection -> f:format.identifier()}">
-				<div class="neos-modal-centered">
-					<div class="neos-modal-content">
-						<div class="neos-modal-header">
-							<button type="button" class="neos-close neos-button" data-dismiss="modal"></button>
-							<div class="neos-header">{neos:backend.translate(id: 'message.reallyDeleteAsset', arguments: {0: assetCollection.title}, package: 'Neos.Media.Browser')}</div>
-							<div>
-								<div class="neos-subheader">
-									<p>
-										{neos:backend.translate(id: 'message.willDeleteCollection', package: 'Neos.Media.Browser')}<br />
-										{neos:backend.translate(id: 'message.operationCannotBeUndone', package: 'Neos.Media.Browser')}
-									</p>
-								</div>
-							</div>
-						</div>
-						<div class="neos-modal-footer">
-							<a href="#" class="neos-button" data-dismiss="modal">{neos:backend.translate(id: 'cancel', package: 'Neos.Neos')}</a>
-							<button type="submit" form="postHelper" formaction="{f:uri.action(action: 'deleteAssetCollection', arguments: {assetCollection: assetCollection})}" class="neos-button neos-button-mini neos-button-danger">
-								{neos:backend.translate(id: 'message.confirmDeleteCollection', package: 'Neos.Media.Browser')}
-							</button>
-						</div>
-					</div>
-				</div>
-				<div class="neos-modal-backdrop neos-in"></div>
-			</div>
-		</div>
-	</f:form>
-	<f:form action="index" id="postHelper" method="post"></f:form>
-=======
     <f:form method="post" action="updateAssetCollection" object="{assetCollection}" objectName="assetCollection">
         <legend>{neos:backend.translate(id: 'editCollection', package: 'Neos.Media.Browser')}</legend>
         <div class="neos-row-fluid">
@@ -110,5 +57,4 @@
         </div>
     </f:form>
     <f:form action="index" id="postHelper" method="post"></f:form>
->>>>>>> faf81978
 </f:section>