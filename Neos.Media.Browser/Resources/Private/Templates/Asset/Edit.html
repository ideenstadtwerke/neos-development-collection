{namespace m=Neos\Media\ViewHelpers}
{namespace neos=Neos\Neos\ViewHelpers}
<f:layout name="EditImage"/>

<f:section name="Title">Edit view</f:section>

<f:section name="Content">
    <f:form method="post" action="update" object="{assetProxy.asset}" objectName="asset">
        <div class="neos-row-fluid">
            <div class="neos-span6 neos-image-inputs">
                <fieldset>
                    <f:if condition="{assetProxy.imported}">
                        <f:then>
                            <legend>{neos:backend.translate(id: 'basics', package: 'Neos.Media.Browser')}</legend>
                            <label for="title">{neos:backend.translate(id: 'field.title', package: 'Neos.Media.Browser')}</label>
                            <input id="title" readonly="readonly" value="{assetProxy.iptcProperties.Title}"/>
                            <label for="caption">{neos:backend.translate(id: 'field.caption', package: 'Neos.Media.Browser')}</label>
                            <textarea id="caption" rows="3" readonly="readonly">{assetProxy.iptcProperties.CaptionAbstract}</textarea>
                        </f:then>
                        <f:else>
                            <legend>{neos:backend.translate(id: 'basics', package: 'Neos.Media.Browser')}</legend>
                            <label for="title">{neos:backend.translate(id: 'field.title', package: 'Neos.Media.Browser')}</label>
                            <f:form.textfield property="title" id="title" placeholder="{neos:backend.translate(id: 'field.title', package: 'Neos.Media.Browser')}"/>
                            <label for="caption">{neos:backend.translate(id: 'field.caption', package: 'Neos.Media.Browser')}</label>
                            <f:form.textarea property="caption" id="caption" rows="3" placeholder="{neos:backend.translate(id: 'field.caption', package: 'Neos.Media.Browser')}"/>
                        </f:else>
                    </f:if>
                    <f:if condition="{tags}">
                        <label>{neos:backend.translate(id: 'tags', package: 'Neos.Media.Browser')}</label>
                        <f:for each="{tags}" as="tag">
                            <label class="neos-checkbox neos-inline">
                                <m:form.checkbox property="tags" multiple="TRUE" value="{tag}" /><span></span> {tag.label}
                            </label>
                        </f:for>
                    </f:if>
                    <f:if condition="{assetCollections}">
                        <label>{neos:backend.translate(id: 'collections', package: 'Neos.Media.Browser')}</label>
                        <f:for each="{assetCollections}" as="assetCollection">
                            <label class="neos-checkbox neos-inline">
                                <m:form.checkbox property="assetCollections" multiple="TRUE" value="{assetCollection}" /><span></span> {assetCollection.title}
                            </label>
                        </f:for>
                    </f:if>
                </fieldset>
                <fieldset>
                    <legend>{neos:backend.translate(id: 'metadata', package: 'Neos.Media.Browser')}</legend>
                    <table class="neos-info-table">
                        <tbody>
                            <f:if condition="{assetProxy.assetSource}">
                                <tr>
                                    <th>{neos:backend.translate(id: 'mediaSource', package: 'Neos.Media.Browser')}</th>
                                    <td>{assetProxy.assetSource.label}</td>
                                </tr>
                            </f:if>
                            <tr>
                                <th>{neos:backend.translate(id: 'metadata.filename', package: 'Neos.Media.Browser')}</th>
                                <td><a href="{assetProxy.importStream}" target="_blank">{assetProxy.filename}</a></td>
                            </tr>
                            <tr>
                                <th>{neos:backend.translate(id: 'metadata.lastModified', package: 'Neos.Media.Browser')}</th>
                                <td><span title="{assetProxy.lastModified -> f:format.date(format: 'd-m-Y H:i')}" data-neos-toggle="tooltip">{assetProxy.lastModified -> m:format.relativeDate()}</span></td>
                            </tr>
                            <tr>
                                <th>{neos:backend.translate(id: 'metadata.fileSize', package: 'Neos.Media.Browser')}</th>
                                <td>{assetProxy.fileSize -> f:format.bytes()}</td>
                            </tr>
                            <f:if condition="{assetProxy.iptcProperties.CopyrightNotice}">
                                <tr>
                                    <th>{neos:backend.translate(id: 'metadata.iptcProperties.CopyrightNotice', package: 'Neos.Media.Browser')}</th>
                                    <td>{assetProxy.iptcProperties.CopyrightNotice}</td>
                                </tr>
                            </f:if>
                            <f:if condition="{assetProxy.widthInPixels}">
                                <tr>
                                    <th>{neos:backend.translate(id: 'metadata.dimensions', package: 'Neos.Media.Browser')}</th>
                                    <td>{assetProxy.widthInPixels} x {assetProxy.heightInPixels}</td>
                                </tr>
                            </f:if>
                            <tr>
                                <th>{neos:backend.translate(id: 'metadata.type', package: 'Neos.Media.Browser')}</th>
                                <td><span class="neos-label">{assetProxy.mediaType}</span></td>
                            </tr>
                            <tr>
                                <th>{neos:backend.translate(id: 'metadata.identifier', package: 'Neos.Media.Browser')}</th>
                                <td><span class="neos-label">{assetProxy.localAssetIdentifier}</span></td>
                            </tr>
                        </tbody>
                    </table>
                    <f:if condition="{assetProxy.asset.inUse}">
                        <f:link.action action="relatedNodes" arguments="{asset:assetProxy.asset}" class="neos-button">
                          {neos:backend.translate(id: 'relatedNodes', quantity: '{assetProxy.asset.usageCount}', arguments: {0: assetProxy.asset.usageCount}, package: 'Neos.Media.Browser')}
                        </f:link.action>
                    </f:if>
                </fieldset>
            </div>
            <div class="neos-span6 neos-image-example">
                <f:render partial="{contentPreview}Preview" arguments="{_all}" />
            </div>
        </div>
        <div class="neos-footer">
            <f:link.action action="index" class="neos-button neos-action-cancel">{neos:backend.translate(id: 'cancel', package: 'Neos.Neos')}</f:link.action>
            <f:if condition="!{assetSource.readOnly}">
                <f:security.ifAccess privilegeTarget="Neos.Media.Browser:ReplaceAssetResource">
                    <f:link.action action="replaceAssetResource" arguments="{asset: assetProxy.asset}" class="neos-button" title="{neos:backend.translate(id: 'replaceAssetResource', package: 'Neos.Media.Browser')}" data="{neos-toggle: 'tooltip', container: 'body'}">
                        {neos:backend.translate(id: 'replaceAssetResource', package: 'Neos.Media.Browser')}
                    </f:link.action>
                </f:security.ifAccess>
                <f:if condition="{assetProxy.asset.inUse}">
                    <f:then>
                        <a title="{neos:backend.translate(id: 'deleteRelatedNodes', package: 'Neos.Media.Browser')}" data-neos-toggle="tooltip" data-container="body" class="neos-button neos-button-danger neos-disabled">{neos:backend.translate(id: 'delete', package: 'Neos.Neos')}</a>
                    </f:then>
                    <f:else>
                        <a data-toggle="modal" href="#asset-{assetProxy.asset -> f:format.identifier()}" class="neos-button neos-button-danger">{neos:backend.translate(id: 'delete', package: 'Neos.Neos')}</a>
                    </f:else>
                </f:if>
                <f:form.submit id="save" class="neos-button neos-button-primary" value="{neos:backend.translate(id: 'saveEditing', package: 'Neos.Media.Browser')}" />
            </f:if>
        </div>
        <div class="neos-hide" id="asset-{assetProxy.localAssetIdentifier}">
            <div class="neos-modal-centered">
                <div class="neos-modal-content">
                    <div class="neos-modal-header">
                        <button type="button" class="neos-close neos-button" data-dismiss="modal"></button>
                        <div class="neos-header">
                            {neos:backend.translate(id: 'message.reallyDeleteAsset', arguments: {0: assetProxy.label}, package: 'Neos.Media.Browser')}
                        </div>
                        <div>
                            <div class="neos-subheader">
                                <p>
                                    {neos:backend.translate(id: 'message.willBeDeleted', package: 'Neos.Media.Browser')}<br />
                                    {neos:backend.translate(id: 'message.operationCannotBeUndone', package: 'Neos.Media.Browser')}
                                </p>
                            </div>
                        </div>
                    </div>
                    <div class="neos-modal-footer">
                        <a href="#" class="neos-button" data-dismiss="modal">{neos:backend.translate(id: 'cancel', package: 'Neos.Neos')}</a>
                        <button type="submit" form="postHelper" formaction="{f:uri.action(action: 'delete', arguments: {asset: assetProxy.asset})}" class="neos-button neos-button-mini neos-button-danger">
                            {neos:backend.translate(id: 'message.confirmDelete', package: 'Neos.Media.Browser')}
                        </button>
                    </div>
                </div>
            </div>
            <div class="neos-modal-backdrop neos-in"></div>
        </div>
    </f:form>
    <f:form action="index" id="postHelper" method="post"></f:form>
</f:section>

<<<<<<< HEAD
=======
<f:section name="ContentImage">
    <label>{neos:backend.translate(id: 'preview', package: 'Neos.Media.Browser')}</label>
    <div class="neos-preview-image">
        <a href="{assetProxy.importStream}" target="_blank">
            <img src="{assetProxy.previewUri}" class="img-polaroid" alt="{assetProxy.label}"/>
        </a>
    </div>
</f:section>

>>>>>>> e04ef6ed
<f:section name="Scripts">
    <script type="text/javascript" src="{f:uri.resource(package: 'Neos.Media.Browser', path: 'JavaScript/edit.js')}"></script>
</f:section><|MERGE_RESOLUTION|>--- conflicted
+++ resolved
@@ -147,8 +147,6 @@
     <f:form action="index" id="postHelper" method="post"></f:form>
 </f:section>
 
-<<<<<<< HEAD
-=======
 <f:section name="ContentImage">
     <label>{neos:backend.translate(id: 'preview', package: 'Neos.Media.Browser')}</label>
     <div class="neos-preview-image">
@@ -158,7 +156,6 @@
     </div>
 </f:section>
 
->>>>>>> e04ef6ed
 <f:section name="Scripts">
     <script type="text/javascript" src="{f:uri.resource(package: 'Neos.Media.Browser', path: 'JavaScript/edit.js')}"></script>
 </f:section>