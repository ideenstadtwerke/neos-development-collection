--- conflicted
+++ resolved
@@ -5,126 +5,6 @@
 <f:section name="Title">Edit view</f:section>
 
 <f:section name="Content">
-<<<<<<< HEAD
-	<f:form method="post" action="update" object="{asset}" objectName="asset">
-		<div class="neos-media-content">
-			<div class="neos-image-inputs">
-				<fieldset>
-					<legend>{neos:backend.translate(id: 'basics', package: 'Neos.Media.Browser')}</legend>
-					<label for="title">{neos:backend.translate(id: 'field.title', package: 'Neos.Media.Browser')}</label>
-					<f:form.textfield property="title" id="title" placeholder="{neos:backend.translate(id: 'field.title', package: 'Neos.Media.Browser')}"/>
-					<label for="caption">{neos:backend.translate(id: 'field.caption', package: 'Neos.Media.Browser')}</label>
-					<f:form.textarea property="caption" id="caption" rows="3" placeholder="{neos:backend.translate(id: 'field.caption', package: 'Neos.Media.Browser')}"/>
-					<f:if condition="{tags}">
-						<label>{neos:backend.translate(id: 'tags', package: 'Neos.Media.Browser')}</label>
-						<f:for each="{tags}" as="tag">
-							<label class="neos-checkbox neos-inline">
-								<m:form.checkbox property="tags" multiple="TRUE" value="{tag}" /><span></span> {tag.label}
-							</label>
-						</f:for>
-					</f:if>
-					<f:if condition="{assetCollections}">
-						<label>{neos:backend.translate(id: 'collections', package: 'Neos.Media.Browser')}</label>
-						<f:for each="{assetCollections}" as="assetCollection">
-							<label class="neos-checkbox neos-inline">
-								<m:form.checkbox property="assetCollections" multiple="TRUE" value="{assetCollection}" /><span></span> {assetCollection.title}
-							</label>
-						</f:for>
-					</f:if>
-				</fieldset>
-				<fieldset>
-					<legend>{neos:backend.translate(id: 'metadata', package: 'Neos.Media.Browser')}</legend>
-					<table class="neos-info-table">
-						<tbody>
-							<tr>
-								<th>{neos:backend.translate(id: 'metadata.filename', package: 'Neos.Media.Browser')}</th>
-								<td><a href="{f:uri.resource(resource:asset.resource)}" target="_blank">{asset.resource.filename}</a></td>
-							</tr>
-							<tr>
-								<th>{neos:backend.translate(id: 'metadata.lastModified', package: 'Neos.Media.Browser')}</th>
-								<td><span title="{asset.lastModified -> f:format.date(format: 'd-m-Y H:i')}" data-neos-toggle="tooltip">{asset.lastModified -> m:format.relativeDate()}</span></td>
-							</tr>
-							<tr>
-								<th>{neos:backend.translate(id: 'metadata.fileSize', package: 'Neos.Media.Browser')}</th>
-								<td>{asset.resource.fileSize -> f:format.bytes()}</td>
-							</tr>
-							<f:if condition="{asset.width}">
-								<tr>
-									<th>{neos:backend.translate(id: 'metadata.dimensions', package: 'Neos.Media.Browser')}</th>
-									<td>{asset.width} x {asset.height}</td>
-								</tr>
-							</f:if>
-							<tr>
-								<th>{neos:backend.translate(id: 'metadata.type', package: 'Neos.Media.Browser')}</th>
-								<td><span class="neos-label">{asset.resource.mediatype}</span></td>
-							</tr>
-							<tr>
-								<th>{neos:backend.translate(id: 'metadata.identifier', package: 'Neos.Media.Browser')}</th>
-								<td><span class="neos-label">{asset.identifier}</span></td>
-							</tr>
-						</tbody>
-					</table>
-					<f:if condition="{asset.inUse}">
-						<f:link.action action="relatedNodes" arguments="{asset:asset}" class="neos-button">{neos:backend.translate(id: 'relatedNodes', quantity: '{asset.usageCount}', arguments: {0: asset.usageCount}, package: 'Neos.Media.Browser')}</f:link.action>
-					</f:if>
-				</fieldset>
-			</div>
-			<div class="neos-image-example" data-file-extension={asset.fileExtension}>
-        <f:render partial="{contentPreview}Preview" arguments="{_all}" />
-			</div>
-		</div>
-		<div class="neos-footer">
-			<f:link.action action="index" class="neos-button neos-action-cancel">{neos:backend.translate(id: 'cancel', package: 'Neos.Neos')}</f:link.action>
-			<f:security.ifAccess privilegeTarget="Neos.Media.Browser:ReplaceAssetResource">
-				<f:link.action action="replaceAssetResource" arguments="{asset: asset}" class="neos-button" title="{neos:backend.translate(id: 'replaceAssetResource', package: 'Neos.Media.Browser')}" data="{neos-toggle: 'tooltip', container: 'body'}">
-					{neos:backend.translate(id: 'replace', package: 'Neos.Media.Browser')}
-				</f:link.action>
-			</f:security.ifAccess>
-			<f:if condition="{asset.inUse}">
-				<f:then>
-					<a title="{neos:backend.translate(id: 'deleteRelatedNodes', package: 'Neos.Media.Browser')}" data-neos-toggle="tooltip" data-container="body" class="neos-button neos-button-danger neos-disabled">{neos:backend.translate(id: 'delete', package: 'Neos.Neos')}</a>
-				</f:then>
-				<f:else>
-					<a data-toggle="modal" href="#asset-{asset -> f:format.identifier()}" class="neos-button neos-button-danger">{neos:backend.translate(id: 'delete', package: 'Neos.Neos')}</a>
-				</f:else>
-			</f:if>
-			<f:form.submit id="save" class="neos-button neos-button-primary" value="{neos:backend.translate(id: 'saveEditing', package: 'Neos.Media.Browser')}" />
-		</div>
-		<div class="neos-hide" id="asset-{asset -> f:format.identifier()}">
-			<div class="neos-modal-centered">
-				<div class="neos-modal-content">
-					<div class="neos-modal-header">
-						<button type="button" class="neos-close neos-button" data-dismiss="modal"></button>
-						<div class="neos-header">
-							{neos:backend.translate(id: 'message.reallyDeleteAsset', arguments: {0: asset.label}, package: 'Neos.Media.Browser')}
-						</div>
-						<div>
-							<div class="neos-subheader">
-								<p>
-									{neos:backend.translate(id: 'message.willBeDeleted', package: 'Neos.Media.Browser')}<br />
-									{neos:backend.translate(id: 'message.operationCannotBeUndone', package: 'Neos.Media.Browser')}
-								</p>
-							</div>
-						</div>
-					</div>
-					<div class="neos-modal-footer">
-						<a href="#" class="neos-button" data-dismiss="modal">{neos:backend.translate(id: 'cancel', package: 'Neos.Neos')}</a>
-						<button type="submit" form="postHelper" formaction="{f:uri.action(action: 'delete', arguments: {asset: asset})}" class="neos-button neos-button-mini neos-button-danger">
-							{neos:backend.translate(id: 'message.confirmDelete', package: 'Neos.Media.Browser')}
-						</button>
-					</div>
-				</div>
-			</div>
-			<div class="neos-modal-backdrop neos-in"></div>
-		</div>
-	</f:form>
-	<f:form action="index" id="postHelper" method="post"></f:form>
-</f:section>
-
-<f:section name="Scripts">
-	<script type="text/javascript" src="{f:uri.resource(package: 'Neos.Media.Browser', path: 'JavaScript/pdf.js')}"></script>
-	<script type="text/javascript" src="{f:uri.resource(package: 'Neos.Media.Browser', path: 'JavaScript/edit.js')}"></script>
-=======
     <f:form method="post" action="update" object="{assetProxy.asset}" objectName="asset">
         <div class="neos-row-fluid">
             <div class="neos-span6 neos-image-inputs">
@@ -212,7 +92,7 @@
                 </fieldset>
             </div>
             <div class="neos-span6 neos-image-example">
-                <f:render section="ContentImage" arguments="{_all}" />
+                <f:render partial="{contentPreview}Preview" arguments="{_all}" />
             </div>
         </div>
         <div class="neos-footer">
@@ -265,16 +145,6 @@
     <f:form action="index" id="postHelper" method="post"></f:form>
 </f:section>
 
-<f:section name="ContentImage">
-    <label>{neos:backend.translate(id: 'preview', package: 'Neos.Media.Browser')}</label>
-    <div class="neos-preview-image">
-        <a href="{assetProxy.originalUri}" target="_blank">
-            <img src="{assetProxy.previewUri}" class="img-polaroid" alt="{assetProxy.label}"/>
-        </a>
-    </div>
-</f:section>
-
 <f:section name="Scripts">
     <script type="text/javascript" src="{f:uri.resource(package: 'Neos.Media.Browser', path: 'JavaScript/edit.js')}"></script>
->>>>>>> 005a98c2
 </f:section>