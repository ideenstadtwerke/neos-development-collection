--- conflicted
+++ resolved
@@ -11,151 +11,6 @@
         </legend>
     </div>
 
-<<<<<<< HEAD
-	<f:if condition="{inaccessibleRelations}">
-		<table class="neos-table neos-no-hover fold-{site.site.nodeName}">
-			<thead>
-			<tr>
-				<th>{neos:backend.translate(id: 'document', package: 'Neos.Neos')}</th>
-				<th>{neos:backend.translate(id: 'workspace', package: 'Neos.Neos')}</th>
-			</tr>
-			</thead>
-			<tbody>
-			<f:for each="{inaccessibleRelations}" as="inaccessibleRelation">
-				<tr>
-					<td>
-						<f:if condition="{inaccessibleRelation.type} == {nodeUsageClass}">
-							<f:then>
-								{neos:backend.translate(id: inaccessibleRelation.nodeType.label)} ({inaccessibleRelation.nodeIdentifier})
-							</f:then>
-							<f:else>
-								---
-							</f:else>
-						</f:if>
-					</td>
-					<td>
-						<f:switch expression="{true}">
-							<f:case value="{inaccessibleRelation.workspace.personalWorkspace}">
-								<i class="fas fa-user"
-								   title="{neos:backend.translate(id: 'workspaces.personalWorkspace', source: 'Modules', package: 'Neos.Neos')}"
-								   data-neos-toggle="tooltip"></i>
-								{neos:backend.translate(id: 'workspaces.personalWorkspace', source: 'Modules', package: 'Neos.Neos')}
-							</f:case>
-							<f:case value="{inaccessibleRelation.workspace.privateWorkspace}">
-								<i class="fas fa-shield"
-								   title="{neos:backend.translate(id: 'workspaces.privateWorkspace', source: 'Modules', package: 'Neos.Neos')}"
-								   data-neos-toggle="tooltip"></i>
-								{neos:backend.translate(id: 'workspaces.privateWorkspace', source: 'Modules', package:
-								'Neos.Neos')}
-							</f:case>
-							<f:case value="{inaccessibleRelation.workspace.internalWorkspace}">
-								<i class="fas fa-group"
-								   title="{neos:backend.translate(id: 'workspaces.internalWorkspace', source: 'Modules', package: 'Neos.Neos')}"
-								   data-neos-toggle="tooltip"></i>
-								{neos:backend.translate(id: 'workspaces.internalWorkspace', source: 'Modules', package:
-								'Neos.Neos')}
-							</f:case>
-							<f:defaultCase>
-								---
-							</f:defaultCase>
-						</f:switch>
-					</td>
-				</tr>
-			</f:for>
-			</tbody>
-		</table>
-	</f:if>
-
-
-	<f:for each="{relatedNodes}" as="site">
-		<div class="neos-folder">
-			<span title="{site.site.nodeName}" class="neos-label" data-neos-toggle="tooltip">{site.site.name}</span>
-			<i class="fold-toggle fas fa-chevron-up icon-white" data-toggle=".fold-{site.site.nodeName}"></i>
-		</div>
-
-		<table class="neos-table neos-no-hover fold-{site.site.nodeName}">
-			<thead>
-				<tr>
-					<th>{neos:backend.translate(id: 'document', package: 'Neos.Neos')}</th>
-					<th>{neos:backend.translate(id: 'reference', package: 'Neos.Neos')}</th>
-					<th>&nbsp;
-						<f:if condition="{contentDimensions}">
-							{neos:backend.translate(id: 'contentDimensions', package: 'Neos.Neos')}
-						</f:if>
-					</th>
-					<th>{neos:backend.translate(id: 'workspace', package: 'Neos.Neos')}</th>
-					<th class="neos-aRight">{neos:backend.translate(id: 'lastModification', package: 'Neos.Neos')}</th>
-				</tr>
-			</thead>
-			<tbody>
-					<f:for each="{site.nodes}" as="nodeInformation">
-						<tr >
-							<td>
-								<f:if condition="{nodeInformation.documentNode.nodeType.ui.icon}">
-									<i class="{nodeInformation.documentNode.nodeType.ui.icon}" title="{f:if(condition: nodeInformation.documentNode.nodeType.label, then: '{neos:backend.translate(id: nodeInformation.documentNode.nodeType.label, package: \'Neos.Neos\')}', else: nodeInformation.documentNode.nodeType.name)}" data-neos-toggle="tooltip"></i>
-								</f:if>
-								<f:if condition="{nodeInformation.documentNode}">
-									<f:then>
-										<neos:link.node node="{nodeInformation.documentNode}" target="_blank"
-														title="{neos:backend.translate(id: 'workspaces.openPageInWorkspace', source: 'Modules', package: 'Neos.Neos', arguments: {0: nodeInformation.documentNode.workspace.title})}">
-											<span title="{f:render(partial: 'Module/Shared/DocumentBreadcrumb', arguments: {node: nodeInformation.documentNode})}"
-												  data-neos-toggle="tooltip">{nodeInformation.documentNode.label}</span>
-											<i class="fas fa-external-link-alt"></i>
-										</neos:link.node>
-									</f:then>
-									<f:else>
-										<span><i class="fas fa-warning" data-neos-toggle="tooltip" data-placement="left"
-												 title="{neos:backend.translate(id: 'media.missingDocumentNode', source: 'Modules', package: 'Neos.Neos')}"></i></span>
-									</f:else>
-								</f:if>
-							</td>
-							<td>
-								<f:if condition="{nodeInformation.node.nodeType.ui.icon}">
-									<i class="{nodeInformation.node.nodeType.ui.icon}"
-									   title="{f:if(condition: nodeInformation.node.nodeType.label, then: '{neos:backend.translate(id: nodeInformation.node.nodeType.label, package: \'Neos.Neos\')}', else: '{nodeInformation.node.nodeType.name}')}"
-									   data-neos-toggle="tooltip" data-placement="left"></i>
-								</f:if>
-								<span title="{nodeInformation.node.path}" data-neos-toggle="tooltip" data-placement="left">{nodeInformation.node.label}</span>
-							</td>
-							<td>
-							<f:if condition="{contentDimensions}">
-								<f:render partial="Module/Shared/NodeContentDimensionsInformation.html" arguments="{contentDimensions: contentDimensions, node: nodeInformation.node}"/>
-							</f:if>
-							</td>
-							<td>
-								<f:if condition="{userWorkspace} == {nodeInformation.node.workspace}">
-									<f:then>
-										<i class="fas fa-user"
-										   title="{neos:backend.translate(id: 'workspaces.personalWorkspace', source: 'Modules', package: 'Neos.Neos')}"
-										   data-neos-toggle="tooltip"></i>
-									</f:then>
-									<f:else>
-										<f:if condition="{nodeInformation.node.workspace.privateWorkspace}">
-											<f:then>
-												<i class="fas fa-shield"
-												   title="{neos:backend.translate(id: 'workspaces.privateWorkspace', source: 'Modules', package: 'Neos.Neos')}"
-												   data-neos-toggle="tooltip"></i>
-											</f:then>
-											<f:else>
-												<i class="fas fa-group"
-												   title="{neos:backend.translate(id: 'workspaces.internalWorkspace', source: 'Modules', package: 'Neos.Neos')}"
-												   data-neos-toggle="tooltip"></i>
-											</f:else>
-										</f:if>
-									</f:else>
-								</f:if>
-								<span title="{nodeInformation.node.workspace.name}" data-neos-toggle="tooltip">{nodeInformation.node.workspace.title -> f:format.crop(maxCharacters: 25, append: '…')}</span>
-							</td>
-							<td class="neos-aRight">
-								<span title="{nodeInformation.node.lastModificationDateTime -> f:format.date(format: 'Y-m-d H:i')}"
-									  data-neos-toggle="tooltip">{nodeInformation.node.lastModificationDateTime -> m:format.relativeDate()}</span>
-							</td>
-						</tr>
-					</f:for>
-			</tbody>
-		</table>
-	</f:for>
-=======
     <f:if condition="{inaccessibleRelations}">
         <table class="neos-table neos-no-hover fold-{site.site.nodeName}">
             <thead>
@@ -180,20 +35,20 @@
                     <td>
                         <f:switch expression="{true}">
                             <f:case value="{inaccessibleRelation.workspace.personalWorkspace}">
-                                <i class="icon-user"
+                                <i class="fas fa-user"
                                    title="{neos:backend.translate(id: 'workspaces.personalWorkspace', source: 'Modules', package: 'Neos.Neos')}"
                                    data-neos-toggle="tooltip"></i>
                                 {neos:backend.translate(id: 'workspaces.personalWorkspace', source: 'Modules', package: 'Neos.Neos')}
                             </f:case>
                             <f:case value="{inaccessibleRelation.workspace.privateWorkspace}">
-                                <i class="icon-shield"
+                                <i class="fas fa-shield"
                                    title="{neos:backend.translate(id: 'workspaces.privateWorkspace', source: 'Modules', package: 'Neos.Neos')}"
                                    data-neos-toggle="tooltip"></i>
                                 {neos:backend.translate(id: 'workspaces.privateWorkspace', source: 'Modules', package:
                                 'Neos.Neos')}
                             </f:case>
                             <f:case value="{inaccessibleRelation.workspace.internalWorkspace}">
-                                <i class="icon-group"
+                                <i class="fas fa-group"
                                    title="{neos:backend.translate(id: 'workspaces.internalWorkspace', source: 'Modules', package: 'Neos.Neos')}"
                                    data-neos-toggle="tooltip"></i>
                                 {neos:backend.translate(id: 'workspaces.internalWorkspace', source: 'Modules', package:
@@ -214,89 +69,89 @@
     <f:for each="{relatedNodes}" as="site">
         <div class="neos-folder">
             <span title="{site.site.nodeName}" class="neos-label" data-neos-toggle="tooltip">{site.site.name}</span>
-            <i class="fold-toggle icon-chevron-up icon-white" data-toggle=".fold-{site.site.nodeName}"></i>
+            <i class="fold-toggle fas fa-chevron-up icon-white" data-toggle=".fold-{site.site.nodeName}"></i>
         </div>
 
         <table class="neos-table neos-no-hover fold-{site.site.nodeName}">
             <thead>
-            <tr>
-                <th>{neos:backend.translate(id: 'document', package: 'Neos.Neos')}</th>
-                <th>{neos:backend.translate(id: 'reference', package: 'Neos.Neos')}</th>
-                <th>&nbsp;
-                    <f:if condition="{contentDimensions}">
-                        {neos:backend.translate(id: 'contentDimensions', package: 'Neos.Neos')}
-                    </f:if>
-                </th>
-                <th>{neos:backend.translate(id: 'workspace', package: 'Neos.Neos')}</th>
-                <th class="neos-aRight">{neos:backend.translate(id: 'lastModification', package: 'Neos.Neos')}</th>
-            </tr>
+                <tr>
+                    <th>{neos:backend.translate(id: 'document', package: 'Neos.Neos')}</th>
+                    <th>{neos:backend.translate(id: 'reference', package: 'Neos.Neos')}</th>
+                    <th>&nbsp;
+                        <f:if condition="{contentDimensions}">
+                            {neos:backend.translate(id: 'contentDimensions', package: 'Neos.Neos')}
+                        </f:if>
+                    </th>
+                    <th>{neos:backend.translate(id: 'workspace', package: 'Neos.Neos')}</th>
+                    <th class="neos-aRight">{neos:backend.translate(id: 'lastModification', package: 'Neos.Neos')}</th>
+                </tr>
             </thead>
             <tbody>
-            <f:for each="{site.nodes}" as="nodeInformation">
-                <tr>
-                    <td>
-                        <f:if condition="{nodeInformation.documentNode.nodeType.ui.icon}">
-                            <i class="{nodeInformation.documentNode.nodeType.ui.icon}" title="{f:if(condition: nodeInformation.documentNode.nodeType.label, then: '{neos:backend.translate(id: nodeInformation.documentNode.nodeType.label, package: \'Neos.Neos\')}', else: nodeInformation.documentNode.nodeType.name)}" data-neos-toggle="tooltip"></i>
-                        </f:if>
-                        <f:if condition="{nodeInformation.documentNode}">
-                            <f:then>
-                                <neos:link.node node="{nodeInformation.documentNode}" target="_blank"
-                                                title="{neos:backend.translate(id: 'workspaces.openPageInWorkspace', source: 'Modules', package: 'Neos.Neos', arguments: {0: nodeInformation.documentNode.workspace.title})}">
-                                    <span title="{f:render(partial: 'Module/Shared/DocumentBreadcrumb', arguments: {node: nodeInformation.documentNode})}" data-neos-toggle="tooltip">{nodeInformation.documentNode.label}</span>
-                                    <i class="icon-external-link"></i>
-                                </neos:link.node>
-                            </f:then>
-                            <f:else>
-                                <span><i class="icon-warning" data-neos-toggle="tooltip" data-placement="left" title="{neos:backend.translate(id: 'media.missingDocumentNode', source: 'Modules', package: 'Neos.Neos')}"></i></span>
-                            </f:else>
-                        </f:if>
-                    </td>
-                    <td>
-                        <f:if condition="{nodeInformation.node.nodeType.ui.icon}">
-                            <i class="{nodeInformation.node.nodeType.ui.icon}"
-                               title="{f:if(condition: nodeInformation.node.nodeType.label, then: '{neos:backend.translate(id: nodeInformation.node.nodeType.label, package: \'Neos.Neos\')}', else: '{nodeInformation.node.nodeType.name}')}"
-                               data-neos-toggle="tooltip" data-placement="left"></i>
-                        </f:if>
-                        <span title="{nodeInformation.node.path}" data-neos-toggle="tooltip" data-placement="left">{nodeInformation.node.label}</span>
-                    </td>
-                    <td>
+                <f:for each="{site.nodes}" as="nodeInformation">
+                    <tr>
+                        <td>
+                            <f:if condition="{nodeInformation.documentNode.nodeType.ui.icon}">
+                                <i class="{nodeInformation.documentNode.nodeType.ui.icon}" title="{f:if(condition: nodeInformation.documentNode.nodeType.label, then: '{neos:backend.translate(id: nodeInformation.documentNode.nodeType.label, package: \'Neos.Neos\')}', else: nodeInformation.documentNode.nodeType.name)}" data-neos-toggle="tooltip"></i>
+                            </f:if>
+                            <f:if condition="{nodeInformation.documentNode}">
+                                <f:then>
+                                    <neos:link.node node="{nodeInformation.documentNode}" target="_blank"
+                                                    title="{neos:backend.translate(id: 'workspaces.openPageInWorkspace', source: 'Modules', package: 'Neos.Neos', arguments: {0: nodeInformation.documentNode.workspace.title})}">
+                                <span title="{f:render(partial: 'Module/Shared/DocumentBreadcrumb', arguments: {node: nodeInformation.documentNode})}" data-neos-toggle="tooltip">{nodeInformation.documentNode.label}</span>
+                                        <i class="fas fa-external-link-alt"></i>
+                                    </neos:link.node>
+                                </f:then>
+                                <f:else>
+                                    <span><i class="fas fa-warning" data-neos-toggle="tooltip" data-placement="left"
+                                        title="{neos:backend.translate(id: 'media.missingDocumentNode', source: 'Modules', package: 'Neos.Neos')}"></i></span>
+                                </f:else>
+                            </f:if>
+                        </td>
+                        <td>
+                            <f:if condition="{nodeInformation.node.nodeType.ui.icon}">
+                                <i class="{nodeInformation.node.nodeType.ui.icon}"
+                                   title="{f:if(condition: nodeInformation.node.nodeType.label, then: '{neos:backend.translate(id: nodeInformation.node.nodeType.label, package: \'Neos.Neos\')}', else: '{nodeInformation.node.nodeType.name}')}"
+                                   data-neos-toggle="tooltip" data-placement="left"></i>
+                            </f:if>
+                            <span title="{nodeInformation.node.path}" data-neos-toggle="tooltip" data-placement="left">{nodeInformation.node.label}</span>
+                        </td>
+                        <td>
                         <f:if condition="{contentDimensions}">
                             <f:render partial="Module/Shared/NodeContentDimensionsInformation.html" arguments="{contentDimensions: contentDimensions, node: nodeInformation.node}"/>
                         </f:if>
-                    </td>
-                    <td>
-                        <f:if condition="{userWorkspace} == {nodeInformation.node.workspace}">
-                            <f:then>
-                                <i class="icon-user"
-                                   title="{neos:backend.translate(id: 'workspaces.personalWorkspace', source: 'Modules', package: 'Neos.Neos')}"
-                                   data-neos-toggle="tooltip"></i>
-                            </f:then>
-                            <f:else>
-                                <f:if condition="{nodeInformation.node.workspace.privateWorkspace}">
-                                    <f:then>
-                                        <i class="icon-shield"
-                                           title="{neos:backend.translate(id: 'workspaces.privateWorkspace', source: 'Modules', package: 'Neos.Neos')}"
-                                           data-neos-toggle="tooltip"></i>
-                                    </f:then>
-                                    <f:else>
-                                        <i class="icon-group"
-                                           title="{neos:backend.translate(id: 'workspaces.internalWorkspace', source: 'Modules', package: 'Neos.Neos')}"
-                                           data-neos-toggle="tooltip"></i>
-                                    </f:else>
-                                </f:if>
-                            </f:else>
-                        </f:if>
-                        <span title="{nodeInformation.node.workspace.name}" data-neos-toggle="tooltip">{nodeInformation.node.workspace.title -> f:format.crop(maxCharacters: 25, append: '…')}</span>
-                    </td>
-                    <td class="neos-aRight">
-                        <span title="{nodeInformation.node.lastModificationDateTime -> f:format.date(format: 'Y-m-d H:i')}" data-neos-toggle="tooltip">{nodeInformation.node.lastModificationDateTime -> m:format.relativeDate()}</span>
-                    </td>
-                </tr>
-            </f:for>
+                        </td>
+                        <td>
+                            <f:if condition="{userWorkspace} == {nodeInformation.node.workspace}">
+                                <f:then>
+                                    <i class="fas fa-user"
+                                       title="{neos:backend.translate(id: 'workspaces.personalWorkspace', source: 'Modules', package: 'Neos.Neos')}"
+                                       data-neos-toggle="tooltip"></i>
+                                </f:then>
+                                <f:else>
+                                    <f:if condition="{nodeInformation.node.workspace.privateWorkspace}">
+                                        <f:then>
+                                            <i class="fas fa-shield"
+                                               title="{neos:backend.translate(id: 'workspaces.privateWorkspace', source: 'Modules', package: 'Neos.Neos')}"
+                                               data-neos-toggle="tooltip"></i>
+                                        </f:then>
+                                        <f:else>
+                                            <i class="fas fa-group"
+                                               title="{neos:backend.translate(id: 'workspaces.internalWorkspace', source: 'Modules', package: 'Neos.Neos')}"
+                                               data-neos-toggle="tooltip"></i>
+                                        </f:else>
+                                    </f:if>
+                                </f:else>
+                            </f:if>
+                            <span title="{nodeInformation.node.workspace.name}" data-neos-toggle="tooltip">{nodeInformation.node.workspace.title -> f:format.crop(maxCharacters: 25, append: '…')}</span>
+                        </td>
+                        <td class="neos-aRight">
+                         <span title="{nodeInformation.node.lastModificationDateTime -> f:format.date(format: 'Y-m-d H:i')}" data-neos-toggle="tooltip">{nodeInformation.node.lastModificationDateTime -> m:format.relativeDate()}</span>
+                        </td>
+                    </tr>
+                </f:for>
             </tbody>
         </table>
     </f:for>
->>>>>>> de35b228
 
     <div class="neos-footer">
         <!-- TODO: Find a nicer way to send the referer for a get request -->
@@ -306,23 +161,12 @@
 </f:section>
 
 <f:section name="Scripts">
-<<<<<<< HEAD
-	<script>
-		(function($) {
-			$('.fold-toggle').click(function() {
-				$(this).toggleClass('fas fa-chevron-down fas fa-chevron-up');
-				$($(this).data('toggle')).toggle();
-			});
-		})(jQuery);
-	</script>
-=======
     <script>
         (function ($) {
             $('.fold-toggle').click(function () {
-                $(this).toggleClass('icon-chevron-down icon-chevron-up');
+                $(this).toggleClass('fas fa-chevron-down fas fa-chevron-up');
                 $($(this).data('toggle')).toggle();
             });
         })(jQuery);
     </script>
->>>>>>> de35b228
 </f:section>