--- conflicted
+++ resolved
@@ -56,15 +56,12 @@
       <trans-unit id="sortDirection.desc" xml:space="preserve">
 				<source>Descending</source>
 			<target xml:lang="es-ES" state="translated">Descendete</target></trans-unit>
-<<<<<<< HEAD
-=======
       <trans-unit id="sortDirection.asc.tooltip" xml:space="preserve" approved="yes">
 				<source>Sort direction Ascending</source>
 			<target xml:lang="es-ES">Ordenar dirección ascendentemente</target><alt-trans><target xml:lang="es-ES">Filtrar dirección ascendentemente</target></alt-trans></trans-unit>
       <trans-unit id="sortDirection.desc.tooltip" xml:space="preserve" approved="yes">
 				<source>Sort direction Descending</source>
 			<target xml:lang="es-ES">Ordenar dirección descendentemente</target><alt-trans><target xml:lang="es-ES">Ordenar por la descripción descendentemente</target></alt-trans></trans-unit>
->>>>>>> 9bf05960
       <trans-unit id="dragAndDropOnTagOrCollection" xml:space="preserve">
 				<source>Drag and drop on tag or collection</source>
 			<target xml:lang="es-ES" state="translated">Arrastrar y soltar en la etiqueta o colección</target></trans-unit>
@@ -100,10 +97,6 @@
 			<target xml:lang="es-ES" state="translated">Esta operación no se puede deshacer.</target></trans-unit>
       <trans-unit id="cancel" xml:space="preserve" approved="yes">
 				<source>Cancel</source>
-<<<<<<< HEAD
-			<target xml:lang="es-ES" state="translated">Cancelar</target></trans-unit>
-      <trans-unit id="saveEditing" xml:space="preserve">
-=======
 			<target xml:lang="es-ES">Cancelar</target></trans-unit>
       <trans-unit id="replace" xml:space="preserve">
 				<source>Replace</source>
@@ -112,7 +105,6 @@
 				<source>Replace asset resource</source>
 			<target xml:lang="es-ES">Reemplazar recursos activos</target><alt-trans><target xml:lang="es-ES">Sustituir recursos activos</target></alt-trans></trans-unit>
       <trans-unit id="saveEditing" xml:space="preserve" approved="yes">
->>>>>>> 9bf05960
 				<source>Save</source>
 			<target xml:lang="es-ES">Guardar</target></trans-unit>
       <trans-unit id="message.confirmDelete" xml:space="preserve">
@@ -288,14 +280,10 @@
 			<target xml:lang="es-ES">Vista previa</target></trans-unit>
       <trans-unit id="cannotUploadFile" xml:space="preserve" approved="yes">
 				<source>Cannot upload the file</source>
-<<<<<<< HEAD
-			<target xml:lang="es-ES" state="translated">No se puede cargar el archivo</target></trans-unit>
-=======
 			<target xml:lang="es-ES">No se puede cargar el archivo</target></trans-unit>
       <trans-unit id="noFileSelected" xml:space="preserve" approved="yes">
 				<source>No file selected</source>
 			<target xml:lang="es-ES">Ningún fichero seleccionado</target><alt-trans><target xml:lang="es-ES">Ningún archivo seleccionado</target></alt-trans></trans-unit>
->>>>>>> 9bf05960
       <trans-unit id="fileSizeExceedsAllowedLimit" xml:space="preserve">
 				<source>The file size of {0} exceeds the allowed limit of {1}</source>
 			<target xml:lang="es-ES" state="translated">El tamaño del archivo de {0} supera el límite permitido de {1}</target></trans-unit>
@@ -334,19 +322,11 @@
 				<source>Replace "{filename}"</source>
 			<target xml:lang="es-ES" state="needs-translation">Replace "{filename}"</target></trans-unit>
       <trans-unit id="replaceAsset.description" xml:space="preserve">
-<<<<<<< HEAD
-        <source>You can replace this asset by uploading a new file. Once replaced, the new asset will be used on all places where the asset is used on your website.</source>
-      <target xml:lang="es-ES" state="needs-translation">You can replace this asset by uploading a new file. Once replaced, the new asset will be used on all places where the asset is used on your website.</target></trans-unit>
-      <trans-unit id="replaceAsset.note" xml:space="preserve">
-        <source>Note</source>
-      <target xml:lang="es-ES" state="needs-translation">Note</target></trans-unit>
-=======
 				<source>You can replace this asset by uploading a new file. Once replaced, the new asset will be used on all places where the asset is used on your website.</source>
 			<target xml:lang="es-ES" state="needs-translation">You can replace this asset by uploading a new file. Once replaced, the new asset will be used on all places where the asset is used on your website.</target></trans-unit>
       <trans-unit id="replaceAsset.note" xml:space="preserve" approved="yes">
 				<source>Note</source>
 			<target xml:lang="es-ES">Nota</target></trans-unit>
->>>>>>> 9bf05960
       <trans-unit id="replaceAsset.noteText" xml:space="preserve">
         <source>This operation will replace the asset in all published or unpublished workspaces, including the live website.</source>
       <target xml:lang="es-ES" state="needs-translation">This operation will replace the asset in all published or unpublished workspaces, including the live website.</target></trans-unit>
@@ -354,19 +334,6 @@
         <source>Choose a new file</source>
       <target xml:lang="es-ES" state="needs-translation">Choose a new file</target></trans-unit>
       <trans-unit id="replace.usageCount" xml:space="preserve">
-<<<<<<< HEAD
-        <source>Currently the asset is used {usageCount} times.</source>
-      <target xml:lang="es-ES" state="needs-translation">Currently the asset is used {usageCount} times.</target></trans-unit>
-      <trans-unit id="replace.allUsages" xml:space="preserve">
-        <source>Show all usages</source>
-      <target xml:lang="es-ES" state="needs-translation">Show all usages</target></trans-unit>
-      <trans-unit id="replace.notUsed" xml:space="preserve">
-        <source>Currently the asset is not in used anywhere on the website.</source>
-      <target xml:lang="es-ES" state="needs-translation">Currently the asset is not in used anywhere on the website.</target></trans-unit>
-      <trans-unit id="replace.previewFile" xml:space="preserve">
-        <source>Preview current file</source>
-      <target xml:lang="es-ES" state="needs-translation">Preview current file</target></trans-unit>
-=======
 				<source>Currently the asset is used {usageCount} times.</source>
 			<target xml:lang="es-ES" state="needs-translation">Currently the asset is used {usageCount} times.</target></trans-unit>
       <trans-unit id="replace.allUsages" xml:space="preserve" approved="yes">
@@ -378,7 +345,6 @@
       <trans-unit id="replace.previewFile" xml:space="preserve" approved="yes">
 				<source>Preview current file</source>
 			<target xml:lang="es-ES">Vista previa del archivo actual</target></trans-unit>
->>>>>>> 9bf05960
       <trans-unit id="couldNotReplaceAsset" xml:space="preserve">
 				<source>Could not replace asset</source>
 			<target xml:lang="es-ES" state="translated">No se puede reemplazar el recurso</target></trans-unit>
@@ -417,12 +383,6 @@
 			<target xml:lang="es-ES">La colección "{0}" ha sido actualizada.</target><alt-trans><target xml:lang="es-ES">Colección {0} ha sido actualizada.</target></alt-trans></trans-unit>
       <trans-unit id="collectionHasBeenDeleted" xml:space="preserve" approved="yes">
 				<source>Collection "{0}" has been deleted.</source>
-<<<<<<< HEAD
-			<target xml:lang="es-ES" state="translated">La colección "{0}" ha sido eliminada.</target><alt-trans><target xml:lang="es-ES">Colección {0} ha sido eliminada.</target></alt-trans></trans-unit>
-      <trans-unit id="media.replace.options.generateRedirects" xml:space="preserve">
-				<source>Generate redirects from original file url to the new url</source>
-			<target xml:lang="es-ES" state="translated">Generar redirecciones de la url del archivo original a la nueva url</target></trans-unit>
-=======
 			<target xml:lang="es-ES">La colección "{0}" ha sido eliminada.</target><alt-trans><target xml:lang="es-ES">Colección {0} ha sido eliminada.</target></alt-trans></trans-unit>
       <trans-unit id="replace.options.generateRedirects" xml:space="preserve">
 				<source>Generate redirects from original file url to the new url</source>
@@ -436,7 +396,6 @@
       <trans-unit id="missingDocumentNode" xml:space="preserve" approved="yes">
 				<source>No document node found for this node</source>
 			<target xml:lang="es-ES">No se ha encontrado ningún nodo de documento para este nodo</target><alt-trans><target xml:lang="es-ES">No se ha encpntrado ningún nodo del documento para este nodo</target></alt-trans></trans-unit>
->>>>>>> 9bf05960
     </body>
   </file>
 </xliff>