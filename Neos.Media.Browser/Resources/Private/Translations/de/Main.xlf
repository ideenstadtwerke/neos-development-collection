<?xml version="1.0" encoding="UTF-8"?>
<xliff xmlns="urn:oasis:names:tc:xliff:document:1.2" version="1.2">
  <file original="" product-name="Neos.Media.Browser" source-language="en" datatype="plaintext" target-language="de">
    <body>
      <trans-unit id="dragHelp" xml:space="preserve" approved="yes">
				<source>Drag and drop an asset on a collection / tag to add them to it.</source>
			<target xml:lang="de">Asset per Drag &amp; Drop auf eine Sammlung / einen Tag ziehen, um es hinzuzufügen.</target><alt-trans><target xml:lang="de">Drag&amp;Drop ein Asset auf eine Sammlung / Tag um sie hinzuzufügen.</target></alt-trans></trans-unit>
      <trans-unit id="replace.options.keepOriginalFilename" xml:space="preserve" approved="yes">
				<source>Keep the filename "{0}"</source>
			<target xml:lang="de">Den Dateinamen "{0}" beibehalten</target></trans-unit>
      <trans-unit id="module.label" xml:space="preserve" approved="yes">
				<source>Media</source>
			<target xml:lang="de">Medien</target></trans-unit>
      <trans-unit id="module.description" xml:space="preserve" approved="yes">
				<source>This module allows managing of media assets including pictures, videos, audio and documents.</source>
			<target xml:lang="de">Dieses Modul ermöglicht die Verwaltung von Medienelementen wie Bildern, Videos, Audios und Dokumenten.</target></trans-unit>
      <trans-unit id="field.name" xml:space="preserve" approved="yes">
				<source>Name</source>
			<target xml:lang="de">Name</target></trans-unit>
      <trans-unit id="field.title" xml:space="preserve" approved="yes">
				<source>Title</source>
			<target xml:lang="de">Titel</target></trans-unit>
      <trans-unit id="field.label" xml:space="preserve" approved="yes">
				<source>Label</source>
			<target xml:lang="de">Bezeichnung</target></trans-unit>
      <trans-unit id="field.caption" xml:space="preserve" approved="yes">
				<source>Caption</source>
			<target xml:lang="de">Beschriftung</target></trans-unit>
      <trans-unit id="field.lastModified" xml:space="preserve" approved="yes">
				<source>Last modified</source>
			<target xml:lang="de">Zuletzt geändert</target></trans-unit>
      <trans-unit id="field.fileSize" xml:space="preserve" approved="yes">
				<source>File size</source>
			<target xml:lang="de">Dateigröße</target></trans-unit>
      <trans-unit id="field.type" xml:space="preserve" approved="yes">
				<source>Type</source>
			<target xml:lang="de">Typ</target></trans-unit>
      <trans-unit id="field.tags" xml:space="preserve" approved="yes">
				<source>Tags</source>
			<target xml:lang="de">Tags</target></trans-unit>
      <trans-unit id="sortByName" xml:space="preserve" approved="yes">
				<source>Sort by name</source>
			<target xml:lang="de">Nach Namen sortieren</target><alt-trans><target xml:lang="de">Nach Name sortieren</target></alt-trans></trans-unit>
      <trans-unit id="sortByLastModified" xml:space="preserve" approved="yes">
				<source>Sort by last modified</source>
			<target xml:lang="de">Nach Änderungsdatum sortieren</target></trans-unit>
      <trans-unit id="sortby" xml:space="preserve" approved="yes">
				<source>Sort by</source>
			<target xml:lang="de">Sortieren nach</target></trans-unit>
      <trans-unit id="sortDirection" xml:space="preserve" approved="yes">
				<source>Sort direction</source>
			<target xml:lang="de">Sortierreihenfolge</target></trans-unit>
      <trans-unit id="sortDirection.asc" xml:space="preserve" approved="yes">
				<source>Ascending</source>
			<target xml:lang="de">Aufsteigend</target></trans-unit>
      <trans-unit id="sortDirection.desc" xml:space="preserve" approved="yes">
				<source>Descending</source>
			<target xml:lang="de">Absteigend</target><alt-trans><target xml:lang="de">Absteigende Reihenfolge</target></alt-trans></trans-unit>
<<<<<<< HEAD
=======
      <trans-unit id="sortDirection.asc.tooltip" xml:space="preserve">
				<source>Sort direction Ascending</source>
			<target xml:lang="de" state="translated">Sortierrichtung Aufsteigend</target></trans-unit>
      <trans-unit id="sortDirection.desc.tooltip" xml:space="preserve">
				<source>Sort direction Descending</source>
			<target xml:lang="de" state="translated">Sortierrichtung Absteigend</target></trans-unit>
>>>>>>> 6589f458
      <trans-unit id="dragAndDropOnTagOrCollection" xml:space="preserve" approved="yes">
				<source>Drag and drop on tag or collection</source>
			<target xml:lang="de">Auf Tag oder Sammlung ziehen und loslassen</target></trans-unit>
      <trans-unit id="view" xml:space="preserve" approved="yes">
				<source>View</source>
			<target xml:lang="de">Ansehen</target></trans-unit>
      <trans-unit id="viewAsset" xml:space="preserve" approved="yes">
				<source>View asset</source>
			<target xml:lang="de">Asset ansehen</target></trans-unit>
      <trans-unit id="editAsset" xml:space="preserve" approved="yes">
				<source>Edit asset</source>
			<target xml:lang="de">Asset bearbeiten</target></trans-unit>
      <trans-unit id="replaceAssetResource" xml:space="preserve" approved="yes">
				<source>Replace</source>
			<target xml:lang="de">Ersetzen</target></trans-unit>
      <trans-unit id="deleteAsset" xml:space="preserve" approved="yes">
				<source>Delete asset</source>
			<target xml:lang="de">Asset löschen</target></trans-unit>
      <trans-unit id="message.reallyDeleteAsset" xml:space="preserve" approved="yes">
				<source>Do you really want to delete asset "{0}"?</source>
			<target xml:lang="de">Wollen Sie das Asset "{0}" wirklich löschen?</target></trans-unit>
      <trans-unit id="message.reallyDeleteCollection" xml:space="preserve" approved="yes">
				<source>Do you really want to delete collection "{0}"?</source>
			<target xml:lang="de">Wollen Sie die Sammlung "{0}" wirklich löschen?</target></trans-unit>
      <trans-unit id="message.reallyDeleteTag" xml:space="preserve" approved="yes">
				<source>Do you really want to delete tag "{0}"?</source>
			<target xml:lang="de">Wollen Sie das Tag "{0}" wirklich löschen?</target></trans-unit>
      <trans-unit id="message.willBeDeleted" xml:space="preserve" approved="yes">
				<source>This will delete the asset.</source>
			<target xml:lang="de">Dadurch wird das Asset gelöscht.</target></trans-unit>
      <trans-unit id="message.willDeleteCollection" xml:space="preserve" approved="yes">
				<source>This will delete the collection, but not the assets that it contains.</source>
			<target xml:lang="de">Dadurch wird die Sammlung gelöscht, aber nicht die darin enthaltenen Assets.</target></trans-unit>
      <trans-unit id="message.willDeleteTag" xml:space="preserve" approved="yes">
				<source>This will delete the tag, but not the assets that has it.</source>
			<target xml:lang="de">Dadurch wird das Tag gelöscht, aber nicht die Assets denen es zugeordnet wurde.</target><alt-trans><target xml:lang="de">Dadurch wird das Tag gelöscht, aber nicht die Assets, denen es zugeordnet wurde.</target></alt-trans></trans-unit>
      <trans-unit id="message.operationCannotBeUndone" xml:space="preserve" approved="yes">
				<source>This operation cannot be undone.</source>
			<target xml:lang="de">Dieser Vorgang kann nicht rückgängig gemacht werden.</target></trans-unit>
      <trans-unit id="cancel" xml:space="preserve" approved="yes">
				<source>Cancel</source>
			<target xml:lang="de">Abbrechen</target></trans-unit>
<<<<<<< HEAD
=======
      <trans-unit id="replace" xml:space="preserve" approved="yes">
				<source>Replace</source>
			<target xml:lang="de">Ersetzen</target></trans-unit>
      <trans-unit id="replaceAssetResource" xml:space="preserve">
				<source>Replace asset resource</source>
			<target xml:lang="de" state="translated">Ressource ersetzen</target></trans-unit>
>>>>>>> 6589f458
      <trans-unit id="saveEditing" xml:space="preserve" approved="yes">
				<source>Save</source>
			<target xml:lang="de">Speichern</target></trans-unit>
      <trans-unit id="message.confirmDelete" xml:space="preserve" approved="yes">
				<source>Yes, delete the asset</source>
			<target xml:lang="de">Ja, Asset löschen</target><alt-trans><target xml:lang="de">Ja, bitte das Asset löschen</target></alt-trans></trans-unit>
      <trans-unit id="message.confirmDeleteCollection" xml:space="preserve" approved="yes">
				<source>Yes, delete the collection</source>
			<target xml:lang="de">Ja, bitte die Sammlung löschen</target></trans-unit>
      <trans-unit id="message.confirmDeleteTag" xml:space="preserve" approved="yes">
				<source>Yes, delete the tag</source>
			<target xml:lang="de">Ja, bitte das Tag löschen</target></trans-unit>
      <trans-unit id="thumbnail.editTitle" xml:space="preserve" approved="yes">
				<source>Edit {0}</source>
			<target xml:lang="de">{0} bearbeiten</target></trans-unit>
      <trans-unit id="search.title" xml:space="preserve" approved="yes">
				<source>Search in assets</source>
			<target xml:lang="de">Assets durchsuchen</target></trans-unit>
      <trans-unit id="search.placeholder" xml:space="preserve" approved="yes">
				<source>Search</source>
			<target xml:lang="de">Suche</target></trans-unit>
      <trans-unit id="search.itemCount" xml:space="preserve" approved="yes">
				<source>{0} items</source>
			<target xml:lang="de">{0} Elemente</target></trans-unit>
      <trans-unit id="search.foundMatches" xml:space="preserve" approved="yes">
				<source>found matching "{0}"</source>
			<target xml:lang="de">"{0}" gefunden</target></trans-unit>
      <trans-unit id="upload" xml:space="preserve" approved="yes">
				<source>Upload</source>
			<target xml:lang="de">Hochladen</target><alt-trans><target xml:lang="de">Upload</target></alt-trans></trans-unit>
      <trans-unit id="filterOptions" xml:space="preserve" approved="yes">
				<source>Filter options</source>
			<target xml:lang="de">Filteroptionen</target></trans-unit>
      <trans-unit id="filter.title.all" xml:space="preserve" approved="yes">
				<source>Display all asset types</source>
			<target xml:lang="de">Alle Asset-Typen anzeigen</target></trans-unit>
      <trans-unit id="filter.title.images" xml:space="preserve" approved="yes">
				<source>Only display image assets</source>
			<target xml:lang="de">Nur Bilder anzeigen</target></trans-unit>
      <trans-unit id="filter.title.documents" xml:space="preserve" approved="yes">
				<source>Only display document assets</source>
			<target xml:lang="de">Nur Dokumente anzeigen</target></trans-unit>
      <trans-unit id="filter.title.video" xml:space="preserve" approved="yes">
				<source>Only display video assets</source>
			<target xml:lang="de">Nur Videos anzeigen</target></trans-unit>
      <trans-unit id="filter.title.audio" xml:space="preserve" approved="yes">
				<source>Only display audio assets</source>
			<target xml:lang="de">Nur Audiodateien anzeigen</target></trans-unit>
      <trans-unit id="filter.all" xml:space="preserve" approved="yes">
				<source>All</source>
			<target xml:lang="de">Alle</target></trans-unit>
      <trans-unit id="filter.images" xml:space="preserve" approved="yes">
				<source>Images</source>
			<target xml:lang="de">Bilder</target></trans-unit>
      <trans-unit id="filter.documents" xml:space="preserve" approved="yes">
				<source>Documents</source>
			<target xml:lang="de">Dokumente</target></trans-unit>
      <trans-unit id="filter.video" xml:space="preserve" approved="yes">
				<source>Video</source>
			<target xml:lang="de">Video</target></trans-unit>
      <trans-unit id="filter.audio" xml:space="preserve" approved="yes">
				<source>Audio</source>
			<target xml:lang="de">Audio</target></trans-unit>
      <trans-unit id="tooltip.sortOptions" xml:space="preserve" approved="yes">
				<source>Sort options</source>
			<target xml:lang="de">Sortieroptionen</target></trans-unit>
      <trans-unit id="tooltip.listView" xml:space="preserve" approved="yes">
				<source>List view</source>
			<target xml:lang="de">Listenansicht</target></trans-unit>
      <trans-unit id="tooltip.thumbnailView" xml:space="preserve" approved="yes">
				<source>Thumbnail view</source>
			<target xml:lang="de">Miniaturansicht</target></trans-unit>
      <trans-unit id="connectionError" xml:space="preserve" approved="yes">
				<source>Connection error</source>
			<target xml:lang="de">Verbindungsfehler</target></trans-unit>
      <trans-unit id="mediaSource" xml:space="preserve" approved="yes">
				<source>Media source</source>
			<target xml:lang="de">Medienquelle</target></trans-unit>
      <trans-unit id="mediaSources" xml:space="preserve" approved="yes">
				<source>Media sources</source>
			<target xml:lang="de">Medienquellen</target></trans-unit>
      <trans-unit id="collections" xml:space="preserve" approved="yes">
				<source>Collections</source>
			<target xml:lang="de">Sammlungen</target></trans-unit>
      <trans-unit id="editCollections" xml:space="preserve" approved="yes">
				<source>Edit collections</source>
			<target xml:lang="de">Sammlungen bearbeiten</target></trans-unit>
      <trans-unit id="editCollection" xml:space="preserve" approved="yes">
				<source>Edit collection</source>
			<target xml:lang="de">Sammlung bearbeiten</target></trans-unit>
      <trans-unit id="deleteCollection" xml:space="preserve" approved="yes">
				<source>Delete collection</source>
			<target xml:lang="de">Sammlung löschen</target></trans-unit>
      <trans-unit id="createCollection" xml:space="preserve" approved="yes">
				<source>Create collection</source>
			<target xml:lang="de">Sammlung erstellen</target></trans-unit>
      <trans-unit id="newCollection.placeholder" xml:space="preserve" approved="yes">
				<source>Enter collection title</source>
			<target xml:lang="de">Titel der Sammlung eingeben</target></trans-unit>
      <trans-unit id="allCollections" xml:space="preserve" approved="yes">
				<source>All collections</source>
			<target xml:lang="de">Alle Sammlungen</target></trans-unit>
      <trans-unit id="tags" xml:space="preserve" approved="yes">
				<source>Tags</source>
			<target xml:lang="de">Tags</target></trans-unit>
      <trans-unit id="editTags" xml:space="preserve" approved="yes">
				<source>Edit tags</source>
			<target xml:lang="de">Tags bearbeiten</target></trans-unit>
      <trans-unit id="editTag" xml:space="preserve" approved="yes">
				<source>Edit tag</source>
			<target xml:lang="de">Tag bearbeiten</target></trans-unit>
      <trans-unit id="deleteTag" xml:space="preserve" approved="yes">
				<source>Delete tag</source>
			<target xml:lang="de">Tag löschen</target></trans-unit>
      <trans-unit id="placeholder.createTag" xml:space="preserve" approved="yes">
				<source>Enter tag label</source>
			<target xml:lang="de">Tag-Label eingeben</target></trans-unit>
      <trans-unit id="createTag" xml:space="preserve" approved="yes">
				<source>Create tag</source>
			<target xml:lang="de">Tag erstellen</target></trans-unit>
      <trans-unit id="tags.title.all" xml:space="preserve" approved="yes">
				<source>All assets</source>
			<target xml:lang="de">Alle Assets</target></trans-unit>
      <trans-unit id="tags.all" xml:space="preserve" approved="yes">
				<source>All</source>
			<target xml:lang="de">Alle</target></trans-unit>
      <trans-unit id="untaggedAssets" xml:space="preserve" approved="yes">
				<source>Untagged assets</source>
			<target xml:lang="de">Assets ohne Tags</target></trans-unit>
      <trans-unit id="untagged" xml:space="preserve" approved="yes">
				<source>Untagged</source>
			<target xml:lang="de">Ohne Tag</target></trans-unit>
      <trans-unit id="maxUploadSize" xml:space="preserve" approved="yes">
				<source>Max. upload size {0} per file</source>
			<target xml:lang="de">Max. Uploadgröße {0} pro Datei</target></trans-unit>
      <trans-unit id="dropFiles" xml:space="preserve" approved="yes">
				<source>Drop files here</source>
			<target xml:lang="de">Dateien hier ablegen</target></trans-unit>
      <trans-unit id="clickToUpload" xml:space="preserve" approved="yes">
				<source>or click to upload</source>
			<target xml:lang="de">oder klicken, um Datei hochzuladen</target></trans-unit>
      <trans-unit id="chooseFile" xml:space="preserve" approved="yes">
				<source>Choose file</source>
			<target xml:lang="de">Datei auswählen</target></trans-unit>
      <trans-unit id="noAssetsFound" xml:space="preserve" approved="yes">
				<source>No Assets found.</source>
			<target xml:lang="de">Es wurden keine Assets gefunden.</target></trans-unit>
      <trans-unit id="basics" xml:space="preserve" approved="yes">
				<source>Basics</source>
			<target xml:lang="de">Allgemeines</target><alt-trans><target xml:lang="de">Grundlagen</target></alt-trans></trans-unit>
      <trans-unit id="delete" xml:space="preserve" approved="yes">
				<source>Delete</source>
			<target xml:lang="de">Löschen</target></trans-unit>
      <trans-unit id="clickToDelete" xml:space="preserve" approved="yes">
				<source>Click to delete</source>
			<target xml:lang="de">Klicken zum Löschen</target></trans-unit>
      <trans-unit id="save" xml:space="preserve" approved="yes">
				<source>Save</source>
			<target xml:lang="de">Speichern</target></trans-unit>
      <trans-unit id="metadata" xml:space="preserve" approved="yes">
				<source>Metadata</source>
			<target xml:lang="de">Metadaten</target></trans-unit>
      <trans-unit id="metadata.filename" xml:space="preserve" approved="yes">
				<source>Filename</source>
			<target xml:lang="de">Dateiname</target></trans-unit>
      <trans-unit id="metadata.lastModified" xml:space="preserve" approved="yes">
				<source>Last modified (resource)</source>
			<target xml:lang="de">Zuletzt geändert (Ressource)</target></trans-unit>
      <trans-unit id="metadata.fileSize" xml:space="preserve" approved="yes">
				<source>File size</source>
			<target xml:lang="de">Dateigröße</target></trans-unit>
      <trans-unit id="metadata.dimensions" xml:space="preserve" approved="yes">
				<source>Dimensions</source>
			<target xml:lang="de">Dimensionen</target></trans-unit>
      <trans-unit id="metadata.type" xml:space="preserve" approved="yes">
				<source>Type</source>
			<target xml:lang="de">Typ</target></trans-unit>
      <trans-unit id="metadata.identifier" xml:space="preserve" approved="yes">
				<source>Identifier</source>
    <target xml:lang="de">Bezeichner</target><alt-trans><target xml:lang="de">Bezeichnung</target></alt-trans></trans-unit>
    <trans-unit id="metadata.iptcProperties.Title" xml:space="preserve" approved="yes">
        <source>Title</source>
        <target xml:lang="de">Titel</target>
    </trans-unit>
    <trans-unit id="metadata.iptcProperties.Caption" xml:space="preserve" approved="yes">
        <source>Caption</source>
        <target xml:lang="de">Beschriftung</target>
    </trans-unit>
    <trans-unit id="metadata.iptcProperties.CopyrightNotice" xml:space="preserve" approved="yes">
        <source>Copyright Notice</source>
        <target xml:lang="de">Urheberschutzvermerk</target>
    </trans-unit>
    <trans-unit id="preview" xml:space="preserve" approved="yes">
				<source>Preview</source>
			<target xml:lang="de">Vorschau</target></trans-unit>
      <trans-unit id="cannotUploadFile" xml:space="preserve" approved="yes">
				<source>Cannot upload the file</source>
			<target xml:lang="de">Datei kann nicht hochgeladen werden</target></trans-unit>
      <trans-unit id="fileSizeExceedsAllowedLimit" xml:space="preserve" approved="yes">
				<source>The file size of {0} exceeds the allowed limit of {1}</source>
			<target xml:lang="de">Die Dateigröße von {0} übersteigt das erlaubte Limit von {1}</target></trans-unit>
      <trans-unit id="forTheFile" xml:space="preserve" approved="yes">
				<source>for the file</source>
			<target xml:lang="de">für die Datei</target></trans-unit>
      <trans-unit id="onlySomeFilesWereUploaded" xml:space="preserve" approved="yes">
				<source>Only some of the files were successfully uploaded. Refresh the page to see the those.</source>
			<target xml:lang="de">Nur ein Teil der Dateien wurde erfolgreich hochgeladen. Aktualisieren Sie die Seite um zu sehen, welche.</target><alt-trans><target xml:lang="de">Nur ein Teil der Dateien wurde erfolgreich hochgeladen. Aktualisieren Sie die Seite, um zu sehen, welche.</target></alt-trans></trans-unit>
      <trans-unit id="taggingAssetsFailed" xml:space="preserve" approved="yes">
				<source>Tagging the asset failed.</source>
			<target xml:lang="de">Beim Zuordnen des Tags ist ein Fehler aufgetreten.</target></trans-unit>
      <trans-unit id="addingAssetsToCollectionFailed" xml:space="preserve" approved="yes">
				<source>Adding the asset to the collection failed.</source>
			<target xml:lang="de">Beim Hinzufügen des Assets zur Sammlung ist ein Fehler aufgetreten.</target></trans-unit>
      <trans-unit id="creating" xml:space="preserve" approved="yes">
				<source>Creating</source>
			<target xml:lang="de">Erstelle</target></trans-unit>
      <trans-unit id="deleteRelatedNodes" xml:space="preserve" approved="yes">
				<source>Asset could not be deleted, because there are still Nodes using it</source>
			<target xml:lang="de">Asset konnte nicht gelöscht werden, da es noch von Knoten verwendet wird</target></trans-unit>
      <group id="relatedNodes" restype="x-gettext-plurals">
        <trans-unit id="relatedNodes[0]" approved="yes">
          <source>{0} usages</source>
          <target xml:lang="de">{0} mal verwendet</target>
        </trans-unit>
        <trans-unit id="relatedNodes[1]" approved="yes">
          <source>{0} usages</source>
          <target xml:lang="de">{0} mal verwendet</target>
        </trans-unit>
      </group>
      <trans-unit id="relatedNodes.referencesTo" xml:space="preserve" approved="yes">
				<source>References to "{asset}"</source>
			<target xml:lang="de">Verweise auf "{asset}"</target><alt-trans><target xml:lang="de">Verweist auf "{asset}"</target></alt-trans></trans-unit>
      <trans-unit id="replaceAsset.replaceFilename" xml:space="preserve">
				<source>Replace "{filename}"</source>
			<target xml:lang="de" state="translated">Datei "{filename}" ersetzen</target></trans-unit>
      <trans-unit id="replaceAsset.description" xml:space="preserve">
        <source>You can replace this asset by uploading a new file. Once replaced, the new asset will be used on all places where the asset is used on your website.</source>
      <target xml:lang="de" state="translated">Sie können durch hochladen einer neuen Datei die vorhandene ersetzen. Danach wird die neue Datei an allen Stellen verwendet, wo die Vorgängerversion verwendet wurde.</target></trans-unit>
      <trans-unit id="replaceAsset.note" xml:space="preserve">
        <source>Note</source>
      <target xml:lang="de" state="translated">Hinweis</target></trans-unit>
      <trans-unit id="replaceAsset.noteText" xml:space="preserve">
        <source>This operation will replace the asset in all published or unpublished workspaces, including the live website.</source>
      <target xml:lang="de" state="translated">Diese Aktion wird die Datei in allen veröffentlichten und unveröffentlichten Arbeitsbereichen ersetzen, genauso wie in der Live-Website.</target></trans-unit>
      <trans-unit id="replaceAsset.chooseNewFile" xml:space="preserve">
        <source>Choose a new file</source>
      <target xml:lang="de" state="translated">Neue Datei wählen</target></trans-unit>
      <trans-unit id="replace.usageCount" xml:space="preserve">
        <source>Currently the asset is used {usageCount} times.</source>
      <target xml:lang="de" state="translated">Derzeit wird die Datei {usageCount} Mal verwendet.</target></trans-unit>
      <trans-unit id="replace.allUsages" xml:space="preserve">
        <source>Show all usages</source>
      <target xml:lang="de" state="translated">Zeige alle Verwendungen</target></trans-unit>
      <trans-unit id="replace.notUsed" xml:space="preserve">
        <source>Currently the asset is not in used anywhere on the website.</source>
      <target xml:lang="de" state="translated">Derzeit wird die Datei auf der Website nicht verwendet.</target></trans-unit>
      <trans-unit id="replace.previewFile" xml:space="preserve">
        <source>Preview current file</source>
      <target xml:lang="de" state="translated">Vorschau der aktuellen Datei</target></trans-unit>
      <trans-unit id="couldNotReplaceAsset" xml:space="preserve" approved="yes">
				<source>Could not replace asset</source>
			<target xml:lang="de">Asset konnte nicht ersetzt werden</target></trans-unit>
      <trans-unit id="assetHasBeenReplaced" xml:space="preserve" approved="yes">
				<source>Asset "{0}" has been replaced.</source>
			<target xml:lang="de">Asset "{0}" wurde ersetzt.</target></trans-unit>
      <trans-unit id="assetHasBeenUpdated" xml:space="preserve" approved="yes">
				<source>Asset "{0}" has been updated.</source>
			<target xml:lang="de">Asset "{0}" wurde aktualisiert.</target></trans-unit>
      <trans-unit id="assetHasBeenAdded" xml:space="preserve" approved="yes">
				<source>Asset "{0}" has been added.</source>
			<target xml:lang="de">Asset "{0}" wurde hinzugefügt.</target></trans-unit>
      <trans-unit id="assetHasBeenDeleted" xml:space="preserve" approved="yes">
				<source>Asset "{0}" has been deleted.</source>
			<target xml:lang="de">Asset "{0}" wurde gelöscht.</target></trans-unit>
      <trans-unit id="assetCouldNotBeDeleted" xml:space="preserve" approved="yes">
				<source>Asset could not be deleted.</source>
			<target xml:lang="de">Asset konnte nicht gelöscht werden.</target></trans-unit>
      <trans-unit id="tagAlreadyExistsAndAddedToCollection" xml:space="preserve" approved="yes">
				<source>Tag "{0}" already exists and was added to collection.</source>
			<target xml:lang="de">Tag "{0}" ist bereits vorhanden und wurde zur Sammlung hinzugefügt.</target><alt-trans><target xml:lang="de">Tag "{0}" ist bereits vorhanden und wurde der Sammlung hinzugefügt.</target></alt-trans></trans-unit>
      <trans-unit id="tagHasBeenCreated" xml:space="preserve" approved="yes">
				<source>Tag "{0}" has been created.</source>
			<target xml:lang="de">Tag "{0}" wurde erstellt.</target></trans-unit>
      <trans-unit id="tagHasBeenUpdated" xml:space="preserve" approved="yes">
				<source>Tag "{0}" has been updated.</source>
			<target xml:lang="de">Tag "{0}" wurde aktualisiert.</target></trans-unit>
      <trans-unit id="tagHasBeenDeleted" xml:space="preserve" approved="yes">
				<source>Tag "{0}" has been deleted.</source>
			<target xml:lang="de">Tag "{0}" wurde gelöscht.</target></trans-unit>
      <trans-unit id="collectionHasBeenCreated" xml:space="preserve" approved="yes">
				<source>Collection "{0}" has been created.</source>
			<target xml:lang="de">Sammlung "{0}" wurde erstellt.</target></trans-unit>
      <trans-unit id="collectionHasBeenUpdated" xml:space="preserve" approved="yes">
				<source>Collection "{0}" has been updated.</source>
			<target xml:lang="de">Sammlung "{0}" wurde aktualisiert.</target></trans-unit>
      <trans-unit id="collectionHasBeenDeleted" xml:space="preserve" approved="yes">
				<source>Collection "{0}" has been deleted.</source>
			<target xml:lang="de">Sammlung "{0}" wurde gelöscht.</target></trans-unit>
      <trans-unit id="replace.options.generateRedirects" xml:space="preserve" approved="yes">
				<source>Generate redirects from original file url to the new url</source>
			<target xml:lang="de">Erstelle Weiterleitungen vom ursprünglichen Dateipfad auf die neue URL</target><alt-trans><target xml:lang="de">Erstelle Redirects von der Original-URL auf die Neue</target></alt-trans></trans-unit>
<<<<<<< HEAD
      <trans-unit id="sortdirection" xml:space="preserve" approved="yes">
				<source>Sort direction</source>
			<target xml:lang="de">Sortierreihenfolge</target></trans-unit>
      <trans-unit id="sortdirection.asc" xml:space="preserve" approved="yes">
				<source>Ascending</source>
			<target xml:lang="de">Aufsteigend</target></trans-unit>
      <trans-unit id="sortdirection.desc" xml:space="preserve" approved="yes">
				<source>Descending</source>
			<target xml:lang="de">Absteigend</target><alt-trans><target xml:lang="de">Absteigende Reihenfolge</target></alt-trans></trans-unit>
      <trans-unit id="tooltip.dragAndDropOnTagOrCollection" xml:space="preserve" approved="yes">
				<source>Drag and drop on tag or collection</source>
			<target xml:lang="de">Auf Tag oder Sammlung ziehen und loslassen</target></trans-unit>
      <trans-unit id="tooltip.editAsset" xml:space="preserve" approved="yes">
				<source>Edit asset</source>
			<target xml:lang="de">Asset bearbeiten</target></trans-unit>
      <trans-unit id="tooltip.replaceAssetResource" xml:space="preserve" approved="yes">
				<source>Replace</source>
			<target xml:lang="de">Ersetzen</target></trans-unit>
      <trans-unit id="tooltip.deleteAsset" xml:space="preserve" approved="yes">
				<source>Delete asset</source>
			<target xml:lang="de">Asset löschen</target></trans-unit>
      <trans-unit id="noAccessToWorkspace" xml:space="preserve" approved="yes">
        <source>No access to workspace "{0}"</source>
      <target xml:lang="de">Kein Zugriff auf Arbeitsbereich "{0}"</target></trans-unit>
      <trans-unit id="missingDocumentNode" xml:space="preserve">
        <source>No document node found for this node</source>
      <target xml:lang="de">Für diesen Knoten wurde kein Dokumentknoten gefunden</target></trans-unit>
=======
      <trans-unit id="resourceCanOnlyBeReplacedBySimilarResource" xml:space="preserve">
				<source>'Resources of type "{0}" can only be replaced by a similar resource. Got type "{1}"'</source>
			<target xml:lang="de" state="translated">'Eine Ressource vom Typ "{0}" kann nur mit einer Ressource ähnlichen Typs ersetzt werden. Typ "{1}" erkannt'</target></trans-unit>
      <trans-unit id="noAccessToWorkspace" xml:space="preserve">
				<source>No access to workspace "{0}"</source>
			<target xml:lang="de" state="translated">Kein Zugriff auf den Arbeitsbereich "{0}"</target></trans-unit>
      <trans-unit id="missingDocumentNode" xml:space="preserve">
				<source>No document node found for this node</source>
			<target xml:lang="de" state="translated">Kein Dokumentknoten für diesen Knoten gefunden</target></trans-unit>
>>>>>>> 6589f458
    </body>
  </file>
</xliff><|MERGE_RESOLUTION|>--- conflicted
+++ resolved
@@ -56,15 +56,12 @@
       <trans-unit id="sortDirection.desc" xml:space="preserve" approved="yes">
 				<source>Descending</source>
 			<target xml:lang="de">Absteigend</target><alt-trans><target xml:lang="de">Absteigende Reihenfolge</target></alt-trans></trans-unit>
-<<<<<<< HEAD
-=======
       <trans-unit id="sortDirection.asc.tooltip" xml:space="preserve">
 				<source>Sort direction Ascending</source>
 			<target xml:lang="de" state="translated">Sortierrichtung Aufsteigend</target></trans-unit>
       <trans-unit id="sortDirection.desc.tooltip" xml:space="preserve">
 				<source>Sort direction Descending</source>
 			<target xml:lang="de" state="translated">Sortierrichtung Absteigend</target></trans-unit>
->>>>>>> 6589f458
       <trans-unit id="dragAndDropOnTagOrCollection" xml:space="preserve" approved="yes">
 				<source>Drag and drop on tag or collection</source>
 			<target xml:lang="de">Auf Tag oder Sammlung ziehen und loslassen</target></trans-unit>
@@ -107,15 +104,12 @@
       <trans-unit id="cancel" xml:space="preserve" approved="yes">
 				<source>Cancel</source>
 			<target xml:lang="de">Abbrechen</target></trans-unit>
-<<<<<<< HEAD
-=======
       <trans-unit id="replace" xml:space="preserve" approved="yes">
 				<source>Replace</source>
 			<target xml:lang="de">Ersetzen</target></trans-unit>
       <trans-unit id="replaceAssetResource" xml:space="preserve">
 				<source>Replace asset resource</source>
 			<target xml:lang="de" state="translated">Ressource ersetzen</target></trans-unit>
->>>>>>> 6589f458
       <trans-unit id="saveEditing" xml:space="preserve" approved="yes">
 				<source>Save</source>
 			<target xml:lang="de">Speichern</target></trans-unit>
@@ -417,7 +411,6 @@
       <trans-unit id="replace.options.generateRedirects" xml:space="preserve" approved="yes">
 				<source>Generate redirects from original file url to the new url</source>
 			<target xml:lang="de">Erstelle Weiterleitungen vom ursprünglichen Dateipfad auf die neue URL</target><alt-trans><target xml:lang="de">Erstelle Redirects von der Original-URL auf die Neue</target></alt-trans></trans-unit>
-<<<<<<< HEAD
       <trans-unit id="sortdirection" xml:space="preserve" approved="yes">
 				<source>Sort direction</source>
 			<target xml:lang="de">Sortierreihenfolge</target></trans-unit>
@@ -426,7 +419,7 @@
 			<target xml:lang="de">Aufsteigend</target></trans-unit>
       <trans-unit id="sortdirection.desc" xml:space="preserve" approved="yes">
 				<source>Descending</source>
-			<target xml:lang="de">Absteigend</target><alt-trans><target xml:lang="de">Absteigende Reihenfolge</target></alt-trans></trans-unit>
+			<target xml:lang="de" state="translated">'Eine Ressource vom Typ "{0}" kann nur mit einer Ressource ähnlichen Typs ersetzt werden. Typ "{1}" erkannt'</target></trans-unit>
       <trans-unit id="tooltip.dragAndDropOnTagOrCollection" xml:space="preserve" approved="yes">
 				<source>Drag and drop on tag or collection</source>
 			<target xml:lang="de">Auf Tag oder Sammlung ziehen und loslassen</target></trans-unit>
@@ -441,21 +434,10 @@
 			<target xml:lang="de">Asset löschen</target></trans-unit>
       <trans-unit id="noAccessToWorkspace" xml:space="preserve" approved="yes">
         <source>No access to workspace "{0}"</source>
-      <target xml:lang="de">Kein Zugriff auf Arbeitsbereich "{0}"</target></trans-unit>
-      <trans-unit id="missingDocumentNode" xml:space="preserve">
-        <source>No document node found for this node</source>
-      <target xml:lang="de">Für diesen Knoten wurde kein Dokumentknoten gefunden</target></trans-unit>
-=======
-      <trans-unit id="resourceCanOnlyBeReplacedBySimilarResource" xml:space="preserve">
-				<source>'Resources of type "{0}" can only be replaced by a similar resource. Got type "{1}"'</source>
-			<target xml:lang="de" state="translated">'Eine Ressource vom Typ "{0}" kann nur mit einer Ressource ähnlichen Typs ersetzt werden. Typ "{1}" erkannt'</target></trans-unit>
-      <trans-unit id="noAccessToWorkspace" xml:space="preserve">
-				<source>No access to workspace "{0}"</source>
 			<target xml:lang="de" state="translated">Kein Zugriff auf den Arbeitsbereich "{0}"</target></trans-unit>
       <trans-unit id="missingDocumentNode" xml:space="preserve">
 				<source>No document node found for this node</source>
 			<target xml:lang="de" state="translated">Kein Dokumentknoten für diesen Knoten gefunden</target></trans-unit>
->>>>>>> 6589f458
     </body>
   </file>
 </xliff>