--- conflicted
+++ resolved
@@ -5,9 +5,5 @@
         <f:render section="Content"/>
     </div>
 </div>
-<<<<<<< HEAD
 
-<f:render section="Scripts" optional="TRUE" />
-=======
-<f:render section="Scripts" optional="TRUE"/>
->>>>>>> 52997ed1
+<f:render section="Scripts" optional="TRUE"/>