<div class="{settings.bodyClasses}">
    <div class="neos-row-fluid">
        <f:render partial="FlashMessages"/>

        <f:render section="Content"/>
    </div>
</div>
<<<<<<< HEAD

<f:render section="Scripts" optional="TRUE" />
=======
<f:render section="Scripts" optional="TRUE"/>
>>>>>>> 2b1e37ab
<|MERGE_RESOLUTION|>--- conflicted
+++ resolved
@@ -5,9 +5,5 @@
         <f:render section="Content"/>
     </div>
 </div>
-<<<<<<< HEAD
 
-<f:render section="Scripts" optional="TRUE" />
-=======
-<f:render section="Scripts" optional="TRUE"/>
->>>>>>> 2b1e37ab
+<f:render section="Scripts" optional="TRUE"/>