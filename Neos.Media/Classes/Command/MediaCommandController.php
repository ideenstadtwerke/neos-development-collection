--- conflicted
+++ resolved
@@ -17,11 +17,8 @@
 use Neos\Flow\Annotations as Flow;
 use Neos\Flow\Cli\CommandController;
 use Neos\Flow\Persistence\PersistenceManagerInterface;
-<<<<<<< HEAD
+use Neos\Flow\ResourceManagement\PersistentResource;
 use Neos\Media\Domain\Model\AssetInterface;
-use Neos\Media\Domain\Model\Image;
-=======
->>>>>>> 24bcc1d1
 use Neos\Media\Domain\Repository\AssetRepository;
 use Neos\Media\Domain\Repository\ThumbnailRepository;
 use Neos\Media\Domain\Service\ThumbnailService;
@@ -114,7 +111,7 @@
         }
 
         foreach ($resourceInfos as $resourceInfo) {
-            $resource = $this->persistenceManager->getObjectByIdentifier($resourceInfo['persistence_object_identifier'], \Neos\Flow\ResourceManagement\PersistentResource::class);
+            $resource = $this->persistenceManager->getObjectByIdentifier($resourceInfo['persistence_object_identifier'], PersistentResource::class);
 
             if ($resource === null) {
                 $this->outputLine('Warning: PersistentResource for file "%s" seems to be corrupt. No resource object with identifier %s could be retrieved from the Persistence Manager.', array($resourceInfo['filename'], $resourceInfo['persistence_object_identifier']));
