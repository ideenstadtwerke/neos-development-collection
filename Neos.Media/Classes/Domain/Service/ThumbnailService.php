--- conflicted
+++ resolved
@@ -154,7 +154,6 @@
             $thumbnail = new Thumbnail($asset, $configuration);
             $this->emitThumbnailCreated($thumbnail);
 
-<<<<<<< HEAD
             // If the thumbnail strategy failed to generate a valid thumbnail
             if ($async === false && $thumbnail->getResource() === null && $thumbnail->getStaticResource() === null) {
                 $this->thumbnailRepository->remove($thumbnail);
@@ -167,26 +166,7 @@
             $asset->addThumbnail($thumbnail);
 
             // Allow thumbnails to be persisted even if this is a "safe" HTTP request:
-            $this->persistenceManager->whiteListObject($thumbnail);
-=======
-                if (!$this->persistenceManager->isNewObject($asset)) {
-                    $this->thumbnailRepository->add($thumbnail);
-                }
-                $asset->addThumbnail($thumbnail);
-
-                // Allow thumbnails to be persisted even if this is a "safe" HTTP request:
-                $this->persistenceManager->allowObject($thumbnail);
-                $this->thumbnailCache[$assetIdentifier][$configurationHash] = $thumbnail;
-            } catch (NoThumbnailAvailableException $exception) {
-                $logMessage = $this->throwableStorage->logThrowable($exception);
-                $this->logger->error($logMessage, LogEnvironment::fromMethodName(__METHOD__));
-                return null;
-            }
             $this->persistenceManager->allowObject($thumbnail);
->>>>>>> 39794bf8
-            $this->thumbnailCache[$assetIdentifier][$configurationHash] = $thumbnail;
-
-            $this->persistenceManager->whiteListObject($thumbnail);
             $this->thumbnailCache[$assetIdentifier][$configurationHash] = $thumbnail;
         } elseif ($async === false && $thumbnail->getResource() === null) {
             $this->refreshThumbnail($thumbnail);
