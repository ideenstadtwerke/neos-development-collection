--- conflicted
+++ resolved
@@ -158,18 +158,12 @@
             }
         }
 
-        $additionalOptions = $this->getOptionsMergedWithDefaults($additionalOptions);
-
         if ($adjustmentsApplied === true) {
-<<<<<<< HEAD
-            $imagineImage->save($transformedImageTemporaryPathAndFilename, $additionalOptions);
-=======
             $interlace = Arrays::getValueByPath($this->settings, 'image.defaultOptions.interlace');
             if ($interlace !== null) {
                 $imagineImage->interlace($interlace);
             }
             $imagineImage->save($transformedImageTemporaryPathAndFilename, $this->getOptionsMergedWithDefaults($additionalOptions));
->>>>>>> 4d5d448c
             $imageSize = $imagineImage->getSize();
 
             // TODO: In the future the collectionName of the new resource should be configurable.
