<?php
namespace Neos\Media\Domain\Repository;

/*
 * This file is part of the Neos.Media package.
 *
 * (c) Contributors of the Neos Project - www.neos.io
  *
 * This package is Open Source Software. For the full copyright and license
 * information, please view the LICENSE file which was distributed with this
 * source code.
 */

use Neos\Flow\Annotations as Flow;
use Neos\Flow\Persistence\Repository;

/**
 * @Flow\Scope("singleton")
 */
final class ImportedAssetRepository extends Repository
{
    /**
     * @param string $assetSourceIdentifier
     * @param string $remoteAssetIdentifier
     * @return object
     */
    public function findOneByAssetSourceIdentifierAndRemoteAssetIdentifier(string $assetSourceIdentifier, string $remoteAssetIdentifier)
    {
        $query = $this->createQuery();
        $query->matching(
            $query->logicalAnd([
                $query->equals('assetSourceIdentifier', $assetSourceIdentifier),
<<<<<<< HEAD
                $query->equals('remoteAssetIdentifier', $remoteAssetIdentifier)
            ])
=======
                $query->equals('remoteAssetIdentifier', $remoteAssetIdentifier),
                $query->equals('localOriginalAssetIdentifier', null)
            )
>>>>>>> 8cf1407a
        );
        return $query->execute()->getFirst();
    }

    /**
     * @param string $localAssetIdentifier
     * @return object
     */
    public function findOneByLocalAssetIdentifier(string $localAssetIdentifier)
    {
        $query = $this->createQuery();
        $query->matching(
            $query->equals('localAssetIdentifier', $localAssetIdentifier)
        );
        return $query->execute()->getFirst();
    }
}<|MERGE_RESOLUTION|>--- conflicted
+++ resolved
@@ -30,14 +30,9 @@
         $query->matching(
             $query->logicalAnd([
                 $query->equals('assetSourceIdentifier', $assetSourceIdentifier),
-<<<<<<< HEAD
-                $query->equals('remoteAssetIdentifier', $remoteAssetIdentifier)
-            ])
-=======
                 $query->equals('remoteAssetIdentifier', $remoteAssetIdentifier),
                 $query->equals('localOriginalAssetIdentifier', null)
-            )
->>>>>>> 8cf1407a
+            ])
         );
         return $query->execute()->getFirst();
     }
