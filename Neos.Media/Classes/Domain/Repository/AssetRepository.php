<?php
declare(strict_types=1);

namespace Neos\Media\Domain\Repository;

/*
 * This file is part of the Neos.Media package.
 *
 * (c) Contributors of the Neos Project - www.neos.io
 *
 * This package is Open Source Software. For the full copyright and license
 * information, please view the LICENSE file which was distributed with this
 * source code.
 */

use Doctrine\ORM\Internal\Hydration\IterableResult;
use Doctrine\ORM\NonUniqueResultException;
use Doctrine\ORM\Query as DoctrineQuery;
use Doctrine\ORM\Query\ResultSetMapping;
use Neos\Flow\Annotations as Flow;
use Neos\Flow\Persistence\Doctrine\Query;
use Neos\Flow\Persistence\Exception\IllegalObjectTypeException;
use Neos\Flow\Persistence\Exception\InvalidQueryException;
use Neos\Flow\Persistence\QueryInterface;
use Neos\Flow\Persistence\QueryResultInterface;
use Neos\Flow\Persistence\Repository;
use Neos\Flow\Reflection\ReflectionService;
use Neos\Media\Domain\Model\Asset;
use Neos\Media\Domain\Model\AssetCollection;
use Neos\Media\Domain\Model\AssetInterface;
use Neos\Media\Domain\Model\AssetVariantInterface;
use Neos\Media\Domain\Model\Tag;
use Neos\Media\Domain\Service\AssetService;
use Neos\Media\Exception\AssetServiceException;

/**
 * A repository for Assets
 *
 * @Flow\Scope("singleton")
 */
class AssetRepository extends Repository
{
    /**
     * Doctrine's Entity Manager.
     *
     * @Flow\Inject
     * @var \Doctrine\ORM\EntityManagerInterface
     */
    protected $entityManager;

    /**
     * @Flow\Inject
     * @var ReflectionService
     */
    protected $reflectionService;

    /**
     * @var array
     */
    protected $defaultOrderings = ['lastModified' => QueryInterface::ORDER_DESCENDING];

    /**
     * @Flow\Inject
     * @var AssetService
     */
    protected $assetService;

    /**
     * Find assets by title or given tags
     *
     * @param string $searchTerm
     * @param array $tags
     * @param AssetCollection $assetCollection
     * @return QueryResultInterface
     * @throws InvalidQueryException
     */
    public function findBySearchTermOrTags($searchTerm, array $tags = [], AssetCollection $assetCollection = null): QueryResultInterface
    {
        $query = $this->createQuery();

        $constraints = [
            $query->like('title', '%' . $searchTerm . '%'),
            $query->like('resource.filename', '%' . $searchTerm . '%'),
            $query->like('caption', '%' . $searchTerm . '%')
        ];
        foreach ($tags as $tag) {
            $constraints[] = $query->contains('tags', $tag);
        }
        $query->matching($query->logicalOr($constraints));
        $this->addAssetVariantFilterClause($query);
        $this->addAssetCollectionToQueryConstraints($query, $assetCollection);
        return $query->execute();
    }

    /**
     * Find Assets with the given Tag assigned
     *
     * @param Tag $tag
     * @param AssetCollection $assetCollection
     * @return QueryResultInterface
     * @throws InvalidQueryException
     */
    public function findByTag(Tag $tag, AssetCollection $assetCollection = null): QueryResultInterface
    {
        $query = $this->createQuery();
        $query->matching($query->contains('tags', $tag));
        $this->addAssetVariantFilterClause($query);
        $this->addAssetCollectionToQueryConstraints($query, $assetCollection);
        return $query->execute();
    }

    /**
     * Counts Assets with the given Tag assigned
     *
     * @param Tag $tag
     * @param AssetCollection $assetCollection
     * @return integer
     */
    public function countByTag(Tag $tag, AssetCollection $assetCollection = null): int
    {
        $rsm = new ResultSetMapping();
        $rsm->addScalarResult('c', 'c');

        if ($assetCollection === null) {
            $queryString = 'SELECT count(a.persistence_object_identifier) c FROM neos_media_domain_model_asset a LEFT JOIN neos_media_domain_model_asset_tags_join tagmm ON a.persistence_object_identifier = tagmm.media_asset WHERE tagmm.media_tag = ? AND ' . $this->getAssetVariantFilterClauseForDql('a');
        } else {
            $queryString = 'SELECT count(a.persistence_object_identifier) c FROM neos_media_domain_model_asset a LEFT JOIN neos_media_domain_model_asset_tags_join tagmm ON a.persistence_object_identifier = tagmm.media_asset LEFT JOIN neos_media_domain_model_assetcollection_assets_join collectionmm ON a.persistence_object_identifier = collectionmm.media_asset WHERE tagmm.media_tag = ? AND collectionmm.media_assetcollection = ? AND ' . $this->getAssetVariantFilterClauseForDql('a');
        }

        $query = $this->entityManager->createNativeQuery($queryString, $rsm);
        $query->setParameter(1, $tag);
        if ($assetCollection !== null) {
            $query->setParameter(2, $assetCollection);
        }
        try {
            return (int)$query->getSingleScalarResult();
        } catch (NonUniqueResultException $e) {
            return 0;
        }
    }

    /**
     * @param AssetCollection|null $assetCollection
     * @return QueryResultInterface
     * @throws InvalidQueryException
     */
    public function findAll(AssetCollection $assetCollection = null): QueryResultInterface
    {
        $query = $this->createQuery();
        $this->addAssetVariantFilterClause($query);
        $this->addAssetCollectionToQueryConstraints($query, $assetCollection);
        return $query->execute();
    }

    /**
     * @return integer
     */
    public function countAll(): int
    {
        $rsm = new ResultSetMapping();
        $rsm->addScalarResult('c', 'c');

        if ($this->entityClassName === Asset::class) {
            $queryString = 'SELECT count(a.persistence_object_identifier) c FROM neos_media_domain_model_asset a WHERE ' . $this->getAssetVariantFilterClauseForDql('a');
        } else {
            $queryString = sprintf(
                "SELECT count(persistence_object_identifier) c FROM neos_media_domain_model_asset WHERE dtype = '%s'",
                strtolower(str_replace('Domain_Model_', '', str_replace('\\', '_', $this->entityClassName)))
            );
        }

        $query = $this->entityManager->createNativeQuery($queryString, $rsm);
        try {
            return (int)$query->getSingleScalarResult();
        } catch (NonUniqueResultException $e) {
            return 0;
        }
    }

    /**
     * Find Assets without any tag
     *
     * @param AssetCollection $assetCollection
     * @return QueryResultInterface
     * @throws InvalidQueryException
     */
    public function findUntagged(AssetCollection $assetCollection = null): QueryResultInterface
    {
        $query = $this->createQuery();
        $query->matching($query->isEmpty('tags'));
        $this->addAssetVariantFilterClause($query);
        $this->addAssetCollectionToQueryConstraints($query, $assetCollection);
        return $query->execute();
    }

    /**
     * Counts Assets without any tag
     *
     * @param AssetCollection $assetCollection
     * @return integer
     */
    public function countUntagged(AssetCollection $assetCollection = null): int
    {
        $rsm = new ResultSetMapping();
        $rsm->addScalarResult('c', 'c');

        if ($assetCollection === null) {
            $queryString = 'SELECT count(a.persistence_object_identifier) c FROM neos_media_domain_model_asset a LEFT JOIN neos_media_domain_model_asset_tags_join tagmm ON a.persistence_object_identifier = tagmm.media_asset WHERE tagmm.media_asset IS NULL AND ' . $this->getAssetVariantFilterClauseForDql('a');
        } else {
            $queryString = 'SELECT count(a.persistence_object_identifier) c FROM neos_media_domain_model_asset a LEFT JOIN neos_media_domain_model_asset_tags_join tagmm ON a.persistence_object_identifier = tagmm.media_asset LEFT JOIN neos_media_domain_model_assetcollection_assets_join collectionmm ON a.persistence_object_identifier = collectionmm.media_asset WHERE tagmm.media_asset IS NULL AND collectionmm.media_assetcollection = ? AND ' . $this->getAssetVariantFilterClauseForDql('a');
        }

        $query = $this->entityManager->createNativeQuery($queryString, $rsm);
        if ($assetCollection !== null) {
            $query->setParameter(1, $assetCollection);
        }
        try {
            return (int)$query->getSingleScalarResult();
        } catch (NonUniqueResultException $e) {
            return 0;
        }
    }

    /**
     * @param AssetCollection $assetCollection
     * @return QueryResultInterface
     * @throws InvalidQueryException
     */
    public function findByAssetCollection(AssetCollection $assetCollection): QueryResultInterface
    {
        $query = $this->createQuery();
        $this->addAssetVariantFilterClause($query);
        $this->addAssetCollectionToQueryConstraints($query, $assetCollection);
        return $query->execute();
    }

    /**
     * Count assets by asset collection
     *
     * @param AssetCollection $assetCollection
     * @return integer
     */
    public function countByAssetCollection(AssetCollection $assetCollection): int
    {
        $rsm = new ResultSetMapping();
        $rsm->addScalarResult('c', 'c');

        $queryString = 'SELECT count(a.persistence_object_identifier) c FROM neos_media_domain_model_asset a LEFT JOIN neos_media_domain_model_assetcollection_assets_join collectionmm ON a.persistence_object_identifier = collectionmm.media_asset WHERE collectionmm.media_assetcollection = ? AND ' . $this->getAssetVariantFilterClauseForDql('a');

        $query = $this->entityManager->createNativeQuery($queryString, $rsm);
        $query->setParameter(1, $assetCollection);
        try {
            return (int)$query->getSingleScalarResult();
        } catch (NonUniqueResultException $e) {
            return 0;
        }
    }

    /**
     * @param QueryInterface $query
     * @param AssetCollection $assetCollection
     * @return void
     * @throws InvalidQueryException
     */
<<<<<<< HEAD
    protected function addAssetCollectionToQueryConstraints(Query $query, AssetCollection $assetCollection = null): void
=======
    protected function addAssetCollectionToQueryConstraints(QueryInterface $query, AssetCollection $assetCollection = null): void
>>>>>>> b8670684
    {
        if ($assetCollection === null) {
            return;
        }

        $constraints = $query->getConstraint();
        $query->matching($query->logicalAnd([$constraints, $query->contains('assetCollections', $assetCollection)]));
    }

    /**
<<<<<<< HEAD
     * Adds conditions filtering any implementation of AssetVariantInterface
     *
     * @param Query $query
     * @return void
=======
     * @return QueryInterface|DoctrineQuery
     * @var QueryInterface|DoctrineQuery $query
>>>>>>> b8670684
     */
    protected function addAssetVariantFilterClause(Query $query): void
    {
        $queryBuilder = $query->getQueryBuilder();

        $variantClassNames = $this->reflectionService->getAllImplementationClassNamesForInterface(AssetVariantInterface::class);
        foreach ($variantClassNames as $variantClassName) {
            $queryBuilder->andWhere('e NOT INSTANCE OF ' . $variantClassName);
        }
    }

    /**
     * Returns a DQL clause filtering any implementation of AssetVariantInterface
     *
     * @return string
     * @var string $alias
     */
    protected function getAssetVariantFilterClauseForDql(string $alias): string
    {
        $variantClassNames = $this->reflectionService->getAllImplementationClassNamesForInterface(AssetVariantInterface::class);
        $discriminatorTypes = array_map(
            [FlowAnnotationDriver::class, 'inferDiscriminatorTypeFromClassName'],
            $variantClassNames
        );

        return sprintf(
            "%s.dtype NOT IN('%s')",
            $alias,
            implode("','", $discriminatorTypes)
        );
    }

    /**
     * @param string $sha1
     * @return AssetInterface|NULL
     */
    public function findOneByResourceSha1($sha1): ?AssetInterface
    {
        $query = $this->createQuery();
        $query->matching($query->equals('resource.sha1', $sha1))->setLimit(1);
        return $query->execute()->getFirst();
    }

    /**
     * Iterate over an IterableResult and return a Generator
     *
     * This method is useful for batch processing huge result set as it clears the object
     * manager and detaches the current object on each iteration.
     *
     * @param IterableResult $iterator
     * @param callable $callback
     * @return \Generator
     */
    public function iterate(IterableResult $iterator, callable $callback = null): ?\Generator
    {
        $iteration = 0;
        foreach ($iterator as $object) {
            $object = current($object);
            yield $object;
            if ($callback !== null) {
                $callback($iteration, $object);
            }
            $iteration++;
        }
    }

    /**
     * Find all objects and return an IterableResult
     *
     * @return IterableResult
     */
    public function findAllIterator(): IterableResult
    {
<<<<<<< HEAD
        /** @var Query $query */
        $query = $this->createQuery();
        $this->addAssetVariantFilterClause($query);

        return $query->getQueryBuilder()->getQuery()->iterate();
=======
        $queryBuilder = $this->entityManager->createQueryBuilder();
        return $queryBuilder
            ->select('a')
            ->from($this->getEntityClassName(), 'a')
            ->where('a NOT INSTANCE OF Neos\Media\Domain\Model\ImageVariant')
            ->getQuery()->iterate();
>>>>>>> b8670684
    }

    /**
     * Remove an asset while first validating if the object can be removed or
     * if removal is blocked because the asset is still in use.
     *
     * @param AssetInterface $object
     * @return void
     * @throws IllegalObjectTypeException
     * @throws AssetServiceException
     */
    public function remove($object)
    {
        $this->assetService->validateRemoval($object);
        parent::remove($object);
        $this->assetService->emitAssetRemoved($object);
    }

    /**
     * Remove the asset even if it is still in use. Use with care, it is probably
     * better to first make sure the asset is not used anymore and then use
     * the remove() method for removal.
     *
     * @param AssetInterface $object
     * @return void
     * @throws IllegalObjectTypeException
     */
    public function removeWithoutUsageChecks($object): void
    {
        parent::remove($object);
        $this->assetService->emitAssetRemoved($object);
    }

    /**
     * @param AssetInterface $object
     * @throws IllegalObjectTypeException
     */
    public function add($object)
    {
        parent::add($object);
        $this->assetService->emitAssetCreated($object);
    }

    /**
     * @param AssetInterface $object
     * @throws IllegalObjectTypeException
     */
    public function update($object)
    {
        parent::update($object);
        $this->assetService->emitAssetUpdated($object);
    }
}<|MERGE_RESOLUTION|>--- conflicted
+++ resolved
@@ -15,7 +15,6 @@
 
 use Doctrine\ORM\Internal\Hydration\IterableResult;
 use Doctrine\ORM\NonUniqueResultException;
-use Doctrine\ORM\Query as DoctrineQuery;
 use Doctrine\ORM\Query\ResultSetMapping;
 use Neos\Flow\Annotations as Flow;
 use Neos\Flow\Persistence\Doctrine\Query;
@@ -49,21 +48,21 @@
     protected $entityManager;
 
     /**
+     * @var array
+     */
+    protected $defaultOrderings = ['lastModified' => QueryInterface::ORDER_DESCENDING];
+
+    /**
+     * @Flow\Inject
+     * @var AssetService
+     */
+    protected $assetService;
+
+    /**
      * @Flow\Inject
      * @var ReflectionService
      */
     protected $reflectionService;
-
-    /**
-     * @var array
-     */
-    protected $defaultOrderings = ['lastModified' => QueryInterface::ORDER_DESCENDING];
-
-    /**
-     * @Flow\Inject
-     * @var AssetService
-     */
-    protected $assetService;
 
     /**
      * Find assets by title or given tags
@@ -262,11 +261,7 @@
      * @return void
      * @throws InvalidQueryException
      */
-<<<<<<< HEAD
-    protected function addAssetCollectionToQueryConstraints(Query $query, AssetCollection $assetCollection = null): void
-=======
     protected function addAssetCollectionToQueryConstraints(QueryInterface $query, AssetCollection $assetCollection = null): void
->>>>>>> b8670684
     {
         if ($assetCollection === null) {
             return;
@@ -277,15 +272,10 @@
     }
 
     /**
-<<<<<<< HEAD
      * Adds conditions filtering any implementation of AssetVariantInterface
      *
      * @param Query $query
      * @return void
-=======
-     * @return QueryInterface|DoctrineQuery
-     * @var QueryInterface|DoctrineQuery $query
->>>>>>> b8670684
      */
     protected function addAssetVariantFilterClause(Query $query): void
     {
@@ -359,20 +349,11 @@
      */
     public function findAllIterator(): IterableResult
     {
-<<<<<<< HEAD
         /** @var Query $query */
         $query = $this->createQuery();
         $this->addAssetVariantFilterClause($query);
 
         return $query->getQueryBuilder()->getQuery()->iterate();
-=======
-        $queryBuilder = $this->entityManager->createQueryBuilder();
-        return $queryBuilder
-            ->select('a')
-            ->from($this->getEntityClassName(), 'a')
-            ->where('a NOT INSTANCE OF Neos\Media\Domain\Model\ImageVariant')
-            ->getQuery()->iterate();
->>>>>>> b8670684
     }
 
     /**
