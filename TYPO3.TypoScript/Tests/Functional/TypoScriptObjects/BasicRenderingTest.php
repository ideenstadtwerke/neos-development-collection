--- conflicted
+++ resolved
@@ -10,10 +10,7 @@
  * information, please view the LICENSE file which was distributed with this
  * source code.
  */
-<<<<<<< HEAD
 use Neos\FluidAdaptor\View\Exception\InvalidTemplateResourceException;
-=======
->>>>>>> 817c545e
 
 /**
  * Testcase for basic TypoScript rendering
@@ -50,7 +47,7 @@
      * TODO: test different exception handlers
      *
      * @test
-     * @expectedException \Neos\FluidAdaptor\View\Exception\InvalidTemplateResourceException
+     * @expectedException InvalidTemplateResourceException
      */
     public function basicRenderingCrashing()
     {
