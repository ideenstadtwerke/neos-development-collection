--- conflicted
+++ resolved
@@ -12,14 +12,7 @@
  */
 
 use TYPO3\Flow\Mvc\ActionRequest;
-<<<<<<< HEAD
-use TYPO3\Fluid\Core\Parser\Configuration;
-use TYPO3\Fluid\Core\Parser\Interceptor\Escape;
-use TYPO3\Fluid\Core\Parser\Interceptor\ResourceInterceptor;
-use TYPO3\Fluid\View\StandaloneView;
-=======
 use Neos\FluidAdaptor\View\StandaloneView;
->>>>>>> 74eb0d18
 use TYPO3\TypoScript\TypoScriptObjects\AbstractTypoScriptObject;
 
 /**
@@ -70,30 +63,4 @@
     {
         return $this->typoScriptObject;
     }
-<<<<<<< HEAD
-
-    /**
-     * Build parser configuration
-     *
-     * @return Configuration
-     */
-    protected function buildParserConfiguration()
-    {
-        /** @var Configuration $parserConfiguration */
-        $parserConfiguration = $this->objectManager->get(Configuration::class);
-        /** @var Escape $escapeInterceptor */
-        $escapeInterceptor = $this->objectManager->get(Escape::class);
-        $parserConfiguration->addEscapingInterceptor($escapeInterceptor);
-        if (in_array($this->controllerContext->getRequest()->getFormat(), array('html', null))) {
-            /** @var ResourceInterceptor $resourceInterceptor */
-            $resourceInterceptor = $this->objectManager->get(ResourceInterceptor::class);
-            if ($this->resourcePackage !== null) {
-                $resourceInterceptor->setDefaultPackageKey($this->resourcePackage);
-            }
-            $parserConfiguration->addInterceptor($resourceInterceptor);
-        }
-        return $parserConfiguration;
-    }
-=======
->>>>>>> 74eb0d18
 }