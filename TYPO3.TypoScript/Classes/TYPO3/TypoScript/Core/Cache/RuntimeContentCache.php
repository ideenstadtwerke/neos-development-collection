--- conflicted
+++ resolved
@@ -58,16 +58,16 @@
     protected $contentCache;
 
     /**
-<<<<<<< HEAD
+     * @var array
+     * @Flow\Inject
+     */
+    protected $tags = [];
+
+    /**
      * @var \TYPO3\Flow\Property\PropertyMapper
      * @Flow\Inject
      */
     protected $propertyMapper;
-=======
-     * @var array
-     */
-    protected $tags = [];
->>>>>>> 9d272d34
 
     /**
      * @param Runtime $runtime
