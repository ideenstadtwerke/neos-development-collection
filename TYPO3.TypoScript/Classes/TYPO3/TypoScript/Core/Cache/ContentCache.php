--- conflicted
+++ resolved
@@ -44,15 +44,10 @@
     const CACHE_SEGMENT_END_TOKEN = "\x03";
     const CACHE_SEGMENT_SEPARATOR_TOKEN = "\x1f";
 
-<<<<<<< HEAD
-    const CACHE_PLACEHOLDER_REGEX = "/\x02(?P<identifier>[a-f0-9]+)\x03/";
-    const EVAL_PLACEHOLDER_REGEX = "/\x02(?P<command>[^\x02\x1f\x03]+)\x1f(?P<data>[^\x02\x1f\x03]+)\x03/";
-=======
     const CACHE_SEGMENT_MARKER = 'CONTENT_CACHE';
 
     const CACHE_PLACEHOLDER_REGEX = "/\x02CONTENT_CACHE(?P<identifier>[a-f0-9]+)\x03CONTENT_CACHE/";
-    const EVAL_PLACEHOLDER_REGEX = "/\x02CONTENT_CACHE(?P<command>[^\x02\x1f\x03]+)\x1fCONTENT_CACHE(?P<context>[^\x02\x1f\x03]+)\x03CONTENT_CACHE/";
->>>>>>> 9b4640c7
+    const EVAL_PLACEHOLDER_REGEX = "/\x02CONTENT_CACHE(?P<command>[^\x02\x1f\x03]+)\x1fCONTENT_CACHE(?P<data>[^\x02\x1f\x03]+)\x03CONTENT_CACHE/";
 
     const MAXIMUM_NESTING_LEVEL = 32;
 
@@ -143,8 +138,7 @@
     public function createUncachedSegment($content, $typoScriptPath, array $contextVariables)
     {
         $serializedContext = $this->serializeContext($contextVariables);
-<<<<<<< HEAD
-        return self::CACHE_SEGMENT_START_TOKEN . 'eval=' . $typoScriptPath . self::CACHE_SEGMENT_SEPARATOR_TOKEN . json_encode(array('context' => $serializedContext)) . self::CACHE_SEGMENT_SEPARATOR_TOKEN . $content . self::CACHE_SEGMENT_END_TOKEN;
+        return self::CACHE_SEGMENT_START_TOKEN . $this->randomCacheMarker . 'eval=' . $typoScriptPath . self::CACHE_SEGMENT_SEPARATOR_TOKEN . $this->randomCacheMarker . json_encode(array('context' => $serializedContext)) . self::CACHE_SEGMENT_SEPARATOR_TOKEN . $this->randomCacheMarker . $content . self::CACHE_SEGMENT_END_TOKEN . $this->randomCacheMarker;
     }
 
     /**
@@ -177,9 +171,6 @@
         );
 
         return self::CACHE_SEGMENT_START_TOKEN . 'evalCached=' . $identifier . self::CACHE_SEGMENT_SEPARATOR_TOKEN . json_encode($segmentData) . self::CACHE_SEGMENT_SEPARATOR_TOKEN . $content . self::CACHE_SEGMENT_END_TOKEN;
-=======
-        return self::CACHE_SEGMENT_START_TOKEN . $this->randomCacheMarker . 'eval=' . $typoScriptPath . self::CACHE_SEGMENT_SEPARATOR_TOKEN . $this->randomCacheMarker . $serializedContext . self::CACHE_SEGMENT_SEPARATOR_TOKEN . $this->randomCacheMarker . $content . self::CACHE_SEGMENT_END_TOKEN . $this->randomCacheMarker;
->>>>>>> 9b4640c7
     }
 
     /**
