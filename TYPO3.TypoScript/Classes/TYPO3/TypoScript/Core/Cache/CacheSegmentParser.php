<?php
namespace TYPO3\TypoScript\Core\Cache;

/*
 * This file is part of the TYPO3.TypoScript package.
 *
 * (c) Contributors of the Neos Project - www.neos.io
 *
 * This package is Open Source Software. For the full copyright and license
 * information, please view the LICENSE file which was distributed with this
 * source code.
 */

use TYPO3\TypoScript\Exception;

/**
 * A parser which extracts cache segments by searching for start and end markers in the given content.
 */
class CacheSegmentParser
{
    /**
     * @var string
     */
    protected $output;

    /**
     * @var array
     */
    protected $cacheEntries;

    /**
     * Parses the given content and extracts segments by searching for start end end markers. Those segments can later
     * be retrieved via getCacheSegments() and stored in a cache.
     *
     * This method also prepares a cleaned up output which can be retrieved later. See getOutput() for more information.
     *
     * @param string $content The content to process, ie. the rendered content with some segment markers already in place
     * @param string $randomCacheMarker A random cache marker that should be used to "protect" against content containing special characters used to mark cache segments
     * @return string The outer content with placeholders instead of the actual content segments
     * @throws Exception
     */
    public function extractRenderedSegments($content, $randomCacheMarker = '')
    {
        $this->output = '';
        $this->cacheEntries = array();
        $parts = array(array('content' => ''));

        $currentPosition = 0;
        $level = 0;
        $nextStartPosition = strpos($content, ContentCache::CACHE_SEGMENT_START_TOKEN . $randomCacheMarker, $currentPosition);
        $nextEndPosition = strpos($content, ContentCache::CACHE_SEGMENT_END_TOKEN . $randomCacheMarker, $currentPosition);

        while (true) {

            // Nothing else to do, all segments are parsed
            if ($nextStartPosition === false && $nextEndPosition === false) {
                $part = substr($content, $currentPosition);
                $parts[0]['content'] .= $part;
                $this->output .= $part;
                break;
            }

            // A cache segment is started and no end token can be found
            if ($nextStartPosition !== false && $nextEndPosition === false) {
                throw new Exception(sprintf('No cache segment end token can be found after position %d', $currentPosition), 1391853500);
            }

            if ($level === 0 && $nextEndPosition !== false && ($nextStartPosition === false || $nextEndPosition < $nextStartPosition)) {
                throw new Exception(sprintf('Exceeding segment end token after position %d', $currentPosition), 1391853689);
            }

            // Either no other segment start was found or we encountered an segment end before the next start
            if ($nextStartPosition === false || $nextEndPosition < $nextStartPosition) {

                // Add everything until end to current level
                $part = substr($content, $currentPosition, $nextEndPosition - $currentPosition);
                $parts[$level]['content'] .= $part;
                $currentLevelPart = &$parts[$level];
                $identifier = $currentLevelPart['identifier'];
                $this->output .= $part;

                if ($currentLevelPart['type'] === ContentCache::SEGMENT_TYPE_CACHED || $currentLevelPart['type'] === ContentCache::SEGMENT_TYPE_SEMICACHED) {
                    $this->cacheEntries[$identifier] = $parts[$level];
                }

                // The end marker ends the current level
                unset($parts[$level]);
                $level--;

                if ($currentLevelPart['type'] === ContentCache::SEGMENT_TYPE_UNCACHED) {
<<<<<<< HEAD
                    $parts[$level]['content'] .= ContentCache::CACHE_SEGMENT_START_TOKEN . $identifier . ContentCache::CACHE_SEGMENT_SEPARATOR_TOKEN . $currentLevelPart['context'] . ContentCache::CACHE_SEGMENT_END_TOKEN;
                } elseif ($currentLevelPart['type'] === ContentCache::SEGMENT_TYPE_SEMICACHED) {
                    $parts[$level]['content'] .= ContentCache::CACHE_SEGMENT_START_TOKEN . 'evalCached=' . $identifier . ContentCache::CACHE_SEGMENT_SEPARATOR_TOKEN . $currentLevelPart['context'] . ContentCache::CACHE_SEGMENT_END_TOKEN;
=======
                    $parts[$level]['content'] .= ContentCache::CACHE_SEGMENT_START_TOKEN . ContentCache::CACHE_SEGMENT_MARKER . $identifier . ContentCache::CACHE_SEGMENT_SEPARATOR_TOKEN . ContentCache::CACHE_SEGMENT_MARKER . $currentLevelPart['context'] . ContentCache::CACHE_SEGMENT_END_TOKEN . ContentCache::CACHE_SEGMENT_MARKER;
>>>>>>> 9d272d34
                } else {
                    $parts[$level]['content'] .= ContentCache::CACHE_SEGMENT_START_TOKEN . ContentCache::CACHE_SEGMENT_MARKER . $identifier . ContentCache::CACHE_SEGMENT_END_TOKEN . ContentCache::CACHE_SEGMENT_MARKER;
                }

                $currentPosition = $nextEndPosition + 1 + strlen($randomCacheMarker);

                $nextEndPosition = strpos($content, ContentCache::CACHE_SEGMENT_END_TOKEN . $randomCacheMarker, $currentPosition);
            } else {

                // Push everything until now to the current stack value
                $part = substr($content, $currentPosition, $nextStartPosition - $currentPosition);
                $parts[$level]['content'] .= $part;
                $this->output .= $part;

                // Found opening marker, increase level
                $level++;
                $parts[$level] = array('content' => '');

                $currentPosition = $nextStartPosition + 1 + strlen($randomCacheMarker);

                $nextStartPosition = strpos($content, ContentCache::CACHE_SEGMENT_START_TOKEN . $randomCacheMarker, $currentPosition);

                $nextIdentifierSeparatorPosition = strpos($content, ContentCache::CACHE_SEGMENT_SEPARATOR_TOKEN . $randomCacheMarker, $currentPosition);
                $nextSecondIdentifierSeparatorPosition = strpos($content, ContentCache::CACHE_SEGMENT_SEPARATOR_TOKEN . $randomCacheMarker, $nextIdentifierSeparatorPosition + 1);

                if ($nextIdentifierSeparatorPosition === false || $nextSecondIdentifierSeparatorPosition === false
                    || $nextStartPosition !== false && $nextStartPosition < $nextIdentifierSeparatorPosition
                    || $nextEndPosition !== false && $nextEndPosition < $nextIdentifierSeparatorPosition
                    || $nextStartPosition !== false && $nextStartPosition < $nextSecondIdentifierSeparatorPosition
                    || $nextEndPosition !== false && $nextEndPosition < $nextSecondIdentifierSeparatorPosition) {
                    throw new Exception(sprintf('Missing segment separator token after position %d', $currentPosition), 1391855139);
                }

                $identifier = substr($content, $currentPosition, $nextIdentifierSeparatorPosition - $currentPosition);
                $contextOrMetadata = substr($content, $nextIdentifierSeparatorPosition + 1 + strlen($randomCacheMarker), $nextSecondIdentifierSeparatorPosition - $nextIdentifierSeparatorPosition - 1 - strlen($randomCacheMarker));

                $parts[$level]['identifier'] = $identifier;
                if (strpos($identifier, 'eval=') === 0) {
                    $parts[$level]['type'] = ContentCache::SEGMENT_TYPE_UNCACHED;
                    $parts[$level]['context'] = $contextOrMetadata;
                } elseif (strpos($identifier, 'evalCached=') === 0) {
                    $parts[$level]['type'] = ContentCache::SEGMENT_TYPE_SEMICACHED;
                    $parts[$level]['identifier'] = substr($identifier, 11);
                    $additionalData = json_decode($contextOrMetadata, true);
                    $parts[$level]['context'] = $contextOrMetadata;
                    $parts[$level]['metadata'] = $additionalData['metadata'];
                } else {
                    $parts[$level]['type'] = ContentCache::SEGMENT_TYPE_CACHED;
                    $parts[$level]['metadata'] = $contextOrMetadata;
                }

                $currentPosition = $nextSecondIdentifierSeparatorPosition + 1 + strlen($randomCacheMarker);

                $nextStartPosition = strpos($content, ContentCache::CACHE_SEGMENT_START_TOKEN . $randomCacheMarker, $currentPosition);
            }
        };

        return $parts[0]['content'];
    }

    /**
     * Returns the fully intact content as originally given to extractRenderedSegments() but without the markers. This
     * content is suitable for being used as output for the user.
     *
     * @return string
     */
    public function getOutput()
    {
        return $this->output;
    }

    /**
     * Returns an array with extracted content segments, including the type (if they can be cached or not) and tags to
     * be used for their entries when the segments are stored in a persistent cache.
     *
     * @return array
     */
    public function getCacheSegments()
    {
        return $this->cacheEntries;
    }
}<|MERGE_RESOLUTION|>--- conflicted
+++ resolved
@@ -88,13 +88,9 @@
                 $level--;
 
                 if ($currentLevelPart['type'] === ContentCache::SEGMENT_TYPE_UNCACHED) {
-<<<<<<< HEAD
-                    $parts[$level]['content'] .= ContentCache::CACHE_SEGMENT_START_TOKEN . $identifier . ContentCache::CACHE_SEGMENT_SEPARATOR_TOKEN . $currentLevelPart['context'] . ContentCache::CACHE_SEGMENT_END_TOKEN;
+                    $parts[$level]['content'] .= ContentCache::CACHE_SEGMENT_START_TOKEN . ContentCache::CACHE_SEGMENT_MARKER . $identifier . ContentCache::CACHE_SEGMENT_SEPARATOR_TOKEN . ContentCache::CACHE_SEGMENT_MARKER . $currentLevelPart['context'] . ContentCache::CACHE_SEGMENT_END_TOKEN . ContentCache::CACHE_SEGMENT_MARKER;
                 } elseif ($currentLevelPart['type'] === ContentCache::SEGMENT_TYPE_SEMICACHED) {
                     $parts[$level]['content'] .= ContentCache::CACHE_SEGMENT_START_TOKEN . 'evalCached=' . $identifier . ContentCache::CACHE_SEGMENT_SEPARATOR_TOKEN . $currentLevelPart['context'] . ContentCache::CACHE_SEGMENT_END_TOKEN;
-=======
-                    $parts[$level]['content'] .= ContentCache::CACHE_SEGMENT_START_TOKEN . ContentCache::CACHE_SEGMENT_MARKER . $identifier . ContentCache::CACHE_SEGMENT_SEPARATOR_TOKEN . ContentCache::CACHE_SEGMENT_MARKER . $currentLevelPart['context'] . ContentCache::CACHE_SEGMENT_END_TOKEN . ContentCache::CACHE_SEGMENT_MARKER;
->>>>>>> 9d272d34
                 } else {
                     $parts[$level]['content'] .= ContentCache::CACHE_SEGMENT_START_TOKEN . ContentCache::CACHE_SEGMENT_MARKER . $identifier . ContentCache::CACHE_SEGMENT_END_TOKEN . ContentCache::CACHE_SEGMENT_MARKER;
                 }
