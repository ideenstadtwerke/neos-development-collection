--- conflicted
+++ resolved
@@ -13,12 +13,9 @@
 
 use TYPO3\Eel\Package;
 use TYPO3\Flow\Annotations as Flow;
-<<<<<<< HEAD
 use TYPO3\TypoScript\Exception;
-=======
 use TYPO3\Flow\Utility\Arrays;
 use TYPO3\TypoScript;
->>>>>>> c153c58c
 
 /**
  * The TypoScript Parser
