--- conflicted
+++ resolved
@@ -13,16 +13,10 @@
         "neos/utility-objecthandling": "*",
         "neos/utility-files": "*",
         "neos/utility-arrays": "*",
-<<<<<<< HEAD
         "neos/content-repository-dimensionspace": "*",
-        "doctrine/orm": "~2.6.0",
-        "gedmo/doctrine-extensions": "~2.4.0",
-        "behat/transliterator": "~1.0"
-=======
         "doctrine/orm": "^2.6",
         "gedmo/doctrine-extensions": "^2.4",
         "behat/transliterator": "^1.0"
->>>>>>> 7ad01fc5
     },
     "replace": {
         "typo3/typo3cr": "self.version"
