{
    "name": "neos/content-repository",
    "type": "neos-package",
    "description": "Content repository based on Flow, specifically made for Neos.",
    "license": [
        "GPL-3.0-or-later"
    ],
    "require": {
<<<<<<< HEAD
        "neos/flow": "*",
        "neos/cache": "*",
        "neos/eel": "*",
        "neos/fluid-adaptor": "*",
        "neos/utility-objecthandling": "*",
        "neos/utility-files": "*",
        "neos/utility-arrays": "*",

=======
        "neos/flow": "~5.0.0",
        "neos/cache": "~5.0.0",
        "neos/eel": "~5.0.0",
        "neos/fluid-adaptor": "~5.0.0",
        "neos/utility-objecthandling": "~5.0.0",
        "neos/utility-files": "~5.0.0",
        "neos/utility-arrays": "~5.0.0",
>>>>>>> 6103de73
        "doctrine/orm": "~2.6.0",
        "gedmo/doctrine-extensions": "~2.4.0",
        "behat/transliterator": "~1.0"
    },
    "replace": {
        "typo3/typo3cr": "self.version"
    },
    "autoload": {
        "psr-4": {
            "Neos\\ContentRepository\\": "Classes"
        }
    },
    "autoload-dev": {
        "psr-4": {
            "Neos\\ContentRepository\\Tests\\": "Tests"
        }
    },
    "suggest": {
        "neos/utility-schema": "Validate NodeType schema."
    },
    "extra": {
        "applied-flow-migrations": [
            "TYPO3.TYPO3CR-20150510103823",
            "TYPO3.FLOW3-201201261636",
            "TYPO3.Fluid-201205031303",
            "TYPO3.FLOW3-201205292145",
            "TYPO3.FLOW3-201206271128",
            "TYPO3.Flow-201211151101",
            "TYPO3.Neos.NodeTypes-130516220640",
            "TYPO3.TypoScript-130516234520",
            "TYPO3.TypoScript-130516235550",
            "TYPO3.TYPO3CR-130523180140",
            "TYPO3.Neos.NodeTypes-201309111655",
            "TYPO3.Neos-201310021548",
            "TYPO3.Flow-201310031523",
            "TYPO3.Flow-201405111147",
            "TYPO3.Neos-201409071922",
            "TYPO3.TYPO3CR-140911160326",
            "TYPO3.Neos-201410010000",
            "TYPO3.TYPO3CR-141101082142",
            "TYPO3.Neos-20141113115300",
            "TYPO3.Fluid-20141121091700",
            "TYPO3.Neos-20141218134700",
            "TYPO3.Fluid-20150214130800",
            "TYPO3.Neos-201407061038",
            "TYPO3.Flow-201212051340",
            "TYPO3.Fluid-20141113120800",
            "TYPO3.Flow-20141113121400",
            "Typo3.Neos.NodeTypes-201309111655",
            "TYPO3.TYPO3CR-20140911160326",
            "TYPO3.Flow-201209251426",
            "TYPO3.FLOW3-201209201112",
            "TYPO3.Neos-20150303231600",
            "TYPO3.Flow-20151113161300",
            "TYPO3.Form-20160601101500",
            "TYPO3.Flow-20161115140400",
            "TYPO3.Flow-20161115140430",
            "Neos.Flow-20161124204700",
            "Neos.Flow-20161124204701",
            "Neos.Twitter.Bootstrap-20161124204912",
            "Neos.Form-20161124205254",
            "Neos.Flow-20161124224015",
            "Neos.Party-20161124225257",
            "Neos.Eel-20161124230101",
            "Neos.Kickstart-20161124230102",
            "Neos.Setup-20161124230842",
            "Neos.Imagine-20161124231742",
            "Neos.Media-20161124233100",
            "Neos.NodeTypes-20161125002300",
            "Neos.SiteKickstarter-20161125002311",
            "Neos.Neos-20161125002322",
            "Neos.ContentRepository-20161125012000",
            "Neos.Fusion-20161125013710",
            "Neos.Setup-20161125014759",
            "Neos.SiteKickstarter-20161125095901",
            "Neos.Fusion-20161125104701",
            "Neos.NodeTypes-20161125104800",
            "Neos.Neos-20161125104802",
            "Neos.Kickstarter-20161125110814",
            "Neos.Flow-20161125124112",
            "Neos.Neos-20161125122412",
            "TYPO3.FluidAdaptor-20161130112935",
            "Neos.Fusion-20161201202543",
            "Neos.Neos-20161201222211",
            "Neos.Fusion-20161202215034",
            "Neos.ContentRepository-20161219093512",
            "Neos.Fusion-20170120013047",
            "Neos.Flow-20180415105700",
            "Neos.Fusion-20161219092345",
            "Neos.Media-20161219094126",
            "Neos.Neos-20161219094403",
            "Neos.Neos-20161219122512",
            "Neos.Fusion-20161219130100",
            "Neos.Neos-20161220163741",
            "Neos.Neos-20170115114620",
            "Neos.Flow-20170125103800",
            "Neos.Seo-20170127154600",
            "Neos.Flow-20170127183102",
            "Neos.Fusion-20180211175500",
            "Neos.Fusion-20180211184832"
        ]
    }
}<|MERGE_RESOLUTION|>--- conflicted
+++ resolved
@@ -6,7 +6,6 @@
         "GPL-3.0-or-later"
     ],
     "require": {
-<<<<<<< HEAD
         "neos/flow": "*",
         "neos/cache": "*",
         "neos/eel": "*",
@@ -14,16 +13,6 @@
         "neos/utility-objecthandling": "*",
         "neos/utility-files": "*",
         "neos/utility-arrays": "*",
-
-=======
-        "neos/flow": "~5.0.0",
-        "neos/cache": "~5.0.0",
-        "neos/eel": "~5.0.0",
-        "neos/fluid-adaptor": "~5.0.0",
-        "neos/utility-objecthandling": "~5.0.0",
-        "neos/utility-files": "~5.0.0",
-        "neos/utility-arrays": "~5.0.0",
->>>>>>> 6103de73
         "doctrine/orm": "~2.6.0",
         "gedmo/doctrine-extensions": "~2.4.0",
         "behat/transliterator": "~1.0"
