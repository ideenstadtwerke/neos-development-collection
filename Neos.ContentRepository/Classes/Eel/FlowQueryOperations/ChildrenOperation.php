--- conflicted
+++ resolved
@@ -18,11 +18,7 @@
 use Neos\Eel\FlowQuery\FizzleParser;
 use Neos\Eel\FlowQuery\FlowQuery;
 use Neos\Eel\FlowQuery\Operations\AbstractOperation;
-<<<<<<< HEAD
 use Neos\Flow\Annotations as Flow;
-=======
-use Neos\ContentRepository\Domain\Model\NodeInterface;
->>>>>>> 7ad01fc5
 
 /**
  * "children" operation working on ContentRepository nodes. It iterates over all
@@ -73,20 +69,14 @@
      */
     public function evaluate(FlowQuery $flowQuery, array $arguments)
     {
-<<<<<<< HEAD
-        $output = array();
-        $outputNodeAggregateIdentifiers = array();
-=======
         $output = [];
-        $outputNodePaths = [];
->>>>>>> 7ad01fc5
+        $outputNodeAggregateIdentifiers = [];
         if (isset($arguments[0]) && !empty($arguments[0])) {
             $parsedFilter = FizzleParser::parseFilterGroup($arguments[0]);
             if ($this->earlyOptimizationOfFilters($flowQuery, $parsedFilter)) {
                 return;
             }
         }
-
 
         /** @var TraversableNodeInterface $contextNode */
         foreach ($flowQuery->getContext() as $contextNode) {
@@ -117,13 +107,8 @@
     protected function earlyOptimizationOfFilters(FlowQuery $flowQuery, array $parsedFilter)
     {
         $optimized = false;
-<<<<<<< HEAD
-        $output = array();
-        $outputNodeAggregateIdentifiers = array();
-=======
         $output = [];
-        $outputNodePaths = [];
->>>>>>> 7ad01fc5
+        $outputNodeAggregateIdentifiers = [];
         foreach ($parsedFilter['Filters'] as $filter) {
             $instanceOfFilters = [];
             $attributeFilters = [];
@@ -140,13 +125,8 @@
             // Only apply optimization if there's a property name filter or a instanceof filter or another filter already did optimization
             if ((isset($filter['PropertyNameFilter']) || isset($filter['PathFilter'])) || count($instanceOfFilters) > 0 || $optimized === true) {
                 $optimized = true;
-<<<<<<< HEAD
-                $filteredOutput = array();
-                $filteredOutputNodeIdentifiers = array();
-=======
                 $filteredOutput = [];
-                $filteredOutputNodePaths = [];
->>>>>>> 7ad01fc5
+                $filteredOutputNodeIdentifiers = [];
                 // Optimize property name filter if present
                 if (isset($filter['PropertyNameFilter']) || isset($filter['PathFilter'])) {
                     $nodePath = isset($filter['PropertyNameFilter']) ? $filter['PropertyNameFilter'] : $filter['PathFilter'];
