<?php
namespace Neos\ContentRepository\Eel\FlowQueryOperations;

/*
 * This file is part of the Neos.ContentRepository package.
 *
 * (c) Contributors of the Neos Project - www.neos.io
 *
 * This package is Open Source Software. For the full copyright and license
 * information, please view the LICENSE file which was distributed with this
 * source code.
 */

use Neos\ContentRepository\Domain\Projection\Content\TraversableNodeInterface;
use Neos\ContentRepository\Exception\NodeException;
use Neos\Eel\FlowQuery\FlowQuery;
use Neos\Eel\FlowQuery\Operations\AbstractOperation;
<<<<<<< HEAD
=======
use Neos\ContentRepository\Domain\Model\NodeInterface;
>>>>>>> 7ad01fc5

/**
 * "prev" operation working on ContentRepository nodes. It iterates over all
 * context elements and returns the immediately preceding sibling.
 * If an optional filter expression is provided, it only returns the node
 * if it matches the given expression.
 */
class PrevOperation extends AbstractOperation
{
    /**
     * {@inheritdoc}
     *
     * @var string
     */
    protected static $shortName = 'prev';

    /**
     * {@inheritdoc}
     *
     * @var integer
     */
    protected static $priority = 100;

    /**
     * {@inheritdoc}
     *
     * @param array (or array-like object) $context onto which this operation should be applied
     * @return boolean true if the operation can be applied onto the $context, false otherwise
     */
    public function canEvaluate($context)
    {
        return count($context) === 0 || (isset($context[0]) && ($context[0] instanceof TraversableNodeInterface));
    }

    /**
     * {@inheritdoc}
     *
     * @param FlowQuery $flowQuery the FlowQuery object
     * @param array $arguments the arguments for this operation
     * @return void
     */
    public function evaluate(FlowQuery $flowQuery, array $arguments)
    {
        $output = [];
<<<<<<< HEAD
        $outputNodeAggregateIdentifiers = array();
=======
        $outputNodePaths = [];
>>>>>>> 7ad01fc5
        foreach ($flowQuery->getContext() as $contextNode) {
            $prevNode = $this->getPrevForNode($contextNode);
            if ($prevNode !== null && !isset($outputNodeAggregateIdentifiers[(string)$prevNode->getNodeAggregateIdentifier()])) {
                $outputNodeAggregateIdentifiers[(string)$prevNode->getNodeAggregateIdentifier()] = true;
                $output[] = $prevNode;
            }
        }
        $flowQuery->setContext($output);

        if (isset($arguments[0]) && !empty($arguments[0])) {
            $flowQuery->pushOperation('filter', $arguments);
        }
    }

    /**
     * @param TraversableNodeInterface $contextNode The node for which the preceding node should be found
     * @return TraversableNodeInterface The preceding node of $contextNode or NULL
     */
    protected function getPrevForNode(TraversableNodeInterface $contextNode)
    {
        try {
            $parentNode = $contextNode->findParentNode();
            return $parentNode->findChildNodes()->next($contextNode);
        } catch (NodeException $e) {
            return null;
        }
    }
}<|MERGE_RESOLUTION|>--- conflicted
+++ resolved
@@ -15,10 +15,6 @@
 use Neos\ContentRepository\Exception\NodeException;
 use Neos\Eel\FlowQuery\FlowQuery;
 use Neos\Eel\FlowQuery\Operations\AbstractOperation;
-<<<<<<< HEAD
-=======
-use Neos\ContentRepository\Domain\Model\NodeInterface;
->>>>>>> 7ad01fc5
 
 /**
  * "prev" operation working on ContentRepository nodes. It iterates over all
@@ -63,11 +59,7 @@
     public function evaluate(FlowQuery $flowQuery, array $arguments)
     {
         $output = [];
-<<<<<<< HEAD
-        $outputNodeAggregateIdentifiers = array();
-=======
-        $outputNodePaths = [];
->>>>>>> 7ad01fc5
+        $outputNodeAggregateIdentifiers = [];
         foreach ($flowQuery->getContext() as $contextNode) {
             $prevNode = $this->getPrevForNode($contextNode);
             if ($prevNode !== null && !isset($outputNodeAggregateIdentifiers[(string)$prevNode->getNodeAggregateIdentifier()])) {
