<?php
namespace Neos\ContentRepository\Eel\FlowQueryOperations;

/*
 * This file is part of the Neos.ContentRepository package.
 *
 * (c) Contributors of the Neos Project - www.neos.io
 *
 * This package is Open Source Software. For the full copyright and license
 * information, please view the LICENSE file which was distributed with this
 * source code.
 */

use Neos\ContentRepository\Domain\Projection\Content\TraversableNodeInterface;
use Neos\Eel\FlowQuery\FizzleException;
use Neos\Eel\FlowQuery\FlowQuery;
use Neos\Eel\FlowQuery\Operations\AbstractOperation;

/**
 * "has" operation working on NodeInterface. Reduce the set of matched elements
 * to those that have a child node that matches the selector or given subject.
 *
 * Accepts a selector, an array, an object, a traversable object & a FlowQuery
 * object as argument.
 */
class HasOperation extends AbstractOperation
{
    /**
     * {@inheritdoc}
     *
     * @var string
     */
    protected static $shortName = 'has';

    /**
     * {@inheritdoc}
     *
     * @var integer
     */
    protected static $priority = 100;

    /**
     * {@inheritdoc}
     *
     * @param array (or array-like object) $context onto which this operation should be applied
     * @return boolean true if the operation can be applied onto the $context, false otherwise
     */
    public function canEvaluate($context)
    {
        return count($context) === 0 || (isset($context[0]) && ($context[0] instanceof TraversableNodeInterface));
    }

    /**
     * {@inheritdoc}
     *
     * @param FlowQuery $flowQuery
     * @param array $arguments
     * @return void
     * @throws FizzleException
     * @throws \Neos\Eel\Exception
     */
    public function evaluate(FlowQuery $flowQuery, array $arguments)
    {
        $subject = $arguments[0];
        if (!isset($subject) || empty($subject)) {
            $flowQuery->setContext([]);
            return;
        }

        $filteredContext = [];
        $context = $flowQuery->getContext();
        if (is_string($subject)) {
            foreach ($context as $contextElement) {
                $contextElementQuery = new FlowQuery([$contextElement]);
                $contextElementQuery->pushOperation('children', $arguments);
                if ($contextElementQuery->count() > 0) {
                    $filteredContext[] = $contextElement;
                }
            }
        } else {
            if ($subject instanceof FlowQuery) {
                $elements = $subject->get();
            } elseif ($subject instanceof \Traversable) {
                $elements = iterator_to_array($subject);
            } elseif (is_object($subject)) {
                $elements = [$subject];
            } elseif (is_array($subject)) {
                $elements = $subject;
            } else {
                throw new FizzleException('supplied argument for has operation not supported', 1332489625);
            }
            foreach ($elements as $element) {
<<<<<<< HEAD
                if ($element instanceof TraversableNodeInterface) {
                    $parentsQuery = new FlowQuery([$element]);
                    foreach ($parentsQuery->parents([])->get() as $parent) {
                        /** @var TraversableNodeInterface $parent */
=======
                if ($element instanceof NodeInterface) {
                    $parentsQuery = new FlowQuery([$element]);
                    /** @var NodeInterface $parent */
                    foreach ($parentsQuery->parents([])->get() as $parent) {
                        /** @var NodeInterface $contextElement */
>>>>>>> 7ad01fc5
                        foreach ($context as $contextElement) {
                            /** @var TraversableNodeInterface $contextElement */
                            if ($contextElement === $parent) {
                                $filteredContext[] = $contextElement;
                            }
                        }
                    }
                }
            }
            $filteredContext = array_unique($filteredContext);
        }

        $flowQuery->setContext($filteredContext);
    }
}<|MERGE_RESOLUTION|>--- conflicted
+++ resolved
@@ -90,18 +90,10 @@
                 throw new FizzleException('supplied argument for has operation not supported', 1332489625);
             }
             foreach ($elements as $element) {
-<<<<<<< HEAD
                 if ($element instanceof TraversableNodeInterface) {
                     $parentsQuery = new FlowQuery([$element]);
                     foreach ($parentsQuery->parents([])->get() as $parent) {
                         /** @var TraversableNodeInterface $parent */
-=======
-                if ($element instanceof NodeInterface) {
-                    $parentsQuery = new FlowQuery([$element]);
-                    /** @var NodeInterface $parent */
-                    foreach ($parentsQuery->parents([])->get() as $parent) {
-                        /** @var NodeInterface $contextElement */
->>>>>>> 7ad01fc5
                         foreach ($context as $contextElement) {
                             /** @var TraversableNodeInterface $contextElement */
                             if ($contextElement === $parent) {
