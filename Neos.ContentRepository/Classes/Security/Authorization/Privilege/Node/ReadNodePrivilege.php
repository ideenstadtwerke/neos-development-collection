<?php
namespace Neos\ContentRepository\Security\Authorization\Privilege\Node;

/*
 * This file is part of the Neos.ContentRepository package.
 *
 * (c) Contributors of the Neos Project - www.neos.io
 *
 * This package is Open Source Software. For the full copyright and license
 * information, please view the LICENSE file which was distributed with this
 * source code.
 */

use Neos\Eel\CompilingEvaluator;
use Neos\Eel\Context;
use Neos\Flow\Security\Authorization\Privilege\Entity\Doctrine\EntityPrivilege;
use Neos\Flow\Security\Authorization\Privilege\PrivilegeSubjectInterface;
use Neos\Flow\Security\Exception\InvalidPrivilegeTypeException;
use Neos\ContentRepository\Domain\Model\NodeData;
use Neos\ContentRepository\Security\Authorization\Privilege\Node\Doctrine\ConditionGenerator;

/**
 * A node privilege to restricting reading of nodes.
 * Nodes not granted for reading will be filtered via SQL.
 *
 * Currently only doctrine persistence is supported as we use
 * the doctrine filter api, to rewrite SQL queries.
 */
class ReadNodePrivilege extends EntityPrivilege
{
    /**
     * @param string $entityType
     * @return boolean
     */
    public function matchesEntityType($entityType)
    {
        return $entityType === NodeData::class;
    }

    /**
     * @return ConditionGenerator
     */
    protected function getConditionGenerator()
    {
        return new ConditionGenerator();
    }

    /**
     * @param PrivilegeSubjectInterface $subject
     * @return boolean
     * @throws InvalidPrivilegeTypeException
     */
    public function matchesSubject(PrivilegeSubjectInterface $subject)
    {
        if (!$subject instanceof NodePrivilegeSubject) {
            throw new InvalidPrivilegeTypeException(sprintf('Privileges of type "%s" only support subjects of type "%s", but we got a subject of type: "%s".', static::class, NodePrivilegeSubject::class, get_class($subject)), 1465979693);
        }
        $nodeContext = new NodePrivilegeContext($subject->getNode());
        $eelContext = new Context($nodeContext);
<<<<<<< HEAD
        $eelCompilingEvaluator = $this->objectManager->get(CompilingEvaluator::class);
        $eelCompilingEvaluator->evaluate($this->getParsedMatcher(), $eelContext);
=======
        $eelCompilingEvaluator = new CompilingEvaluator();
>>>>>>> 231f41d7
        return $eelCompilingEvaluator->evaluate($this->getParsedMatcher(), $eelContext);
    }
}<|MERGE_RESOLUTION|>--- conflicted
+++ resolved
@@ -57,12 +57,7 @@
         }
         $nodeContext = new NodePrivilegeContext($subject->getNode());
         $eelContext = new Context($nodeContext);
-<<<<<<< HEAD
         $eelCompilingEvaluator = $this->objectManager->get(CompilingEvaluator::class);
-        $eelCompilingEvaluator->evaluate($this->getParsedMatcher(), $eelContext);
-=======
-        $eelCompilingEvaluator = new CompilingEvaluator();
->>>>>>> 231f41d7
         return $eelCompilingEvaluator->evaluate($this->getParsedMatcher(), $eelContext);
     }
 }