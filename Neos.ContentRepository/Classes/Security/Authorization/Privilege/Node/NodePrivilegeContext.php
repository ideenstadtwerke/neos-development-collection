<?php
namespace Neos\ContentRepository\Security\Authorization\Privilege\Node;

/*
 * This file is part of the Neos.ContentRepository package.
 *
 * (c) Contributors of the Neos Project - www.neos.io
 *
 * This package is Open Source Software. For the full copyright and license
 * information, please view the LICENSE file which was distributed with this
 * source code.
 */

use Neos\ContentRepository\Validation\Validator\NodeIdentifierValidator;
use Neos\Flow\Annotations as Flow;
use Neos\Flow\Security\Context as SecurityContext;
use Neos\ContentRepository\Domain\Model\NodeInterface;
use Neos\ContentRepository\Domain\Service\ContentDimensionPresetSourceInterface;
use Neos\ContentRepository\Domain\Service\ContextFactory;

/**
 * An Eel context matching expression for the node privileges
 */
class NodePrivilegeContext
{

    /**
     * @Flow\Inject
     * @var TransientNodeCache
     */
    protected $transientNodeCache;

    /**
     * @Flow\Inject
     * @var ContextFactory
     */
    protected $contextFactory;

    /**
     * @Flow\Inject
     * @var SecurityContext
     */
    protected $securityContext;

    /**
     * @Flow\Inject
     * @var ContentDimensionPresetSourceInterface
     */
    protected $contentDimensionPresetSource;

    /**
     * @var NodeInterface
     */
    protected $node;

    /**
     * @param NodeInterface $node
     */
    public function __construct(NodeInterface $node = null)
    {
        $this->node = $node;
    }

    /**
     * @param NodeInterface $node
     * @return void
     */
    public function setNode(NodeInterface $node)
    {
        $this->node = $node;
    }

    /**
     * Matches if the selected node is an *ancestor* of the given node specified by $nodePathOrIdentifier
     *
     * Example: isAncestorNodeOf('/sites/some/path') matches for the nodes "/sites", "/sites/some" and "/sites/some/path" but not for "/sites/some/other"
     *
     * @param string $nodePathOrIdentifier The identifier or absolute path of the node to match
     * @return boolean true if the given node matches otherwise false
     */
    public function isAncestorNodeOf($nodePathOrIdentifier)
    {
        $nodePath = $this->resolveNodePath($nodePathOrIdentifier);
        if (is_bool($nodePath)) {
            return $nodePath;
        }

        return substr($nodePath, 0, strlen($this->node->getPath())) === $this->node->getPath();
    }

    /**
     * Matches if the selected node is a *descendant* of the given node specified by $nodePathOrIdentifier
     *
     * Example: isDescendantNodeOf('/sites/some/path') matches for the nodes "/sites/some/path", "/sites/some/path/subnode" but not for "/sites/some/other"
     *
     * @param string $nodePathOrIdentifier The identifier or absolute path of the node to match
     * @return boolean true if the given node matches otherwise false
     */
    public function isDescendantNodeOf($nodePathOrIdentifier)
    {
        $nodePath = $this->resolveNodePath($nodePathOrIdentifier);
        if (is_bool($nodePath)) {
            return $nodePath;
        }
        return substr($this->node->getPath() . '/', 0, strlen($nodePath)) === $nodePath;
    }

    /**
     * Matches if the selected node is a *descendant* or *ancestor* of the given node specified by $nodePathOrIdentifier
     *
     * Example: isAncestorOrDescendantNodeOf('/sites/some') matches for the nodes "/sites", "/sites/some", "/sites/some/sub" but not "/sites/other"
     *
     * @param string $nodePathOrIdentifier The identifier or absolute path of the node to match
     * @return boolean true if the given node matches otherwise false
     */
    public function isAncestorOrDescendantNodeOf($nodePathOrIdentifier)
    {
        return $this->isAncestorNodeOf($nodePathOrIdentifier) || $this->isDescendantNodeOf($nodePathOrIdentifier);
    }

    /**
     * Matches if the selected node is of the given NodeType(s). If multiple types are specified, only one entry has to match
     *
     * Example: nodeIsOfType(['Neos.ContentRepository:NodeType1', 'Neos.ContentRepository:NodeType2']) matches if the selected node is of (sub) type *Neos.ContentRepository:NodeType1* or *Neos.ContentRepository:NodeType1*
     *
     * @param string|array $nodeTypes A single or an array of fully qualified NodeType name(s), e.g. "Neos.Neos:Document"
     * @return boolean true if the selected node matches the $nodeTypes, otherwise false
     */
    public function nodeIsOfType($nodeTypes)
    {
        if ($this->node === null) {
            return true;
        }
        if (!is_array($nodeTypes)) {
            $nodeTypes = [$nodeTypes];
        }

        foreach ($nodeTypes as $nodeType) {
            if ($this->node->getNodeType()->isOfType($nodeType)) {
                return true;
            }
        }
        return false;
    }

    /**
     * Matches if the selected node belongs to one of the given $workspaceNames
     *
     * Example: isInWorkspace(['live', 'user-admin']) matches if the selected node is in one of the workspaces "user-admin" or "live"
     *
     * @param array $workspaceNames An array of workspace names, e.g. ["live", "user-admin"]
     * @return boolean true if the selected node matches the $workspaceNames, otherwise false
     */
    public function isInWorkspace($workspaceNames)
    {
        if ($this->node === null) {
            return true;
        }

        return in_array($this->node->getWorkspace()->getName(), $workspaceNames);
    }

    /**
     * Matches if the currently-selected preset in the passed $dimensionName is one of $presets.
     *
     * Example: isInDimensionPreset('language', 'de') checks whether the currently-selected language
     * preset (in the Neos backend) is "de".
     *
     * Implementation Note: We deliberately work on the Dimension Preset Name, and not on the
     * dimension values itself; as the preset is user-visible and the actual dimension-values
     * for a preset are just implementation details.
     *
     * @param string $dimensionName
     * @param string|array $presets
     * @return boolean
     */
    public function isInDimensionPreset($dimensionName, $presets)
    {
        if ($this->node === null) {
            return true;
        }

        $dimensionValues = $this->node->getContext()->getDimensions();
        if (!isset($dimensionValues[$dimensionName])) {
            return false;
        }

        $preset = $this->contentDimensionPresetSource->findPresetByDimensionValues($dimensionName, $dimensionValues[$dimensionName]);

        if ($preset === null) {
            return false;
        }
        $presetIdentifier = $preset['identifier'];

        if (!is_array($presets)) {
            $presets = [$presets];
        }

        return in_array($presetIdentifier, $presets);
    }

    /**
     * Resolves the given $nodePathOrIdentifier and returns its absolute path and or a boolean if the result directly matches the currently selected node
     *
     * @param string $nodePathOrIdentifier identifier or absolute path for the node to resolve
     * @return bool|string true if the node matches the selected node, false if the corresponding node does not exist. Otherwise the resolved absolute path with trailing slash
     */
    protected function resolveNodePath($nodePathOrIdentifier)
    {
        if ($this->node === null) {
            return true;
        }
        if (preg_match(NodeIdentifierValidator::PATTERN_MATCH_NODE_IDENTIFIER, $nodePathOrIdentifier) !== 1) {
            return rtrim($nodePathOrIdentifier, '/') . '/';
        }
        if ($this->node->getIdentifier() === $nodePathOrIdentifier) {
            return true;
        }
        $node = $this->getNodeByIdentifier($nodePathOrIdentifier);
        if ($node === null) {
            return false;
        }
        return $node->getPath() . '/';
    }

    /**
     * Returns a node from the given $nodeIdentifier (disabling authorization checks)
     *
     * @param string $nodeIdentifier
     * @return NodeInterface
     */
    protected function getNodeByIdentifier($nodeIdentifier)
    {
<<<<<<< HEAD
        return $this->transientNodeCache->cache($nodeIdentifier, function () use ($nodeIdentifier) {
            $context = $this->contextFactory->create();
            $node = null;
            $this->securityContext->withoutAuthorizationChecks(function () use ($nodeIdentifier, $context, &$node) {
                $node = $context->getNodeByIdentifier($nodeIdentifier);
            });
            $context->getFirstLevelNodeCache()->setByIdentifier($nodeIdentifier, null);
            return $node;
=======
        $context = $this->contextFactory->create([
            // as we are often in backend, we should take invisible nodes into account properly when resolving Node Identifiers to paths.
            'invisibleContentShown' => true
        ]);
        $node = null;
        $this->securityContext->withoutAuthorizationChecks(function () use ($nodeIdentifier, $context, &$node) {
            $node = $context->getNodeByIdentifier($nodeIdentifier);
>>>>>>> 6079751b
        });
    }
}<|MERGE_RESOLUTION|>--- conflicted
+++ resolved
@@ -231,24 +231,17 @@
      */
     protected function getNodeByIdentifier($nodeIdentifier)
     {
-<<<<<<< HEAD
         return $this->transientNodeCache->cache($nodeIdentifier, function () use ($nodeIdentifier) {
-            $context = $this->contextFactory->create();
+            $context = $this->contextFactory->create([
+                // as we are often in backend, we should take invisible nodes into account properly when resolving Node Identifiers to paths.
+                'invisibleContentShown' => true
+            ]);
             $node = null;
             $this->securityContext->withoutAuthorizationChecks(function () use ($nodeIdentifier, $context, &$node) {
                 $node = $context->getNodeByIdentifier($nodeIdentifier);
             });
             $context->getFirstLevelNodeCache()->setByIdentifier($nodeIdentifier, null);
             return $node;
-=======
-        $context = $this->contextFactory->create([
-            // as we are often in backend, we should take invisible nodes into account properly when resolving Node Identifiers to paths.
-            'invisibleContentShown' => true
-        ]);
-        $node = null;
-        $this->securityContext->withoutAuthorizationChecks(function () use ($nodeIdentifier, $context, &$node) {
-            $node = $context->getNodeByIdentifier($nodeIdentifier);
->>>>>>> 6079751b
         });
     }
 }