--- conflicted
+++ resolved
@@ -69,14 +69,10 @@
      */
     public function isDescendantNodeOf($nodePathOrIdentifier)
     {
-<<<<<<< HEAD
-        if (preg_match(NodeIdentifierValidator::PATTERN_MATCH_NODE_IDENTIFIER, $nodePathOrIdentifier) === 1) {
-=======
         $propertyConditionGenerator1 = new PropertyConditionGenerator('path');
         $propertyConditionGenerator2 = new PropertyConditionGenerator('path');
 
-        if (preg_match(UuidValidator::PATTERN_MATCH_UUID, $nodePathOrIdentifier) === 1) {
->>>>>>> 3cb604e0
+        if (preg_match(NodeIdentifierValidator::PATTERN_MATCH_NODE_IDENTIFIER, $nodePathOrIdentifier) === 1) {
             $node = $this->getNodeByIdentifier($nodePathOrIdentifier);
             if ($node === null) {
                 return new FalseConditionGenerator();
