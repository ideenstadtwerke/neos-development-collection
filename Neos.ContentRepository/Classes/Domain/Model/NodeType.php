<?php
namespace Neos\ContentRepository\Domain\Model;

/*
 * This file is part of the Neos.ContentRepository package.
 *
 * (c) Contributors of the Neos Project - www.neos.io
 *
 * This package is Open Source Software. For the full copyright and license
 * information, please view the LICENSE file which was distributed with this
 * source code.
 */

use Neos\ContentRepository\Domain\NodeAggregate\NodeName;
use Neos\Flow\Annotations as Flow;
use Neos\Flow\ObjectManagement\ObjectManagerInterface;
use Neos\Utility\ObjectAccess;
use Neos\Utility\Arrays;
use Neos\Utility\PositionalArraySorter;
use Neos\ContentRepository\Domain\Service\NodeTypeManager;
use Neos\ContentRepository\Exception\InvalidNodeTypePostprocessorException;
use Neos\ContentRepository\NodeTypePostprocessor\NodeTypePostprocessorInterface;
use Neos\ContentRepository\Utility;

/**
 * A Node Type
 *
 * Although methods contained in this class belong to the public API, you should
 * not need to deal with creating or managing node types manually. New node types
 * should be defined in a NodeTypes.yaml file.
 *
 * @api
 */
class NodeType
{
    /**
     * Name of this node type. Example: "ContentRepository:Folder"
     *
     * @var string
     */
    protected $name;

    /**
     * Configuration for this node type, can be an arbitrarily nested array. Does not include inherited configuration.
     *
     * @var array
     */
    protected $localConfiguration;

    /**
     * Full configuration for this node type, can be an arbitrarily nested array. Includes any inherited configuration.
     *
     * @var array
     */
    protected $fullConfiguration;

    /**
     * Is this node type marked abstract
     *
     * @var boolean
     */
    protected $abstract = false;

    /**
     * Is this node type marked final
     *
     * @var boolean
     */
    protected $final = false;

    /**
     * node types this node type directly inherits from
     *
     * @var array<\Neos\ContentRepository\Domain\Model\NodeType>
     */
    protected $declaredSuperTypes;

    /**
     * @Flow\Inject
     * @var ObjectManagerInterface
     */
    protected $objectManager;

    /**
     * @Flow\Inject
     * @var NodeTypeManager
     */
    protected $nodeTypeManager;

    /**
     * @var NodeLabelGeneratorInterface
     */
    protected $nodeLabelGenerator;

    /**
     * Whether or not this node type has been initialized (e.g. if it has been postprocessed)
     *
     * @var boolean
     */
    protected $initialized = false;

    /**
     * Constructs this node type
     *
     * @param string $name Name of the node type
     * @param array $declaredSuperTypes Parent types of this node type
     * @param array $configuration the configuration for this node type which is defined in the schema
     * @throws \InvalidArgumentException
     */
    public function __construct($name, array $declaredSuperTypes, array $configuration)
    {
        $this->name = $name;

        foreach ($declaredSuperTypes as $type) {
            if ($type !== null && !$type instanceof NodeType) {
                throw new \InvalidArgumentException('$declaredSuperTypes must be an array of NodeType objects', 1291300950);
            }
        }
        $this->declaredSuperTypes = $declaredSuperTypes;

        if (isset($configuration['abstract']) && $configuration['abstract'] === true) {
            $this->abstract = true;
            unset($configuration['abstract']);
        }

        if (isset($configuration['final']) && $configuration['final'] === true) {
            $this->final = true;
            unset($configuration['final']);
        }

        $this->localConfiguration = $configuration;
    }

    /**
     * Initializes this node type
     *
     * @return void
     * @throws InvalidNodeTypePostprocessorException
     * @throws \Exception
     */
    protected function initialize()
    {
        if ($this->initialized === true) {
            return;
        }
        $this->initialized = true;
        $this->setFullConfiguration($this->applyPostprocessing($this->buildFullConfiguration()));
    }

    /**
     * Builds the full configuration by merging configuration from the supertypes into the local configuration.
     *
     * @return array
     */
    protected function buildFullConfiguration() : array
    {
        $mergedConfiguration = [];
        $applicableSuperTypes = static::getFlattenedSuperTypes($this);
        foreach ($applicableSuperTypes as $key => $superType) {
            $mergedConfiguration = Arrays::arrayMergeRecursiveOverrule($mergedConfiguration, $superType->getLocalConfiguration());
        }
        $this->fullConfiguration = Arrays::arrayMergeRecursiveOverrule($mergedConfiguration, $this->localConfiguration);

        if (isset($this->fullConfiguration['childNodes']) && is_array($this->fullConfiguration['childNodes']) && $this->fullConfiguration['childNodes'] !== []) {
            $sorter = new PositionalArraySorter($this->fullConfiguration['childNodes']);
            $this->fullConfiguration['childNodes'] = $sorter->toArray();
        }

        return $this->fullConfiguration;
    }

    /**
     * Returns a flat list of super types to inherit from.
     *
     * @param NodeType $nodeType
     *
     * @return array
     */
    protected static function getFlattenedSuperTypes(NodeType $nodeType) : array
    {
        $flattenedSuperTypes = [];
        foreach ($nodeType->declaredSuperTypes as $superTypeName => $superType) {
            if ($superType !== null) {
                $flattenedSuperTypes += static::getFlattenedSuperTypes($superType);
                $flattenedSuperTypes[$superTypeName] = $superType;
            }
        }

        foreach ($nodeType->declaredSuperTypes as $superTypeName => $superType) {
            if ($superType === null) {
                unset($flattenedSuperTypes[$superTypeName]);
            }
        }

        return $flattenedSuperTypes;
    }

    /**
     * Iterates through configured postprocessors and invokes them
     *
     * @param array $fullConfiguration
     * @return array
     * @throws InvalidNodeTypePostprocessorException
     */
    protected function applyPostprocessing($fullConfiguration): array
    {
        if (!isset($fullConfiguration['postprocessors'])) {
            return $fullConfiguration;
        }
<<<<<<< HEAD
        $sortedPostProcessors = (new PositionalArraySorter($this->fullConfiguration['postprocessors']))->toArray();
        foreach ($sortedPostProcessors as $postprocessorConfiguration) {
=======
        foreach ($fullConfiguration['postprocessors'] as $postprocessorConfiguration) {
>>>>>>> 48e8e8ee
            $postprocessor = new $postprocessorConfiguration['postprocessor']();
            if (!$postprocessor instanceof NodeTypePostprocessorInterface) {
                throw new InvalidNodeTypePostprocessorException(sprintf('Expected NodeTypePostprocessorInterface but got "%s"', get_class($postprocessor)), 1364759955);
            }
            $postprocessorOptions = [];
            if (isset($postprocessorConfiguration['postprocessorOptions'])) {
                $postprocessorOptions = $postprocessorConfiguration['postprocessorOptions'];
            }
            // TODO: Needs to be made more transparent by returning configuration
            $postprocessor->process($this, $fullConfiguration, $postprocessorOptions);
        }

        return $fullConfiguration;
    }

    /**
     * Returns the name of this node type
     *
     * @return string
     * @api
     */
    public function getName()
    {
        return $this->name;
    }

    /**
     * Return boolean true if marked abstract
     *
     * @return boolean
     */
    public function isAbstract()
    {
        return $this->abstract;
    }

    /**
     * Return boolean true if marked final
     *
     * @return boolean
     */
    public function isFinal()
    {
        return $this->final;
    }

    /**
     * Returns the direct, explicitly declared super types
     * of this node type.
     *
     * Note: NULL values are skipped since they are used only internally.
     *
     * @return array<NodeType>
     * @api
     */
    public function getDeclaredSuperTypes()
    {
        return array_filter($this->declaredSuperTypes, function ($value) {
            return $value !== null;
        });
    }

    /**
     * Returns whether this node type (or any parent type) is an *aggregate*.
     *
     * The most prominent *aggregate* is a Document and everything which inherits from it, like a Page.
     *
     * If a node type is marked as aggregate, it means that:
     *
     * - the node type can "live on its own", i.e. can be part of an external URL
     * - when moving this node, all node variants are also moved (across all dimensions)
     * - Recursive copying only happens *inside* this aggregate, and stops at nested aggregates.
     *
     * @return boolean true if the node type is an aggregate
     * @api
     */
    public function isAggregate()
    {
        return $this->getConfiguration('aggregate') === true;
    }

    /**
     * If this node type or any of the direct or indirect super types
     * has the given name.
     *
     * @param string $nodeType
     * @return boolean true if this node type is of the given kind, otherwise false
     * @api
     */
    public function isOfType($nodeType)
    {
        if ($nodeType === $this->name) {
            return true;
        }
        if (array_key_exists($nodeType, $this->declaredSuperTypes) && $this->declaredSuperTypes[$nodeType] === null) {
            return false;
        }
        foreach ($this->declaredSuperTypes as $superType) {
            if ($superType !== null && $superType->isOfType($nodeType) === true) {
                return true;
            }
        }
        return false;
    }

    /**
     * Get the local configuration of the node type. Should only be used internally.
     *
     * Note: post processing is not applied to this.
     *
     * @return array
     */
    public function getLocalConfiguration()
    {
        return $this->localConfiguration;
    }

    /**
     * Get the full configuration of the node type. Should only be used internally.
     *
     * Instead, use the hasConfiguration()/getConfiguration() methods to check/retrieve single configuration values.
     *
     * @return array
     */
    public function getFullConfiguration()
    {
        $this->initialize();
        return $this->fullConfiguration;
    }

    /**
     * Checks if the configuration of this node type contains a setting for the given $configurationPath
     *
     * @param string $configurationPath The name of the configuration option to verify
     * @return boolean
     * @api
     */
    public function hasConfiguration($configurationPath)
    {
        return $this->getConfiguration($configurationPath) !== null;
    }

    /**
     * Returns the configuration option with the specified $configurationPath or NULL if it does not exist
     *
     * @param string $configurationPath The name of the configuration option to retrieve
     * @return mixed
     * @api
     */
    public function getConfiguration($configurationPath)
    {
        $this->initialize();
        return ObjectAccess::getPropertyPath($this->fullConfiguration, $configurationPath);
    }

    /**
     * Get the human-readable label of this node type
     *
     * @return string
     * @api
     */
    public function getLabel()
    {
        $this->initialize();
        return isset($this->fullConfiguration['ui']['label']) ? $this->fullConfiguration['ui']['label'] : '';
    }

    /**
     * Get additional options (if specified)
     *
     * @return array
     * @api
     */
    public function getOptions()
    {
        $this->initialize();
        return (isset($this->fullConfiguration['options']) ? $this->fullConfiguration['options'] : []);
    }

    /**
     * Return the node label generator class for the given node
     *
     * @return NodeLabelGeneratorInterface
     */
    public function getNodeLabelGenerator()
    {
        $this->initialize();

        if ($this->nodeLabelGenerator === null) {
            if ($this->hasConfiguration('label.generatorClass')) {
                $nodeLabelGenerator = $this->objectManager->get($this->getConfiguration('label.generatorClass'));
            } elseif ($this->hasConfiguration('label') && is_string($this->getConfiguration('label'))) {
                $nodeLabelGenerator = $this->objectManager->get(ExpressionBasedNodeLabelGenerator::class);
                $nodeLabelGenerator->setExpression($this->getConfiguration('label'));
            } else {
                $nodeLabelGenerator = $this->objectManager->get(NodeLabelGeneratorInterface::class);
            }

            $this->nodeLabelGenerator = $nodeLabelGenerator;
        }

        return $this->nodeLabelGenerator;
    }

    /**
     * Return the array with the defined properties. The key is the property name,
     * the value the property configuration. There are no guarantees on how the
     * property configuration looks like.
     *
     * @return array
     * @api
     */
    public function getProperties()
    {
        $this->initialize();
        return (isset($this->fullConfiguration['properties']) ? $this->fullConfiguration['properties'] : []);
    }

    /**
     * Returns the configured type of the specified property
     *
     * @param string $propertyName Name of the property
     * @return string
     */
    public function getPropertyType($propertyName)
    {
        if (!isset($this->fullConfiguration['properties']) || !isset($this->fullConfiguration['properties'][$propertyName]) || !isset($this->fullConfiguration['properties'][$propertyName]['type'])) {
            return 'string';
        }
        return $this->fullConfiguration['properties'][$propertyName]['type'];
    }

    /**
     * Return an array with the defined default values for each property, if any.
     *
     * The default value is configured for each property under the "default" key.
     *
     * @return array
     * @api
     */
    public function getDefaultValuesForProperties()
    {
        $this->initialize();
        if (!isset($this->fullConfiguration['properties'])) {
            return [];
        }

        $defaultValues = [];
        foreach ($this->fullConfiguration['properties'] as $propertyName => $propertyConfiguration) {
            if (isset($propertyConfiguration['defaultValue'])) {
                $type = isset($propertyConfiguration['type']) ? $propertyConfiguration['type'] : '';
                switch ($type) {
                    case 'DateTime':
                        $defaultValues[$propertyName] = new \DateTime($propertyConfiguration['defaultValue']);
                    break;
                    default:
                        $defaultValues[$propertyName] = $propertyConfiguration['defaultValue'];
                }
            }
        }

        return $defaultValues;
    }

    /**
     * Return an array with child nodes which should be automatically created
     *
     * @return self[] the key of this array is the name of the child, and the value its NodeType.
     * @api
     */
    public function getAutoCreatedChildNodes()
    {
        $this->initialize();
        if (!isset($this->fullConfiguration['childNodes'])) {
            return [];
        }

        $autoCreatedChildNodes = [];
        foreach ($this->fullConfiguration['childNodes'] as $childNodeName => $childNodeConfiguration) {
            if (isset($childNodeConfiguration['type'])) {
                $autoCreatedChildNodes[Utility::renderValidNodeName($childNodeName)] = $this->nodeTypeManager->getNodeType($childNodeConfiguration['type']);
            }
        }

        return $autoCreatedChildNodes;
    }

    /**
     * @param NodeName $nodeName
     * @return bool true if $nodeName is an autocreated child node, false otherwise
     */
    public function hasAutoCreatedChildNode(NodeName $nodeName): bool
    {
        return isset($this->fullConfiguration['childNodes'][(string)$nodeName]);
    }

    /**
     * @param NodeName $nodeName
     * @return NodeType|null
     * @throws \Neos\ContentRepository\Exception\NodeTypeNotFoundException
     */
    public function getTypeOfAutoCreatedChildNode(NodeName $nodeName): ?NodeType
    {
        return isset($this->fullConfiguration['childNodes'][(string)$nodeName]['type'])
            ? $this->nodeTypeManager->getNodeType($this->fullConfiguration['childNodes'][(string)$nodeName]['type'])
            : null;
    }


    /**
     * Checks if the given NodeType is acceptable as sub-node with the configured constraints,
     * not taking constraints of auto-created nodes into account. Thus, this method only returns
     * the correct result if called on NON-AUTO-CREATED nodes!
     *
     * Otherwise, allowsGrandchildNodeType() needs to be called on the *parent node type*.
     *
     * @param NodeType $nodeType
     * @return boolean true if the $nodeType is allowed as child node, false otherwise.
     */
    public function allowsChildNodeType(NodeType $nodeType)
    {
        $constraints = $this->getConfiguration('constraints.nodeTypes') ?: [];
        return $this->isNodeTypeAllowedByConstraints($nodeType, $constraints);
    }

    /**
     * Checks if the given $nodeType is allowed as a childNode of the given $childNodeName
     * (which must be auto-created in $this NodeType).
     *
     * Only allowed to be called if $childNodeName is auto-created.
     *
     * @param string $childNodeName The name of a configured childNode of this NodeType
     * @param NodeType $nodeType The NodeType to check constraints for.
     * @return boolean true if the $nodeType is allowed as grandchild node, false otherwise.
     * @throws \InvalidArgumentException If the given $childNodeName is not configured to be auto-created in $this.
     */
    public function allowsGrandchildNodeType($childNodeName, NodeType $nodeType)
    {
        $autoCreatedChildNodes = $this->getAutoCreatedChildNodes();
        if (!isset($autoCreatedChildNodes[$childNodeName])) {
            throw new \InvalidArgumentException('The method "allowsGrandchildNodeType" can only be used on auto-created childNodes, given $childNodeName "' . $childNodeName . '" is not auto-created.', 1403858395);
        }
        $constraints = $autoCreatedChildNodes[$childNodeName]->getConfiguration('constraints.nodeTypes') ?: [];

        $childNodeConfiguration = [];
        foreach ($this->getConfiguration('childNodes') as $name => $configuration) {
            $childNodeConfiguration[Utility::renderValidNodeName($name)] = $configuration;
        }
        $childNodeConstraintConfiguration = ObjectAccess::getPropertyPath($childNodeConfiguration, $childNodeName . '.constraints.nodeTypes') ?: [];

        $constraints = Arrays::arrayMergeRecursiveOverrule($constraints, $childNodeConstraintConfiguration);

        return $this->isNodeTypeAllowedByConstraints($nodeType, $constraints);
    }

    /**
     * Internal method to check whether the passed-in $nodeType is allowed by the $constraints array.
     *
     * $constraints is an associative array where the key is the Node Type Name. If the value is "true",
     * the node type is explicitly allowed. If the value is "false", the node type is explicitly denied.
     * If nothing is specified, the fallback "*" is used. If that one is also not specified, we DENY by
     * default.
     *
     * Super types of the given node types are also checked, so if a super type is constrained
     * it will also take affect on the inherited node types. The closest constrained super type match is used.
     *
     * @param NodeType $nodeType
     * @param array $constraints
     * @return boolean
     */
    protected function isNodeTypeAllowedByConstraints(NodeType $nodeType, array $constraints)
    {
        $directConstraintsResult = $this->isNodeTypeAllowedByDirectConstraints($nodeType, $constraints);
        if ($directConstraintsResult !== null) {
            return $directConstraintsResult;
        }

        $inheritanceConstraintsResult = $this->isNodeTypeAllowedByInheritanceConstraints($nodeType, $constraints);
        if ($inheritanceConstraintsResult !== null) {
            return $inheritanceConstraintsResult;
        }

        if (isset($constraints['*'])) {
            return (boolean)$constraints['*'];
        }

        return false;
    }

    /**
     * @param NodeType $nodeType
     * @param array $constraints
     * @return boolean true if the passed $nodeType is allowed by the $constraints
     */
    protected function isNodeTypeAllowedByDirectConstraints(NodeType $nodeType, array $constraints)
    {
        if ($constraints === []) {
            return true;
        }

        if (array_key_exists($nodeType->getName(), $constraints) && $constraints[$nodeType->getName()] === true) {
            return true;
        }

        if (array_key_exists($nodeType->getName(), $constraints) && $constraints[$nodeType->getName()] === false) {
            return false;
        }

        return null;
    }

    /**
     * This method loops over the constraints and finds node types that the given node type inherits from. For all
     * matched super types, their super types are traversed to find the closest super node with a constraint which
     * is used to evaluated if the node type is allowed. It finds the closest results for true and false, and uses
     * the distance to choose which one wins (lowest). If no result is found the node type is allowed.
     *
     * @param NodeType $nodeType
     * @param array $constraints
     * @return boolean|NULL if no constraint matched
     */
    protected function isNodeTypeAllowedByInheritanceConstraints(NodeType $nodeType, array $constraints)
    {
        $constraintDistanceForTrue = null;
        $constraintDistanceForFalse = null;
        foreach ($constraints as $superType => $constraint) {
            if ($nodeType->isOfType($superType)) {
                $distance = $this->traverseSuperTypes($nodeType, $superType, 0);

                if ($constraint === true && ($constraintDistanceForTrue === null || $constraintDistanceForTrue > $distance)) {
                    $constraintDistanceForTrue = $distance;
                }
                if ($constraint === false && ($constraintDistanceForFalse === null || $constraintDistanceForFalse > $distance)) {
                    $constraintDistanceForFalse = $distance;
                }
            }
        }

        if ($constraintDistanceForTrue !== null && $constraintDistanceForFalse !== null) {
            return $constraintDistanceForTrue < $constraintDistanceForFalse ? true : false;
        }

        if ($constraintDistanceForFalse !== null) {
            return false;
        }

        if ($constraintDistanceForTrue !== null) {
            return true;
        }

        return null;
    }

    /**
     * This method traverses the given node type to find the first super type that matches the constraint node type.
     * In case the hierarchy has more than one way of finding a path to the node type it's not taken into account,
     * since the first matched is returned. This is accepted on purpose for performance reasons and due to the fact
     * that such hierarchies should be avoided.
     *
     * @param NodeType $currentNodeType
     * @param string $constraintNodeTypeName
     * @param integer $distance
     * @return integer or NULL if no NodeType matched
     */
    protected function traverseSuperTypes(NodeType $currentNodeType, $constraintNodeTypeName, $distance)
    {
        if ($currentNodeType->getName() === $constraintNodeTypeName) {
            return $distance;
        }

        $distance++;
        foreach ($currentNodeType->getDeclaredSuperTypes() as $superType) {
            $result = $this->traverseSuperTypes($superType, $constraintNodeTypeName, $distance);
            if ($result !== null) {
                return $result;
            }
        }

        return null;
    }

    /**
     * @param array $fullConfiguration
     */
    protected function setFullConfiguration(array $fullConfiguration): void
    {
        $this->fullConfiguration = $fullConfiguration;
    }



    /**
     * Alias for getName().
     *
     * @return string
     * @api
     */
    public function __toString()
    {
        return $this->getName();
    }
}<|MERGE_RESOLUTION|>--- conflicted
+++ resolved
@@ -207,12 +207,8 @@
         if (!isset($fullConfiguration['postprocessors'])) {
             return $fullConfiguration;
         }
-<<<<<<< HEAD
         $sortedPostProcessors = (new PositionalArraySorter($this->fullConfiguration['postprocessors']))->toArray();
         foreach ($sortedPostProcessors as $postprocessorConfiguration) {
-=======
-        foreach ($fullConfiguration['postprocessors'] as $postprocessorConfiguration) {
->>>>>>> 48e8e8ee
             $postprocessor = new $postprocessorConfiguration['postprocessor']();
             if (!$postprocessor instanceof NodeTypePostprocessorInterface) {
                 throw new InvalidNodeTypePostprocessorException(sprintf('Expected NodeTypePostprocessorInterface but got "%s"', get_class($postprocessor)), 1364759955);
