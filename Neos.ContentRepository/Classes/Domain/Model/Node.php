<?php
namespace Neos\ContentRepository\Domain\Model;

/*
 * This file is part of the Neos.ContentRepository package.
 *
 * (c) Contributors of the Neos Project - www.neos.io
 *
 * This package is Open Source Software. For the full copyright and license
 * information, please view the LICENSE file which was distributed with this
 * source code.
 */

use Neos\ContentRepository\DimensionSpace\DimensionSpace\DimensionSpacePoint;
use Neos\ContentRepository\Domain\Projection\Content\TraversableNodeInterface;
use Neos\ContentRepository\Domain\Projection\Content\TraversableNodes;
use Neos\ContentRepository\Domain\ValueObject\ContentStreamIdentifier;
use Neos\ContentRepository\Domain\ValueObject\NodeAggregateIdentifier;
use Neos\ContentRepository\Domain\ValueObject\NodeIdentifier;
use Neos\ContentRepository\Domain\ValueObject\NodeName;
use Neos\ContentRepository\Domain\ValueObject\NodePath;
use Neos\ContentRepository\Domain\ValueObject\NodeTypeConstraints;
use Neos\ContentRepository\Domain\ValueObject\NodeTypeName;
use Neos\ContentRepository\Domain\ValueObject\PropertyCollectionInterface;
use Neos\ContentRepository\Exception\NodeConfigurationException;
use Neos\ContentRepository\Exception\NodeTypeNotFoundException;
use Neos\ContentRepository\Exception\NodeMethodIsUnsupported;
use Neos\EventSourcedContentRepository\Domain\ValueObject\PropertyName;
use Neos\Flow\Annotations as Flow;
use Neos\Cache\CacheAwareInterface;
use Neos\Flow\Property\PropertyMapper;
use Neos\Utility\ObjectAccess;
use Neos\ContentRepository\Domain\Factory\NodeFactory;
use Neos\ContentRepository\Domain\Repository\NodeDataRepository;
use Neos\ContentRepository\Domain\Service\Context;
use Neos\ContentRepository\Domain\Service\ContextFactoryInterface;
use Neos\ContentRepository\Domain\Service\NodeServiceInterface;
use Neos\ContentRepository\Domain\Utility\NodePaths;
use Neos\ContentRepository\Exception\NodeConstraintException;
use Neos\ContentRepository\Exception\NodeException;
use Neos\ContentRepository\Exception\NodeExistsException;
use Neos\ContentRepository\Utility;
use Neos\EventSourcedContentRepository\Domain\Projection\Content\ContentSubgraphInterface;

/**
 * This is the main API for storing and retrieving content in the system.
 *
 * @Flow\Scope("prototype")
 * @api
 */
class Node implements NodeInterface, CacheAwareInterface, TraversableNodeInterface
{
    /**
     * The NodeData entity this version is for.
     *
     * @var NodeData
     */
    protected $nodeData;

    /**
     * @var Context
     */
    protected $context;

    /**
     * Defines if the NodeData represented by this Node is already
     * in the same context or if it is currently just "shining through".
     *
     * @var boolean
     */
    protected $nodeDataIsMatchingContext = null;

    /**
     * @Flow\Inject
     * @var NodeDataRepository
     */
    protected $nodeDataRepository;

    /**
     * @Flow\Inject
     * @var NodeFactory
     */
    protected $nodeFactory;

    /**
     * @Flow\Inject
     * @var PropertyMapper
     */
    protected $propertyMapper;

    /**
     * @Flow\Inject
     * @var ContextFactoryInterface
     */
    protected $contextFactory;

    /**
     * @Flow\Inject
     * @var NodeServiceInterface
     */
    protected $nodeService;

    /**
     * @param NodeData $nodeData
     * @param Context $context
     * @Flow\Autowiring(false)
     */
    public function __construct(NodeData $nodeData, Context $context)
    {
        $this->nodeData = $nodeData;
        $this->context = $context;
    }

    public function getSubgraph(): ContentSubgraphInterface
    {
        throw new \RuntimeException('Not implemented!');
    }

    /**
     * Returns the absolute path of this node with additional context information (such as the workspace name).
     *
     * Example: /sites/mysitecom/homepage/about@user-admin
     *
     * @return string Node path with context information
     * @api
     */
    public function getContextPath()
    {
        return NodePaths::generateContextPath($this->getPath(), $this->context->getWorkspaceName(), $this->context->getDimensions());
    }

    /**
     * Set the name of the node to $newName, keeping its position as it is.
     *
     * @param string $newName
     * @return void
     * @throws NodeException if you try to set the name of the root node.
     * @throws \InvalidArgumentException if $newName is invalid
     * @throws NodeTypeNotFoundException
     * @api
     */
    public function setName($newName): void
    {
        if ($this->getName() === $newName) {
            return;
        }

        if (!is_string($newName) || preg_match(NodeInterface::MATCH_PATTERN_NAME, $newName) !== 1) {
            throw new \InvalidArgumentException('Invalid node name "' . $newName . '" (a node name must only contain lowercase characters, numbers and the "-" sign).', 1364290748);
        }

        if ($this->isRoot()) {
            throw new NodeException('The root node cannot be renamed.', 1346778388);
        }

        $this->setPath(NodePaths::addNodePathSegment($this->getParentPath(), $newName));
        $this->nodeDataRepository->persistEntities();
        $this->context->getFirstLevelNodeCache()->flush();
        $this->emitNodeUpdated($this);
    }

    /**
     * Sets the absolute path of this node.
     *
     * This method is only for internal use by the content repository or node methods. Changing
     * the path of a node manually may lead to unexpected behavior.
     *
     * To achieve a correct behavior when changing the path (moving the node) in a workspace, a shadow node data that will
     * hide the node data in the base workspace will be created. Thus queries do not need to worry about moved nodes.
     * Through a movedTo reference the shadow node data will be removed when publishing the moved node.
     *
     * @param string $path
     * @param boolean $checkForExistence Checks for existence at target path, internally used for recursions and shadow nodes.
     * @return void
     * @throws NodeException
     * @throws NodeTypeNotFoundException
     */
    protected function setPath(string $path, bool $checkForExistence = true): void
    {
        $originalPath = $this->nodeData->getPath();
        if ($originalPath === $path) {
            return;
        }

        $pathAvailable = $checkForExistence ? $this->isNodePathAvailable($path) : true;
        if (!$pathAvailable) {
            throw new NodeException(sprintf('Can not rename the node "%s" as a node already exists on path "%s"', $this->getPath(), $path), 1414436551);
        }

        $changedNodePathsCollection = $this->setPathInternal($path, !$checkForExistence);
        $this->nodeDataRepository->persistEntities();
        array_walk($changedNodePathsCollection, function ($changedNodePathInformation) {
            call_user_func_array([
                $this,
                'emitNodePathChanged'
            ], $changedNodePathInformation);
        });
    }

    /**
     * Checks if the given node path is available for this node, so either no node with this path exists or an existing node has the same identifier.
     *
     * @param string $path
     * @return boolean
     */
    protected function isNodePathAvailable(string $path): bool
    {
        $existingNodeDataArray = $this->nodeDataRepository->findByPathWithoutReduce($path, $this->context->getWorkspace());

        $nonMatchingNodeData = array_filter($existingNodeDataArray, function (NodeData $nodeData) {
            return ($nodeData->getIdentifier() !== $this->getIdentifier());
        });

        return ($nonMatchingNodeData === []);
    }

    /**
     * Moves a node and sub nodes to the new path.
     * This process is different depending on the fact if the node is an aggregate type or not.
     *
     * @param string $destinationPath the new node path
     * @param boolean $recursiveCall is this a recursive call
     * @return array NodeVariants and old and new paths
     * @throws NodeException
     * @throws NodeTypeNotFoundException
     */
    protected function setPathInternal(string $destinationPath, bool $recursiveCall): array
    {
        if ($this->getNodeType()->isAggregate()) {
            return $this->setPathInternalForAggregate($destinationPath, $recursiveCall);
        }

        $originalPath = $this->nodeData->getPath();

        /** @var Node $childNode */
        foreach ($this->getChildNodes() as $childNode) {
            $childNode->setPath(NodePaths::addNodePathSegment($destinationPath, $childNode->getName()), false);
        }

        $this->moveNodeToDestinationPath($this, $destinationPath);

        return [
            [$this, $originalPath, $this->getNodeData()->getPath(), $recursiveCall]
        ];
    }

    /**
     * Moves a node and sub nodes to the new path given with special logic for aggregate node types.
     *
     * @param string $destinationPath the new node path
     * @param boolean $recursiveCall is this a recursive call
     * @return array of arrays with NodeVariant and old and new path and if this was a recursive call
     */
    protected function setPathInternalForAggregate(string $destinationPath, bool $recursiveCall): array
    {
        $originalPath = $this->nodeData->getPath();
        $nodeDataVariantsAndChildren = $this->nodeDataRepository->findByPathWithoutReduce($originalPath, $this->context->getWorkspace(), true, true);

        $changedNodePathsCollection = array_map(function ($nodeData) use ($destinationPath, $originalPath, $recursiveCall) {
            return $this->moveNodeData($nodeData, $originalPath, $destinationPath, $recursiveCall);
        }, $nodeDataVariantsAndChildren);

        return array_filter($changedNodePathsCollection);
    }

    /**
     * Moves a NodeData object that is either a variant or child node to the given destination path.
     *
     * @param NodeData $nodeData
     * @param string $originalPath
     * @param string $destinationPath
     * @param boolean $recursiveCall
     * @return array|null
     * @throws NodeConfigurationException
     */
    protected function moveNodeData(NodeData $nodeData, string $originalPath, string $destinationPath, bool $recursiveCall)
    {
        $recursiveCall = $recursiveCall || ($this->nodeData !== $nodeData);
        $nodeVariant = null;
        // $nodeData at this point could contain *our own NodeData reference* ($this->nodeData), as we find all NodeData objects
        // (across all dimensions) with the same path.
        //
        // We need to ensure that our own Node object's nodeData reference ($this->nodeData) is also updated correctly if a new NodeData object
        // is returned; as we rely on the fact that $this->getPath() will return the new node path in all circumstances.
        //
        // However, $this->createNodeForVariant() only returns $this if the Context object is the same as $this->context; which is not
        // the case if $this->context contains dimension fallbacks such as "Language: EN, DE".
        //
        // The "if" statement below is actually a workaround to ensure that if the NodeData object is our own one, we update *ourselves* correctly,
        // and thus return the correct (new) Node Path when calling $this->getPath() afterwards.
        // FIXME: This is dangerous and probably the NodeFactory should take care of globally tracking usage of NodeData objects and replacing them in Node objects

        if ($this->nodeData === $nodeData) {
            $nodeVariant = $this;
        }

        if ($nodeVariant === null) {
            $nodeVariant = $this->createNodeForVariant($nodeData);
        }

        $moveVariantResult = $nodeVariant === null ? null : $this->moveVariantOrChild($originalPath, $destinationPath, $nodeVariant);
        if ($moveVariantResult !== null) {
            array_push($moveVariantResult, $recursiveCall);
        }

        return $moveVariantResult;
    }

    /**
     * Create a node for the given NodeData, given that it is a variant of the current node
     *
     * @param NodeData $nodeData
     * @return NodeInterface
     * @throws NodeConfigurationException
     */
    protected function createNodeForVariant(NodeData $nodeData): NodeInterface
    {
        $contextProperties = $this->context->getProperties();
        $contextProperties['dimensions'] = $nodeData->getDimensionValues();
        unset($contextProperties['targetDimensions']);
        $adjustedContext = $this->contextFactory->create($contextProperties);

        return $this->nodeFactory->createFromNodeData($nodeData, $adjustedContext);
    }

    /**
     * Moves the given variant or child node to the destination defined by the given path which is
     * the new path for the originally moved (parent|variant) node
     *
     * @param string $aggregateOriginalPath
     * @param string $aggregateDestinationPath
     * @param NodeInterface $nodeToMove
     * @return array NodeVariant and old and new path
     */
    protected function moveVariantOrChild(string $aggregateOriginalPath, string $aggregateDestinationPath, NodeInterface $nodeToMove = null): array
    {
        if ($nodeToMove === null) {
            return null;
        }

        $variantOriginalPath = $nodeToMove->getPath();
        $relativePathSegment = NodePaths::getRelativePathBetween($aggregateOriginalPath, $variantOriginalPath);
        $variantDestinationPath = NodePaths::addNodePathSegment($aggregateDestinationPath, $relativePathSegment);
        $this->moveNodeToDestinationPath($nodeToMove, $variantDestinationPath);

        return [$nodeToMove, $variantOriginalPath, $nodeToMove->getPath()];
    }

    /**
     * Moves the given node to the destination path by modifying the underlaying NodeData object.
     *
     * @param NodeInterface $node
     * @param string $destinationPath
     * @return void
     */
    protected function moveNodeToDestinationPath(NodeInterface $node, $destinationPath)
    {
        $nodeData = $node->getNodeData();
        $possibleShadowedNodeData = $nodeData->move($destinationPath, $this->context->getWorkspace());
        if ($node instanceof Node) {
            $node->setNodeData($possibleShadowedNodeData);
        }
    }

    /**
     * {@inheritdoc}
     */
    public function getOtherNodeVariants(): array
    {
        return array_filter(
            $this->context->getNodeVariantsByIdentifier($this->getIdentifier()),
            function ($node) {
                return ($node instanceof NodeInterface && $node->getNodeData() !== $this->nodeData);
            }
        );
    }

    /**
     * @return \DateTimeInterface
     */
    public function getCreationDateTime(): \DateTimeInterface
    {
        return $this->nodeData->getCreationDateTime();
    }

    /**
     * @return \DateTimeInterface
     */
    public function getLastModificationDateTime(): \DateTimeInterface
    {
        return $this->nodeData->getLastModificationDateTime();
    }

    /**
     * @param \DateTimeInterface $lastModificationDateTime
     * @return void
     */
    public function setLastPublicationDateTime(\DateTimeInterface $lastModificationDateTime)
    {
        $this->nodeData->setLastPublicationDateTime($lastModificationDateTime);
    }

    /**
     * @return \DateTimeInterface|null Date of last publication or null if the node was not published yet
     */
    public function getLastPublicationDateTime(): ?\DateTimeInterface
    {
        return $this->nodeData->getLastPublicationDateTime();
    }

    /**
     * Returns the path of this node
     *
     * @return string
     * @api
     */
    public function getPath()
    {
        return $this->nodeData->getPath();
    }

    /**
     * Returns the level at which this node is located.
     * Counting starts with 0 for "/", 1 for "/foo", 2 for "/foo/bar" etc.
     *
     * @return integer
     * @api
     */
    public function getDepth()
    {
        return $this->nodeData->getDepth();
    }

    /**
     * Returns the name of this node
     *
     * @return string
     * @api
     */
    public function getName()
    {
        return $this->nodeData->getName();
    }

    /**
     * Returns the node label as generated by the configured node label generator
     *
     * @return string
     * @throws NodeTypeNotFoundException
     */
    public function getLabel(): string
    {
        return $this->getNodeType()->getNodeLabelGenerator()->getLabel($this);
    }

    /**
     * Sets the workspace of this node.
     *
     * This method is only for internal use by the content repository. Changing
     * the workspace of a node manually may lead to unexpected behavior.
     *
     * @param Workspace $workspace
     * @return void
     * @throws NodeException
     * @throws NodeTypeNotFoundException
     */
    public function setWorkspace(Workspace $workspace): void
    {
        if ($this->getWorkspace()->getName() === $workspace->getName()) {
            return;
        }
        if (!$this->isNodeDataMatchingContext()) {
            $this->materializeNodeData();
        }
        $this->nodeData->setWorkspace($workspace);
        $this->context->getFirstLevelNodeCache()->flush();
        $this->emitNodeUpdated($this);
    }

    /**
     * Returns the workspace this node is contained in
     *
     * @return Workspace
     * @api
     */
    public function getWorkspace()
    {
        return $this->nodeData->getWorkspace();
    }

    /**
     * Returns the identifier of this node
     *
     * @return string the node's UUID (unique within the workspace)
     * @api
     */
    public function getIdentifier()
    {
        return $this->nodeData->getIdentifier();
    }

    /**
     * Sets the index of this node
     *
     * NOTE: This method is meant for internal use and must only be used by other nodes.
     *
     * @param integer $index The new index
     * @return void
     * @throws NodeException
     * @throws NodeTypeNotFoundException
     */
    public function setIndex($index): void
    {
        if ($this->getIndex() === $index) {
            return;
        }
        if (!$this->isNodeDataMatchingContext()) {
            $this->materializeNodeData();
        }
        $this->nodeData->setIndex($index);
        $this->context->getFirstLevelNodeCache()->flush();
        $this->emitNodeUpdated($this);
    }

    /**
     * Returns the index of this node which determines the order among siblings
     * with the same parent node.
     *
     * @return integer
     */
    public function getIndex()
    {
        return $this->nodeData->getIndex();
    }

    /**
     * Returns the parent node of this node
     *
     * @return NodeInterface The parent node or NULL if this is the root node
     * @api
     */
    public function getParent()
    {
        if ($this->isRoot()) {
            return null;
        }

        $parentPath = $this->getParentPath();
        $node = $this->context->getFirstLevelNodeCache()->getByPath($parentPath);
        if ($node !== false) {
            return $node;
        }
        $node = $this->nodeDataRepository->findOneByPathInContext($parentPath, $this->context);
        $this->context->getFirstLevelNodeCache()->setByPath($parentPath, $node);

        return $node;
    }

    /**
     * Returns the parent node path
     *
     * @return string Absolute node path of the parent node
     * @api
     */
    public function getParentPath(): string
    {
        return $this->nodeData->getParentPath();
    }


    /**
     * Whether or not the node is the root node (i.e. has no parent node)
     *
     * @return bool
     */
    public function isRoot(): bool
    {
        return $this->getPath() === '/';
    }

    /**
     * Moves this node before the given node
     *
     * @param NodeInterface $referenceNode
     * @param string $newName
     * @throws NodeConstraintException if a node constraint prevents moving the node
     * @throws NodeException if you try to move the root node
     * @throws NodeExistsException
     * @throws NodeTypeNotFoundException
     * @api
     */
    public function moveBefore(NodeInterface $referenceNode, string $newName = null): void
    {
        if ($referenceNode === $this) {
            return;
        }

        if ($this->isRoot()) {
            throw new NodeException('The root node cannot be moved.', 1285005924);
        }

        $name = $newName !== null ? $newName : $this->getName();
        $referenceParentNode = $referenceNode->getParent();

        if ($referenceParentNode !== $this->getParent() && $referenceParentNode->getNode($name) !== null) {
            throw new NodeExistsException(sprintf('Node with path "%s" already exists.', $name), 1292503468);
        }

        if (($referenceParentNode instanceof Node && !$referenceParentNode->willChildNodeBeAutoCreated($name)) && !$referenceParentNode->isNodeTypeAllowedAsChildNode($this->getNodeType())) {
            throw new NodeConstraintException(sprintf('Cannot move %s before %s', $this, $referenceNode), 1400782413);
        }

        $this->emitBeforeNodeMove($this, $referenceNode, NodeDataRepository::POSITION_BEFORE);
        if ($referenceNode->getParentPath() !== $this->getParentPath()) {
            $this->setPath(NodePaths::addNodePathSegment($referenceNode->getParentPath(), $name));
            $this->nodeDataRepository->persistEntities();
        } else {
            if (!$this->isNodeDataMatchingContext()) {
                $this->materializeNodeData();
            }
        }

        $this->nodeDataRepository->setNewIndex($this->nodeData, NodeDataRepository::POSITION_BEFORE, $referenceNode);
        $this->context->getFirstLevelNodeCache()->flush();
        $this->emitAfterNodeMove($this, $referenceNode, NodeDataRepository::POSITION_BEFORE);
        $this->emitNodeUpdated($this);
    }

    /**
     * Moves this node after the given node
     *
     * @param NodeInterface $referenceNode
     * @param string $newName
     * @throws NodeConstraintException if a node constraint prevents moving the node
     * @throws NodeException
     * @throws NodeExistsException
     * @throws NodeTypeNotFoundException
     * @api
     */
    public function moveAfter(NodeInterface $referenceNode, string $newName = null): void
    {
        if ($referenceNode === $this) {
            return;
        }

        if ($this->isRoot()) {
            throw new NodeException('The root node cannot be moved.', 1316361483);
        }

        $name = $newName !== null ? $newName : $this->getName();
        $referenceParentNode = $referenceNode->getParent();

        if ($referenceParentNode !== $this->getParent() && $referenceParentNode->getNode($name) !== null) {
            throw new NodeExistsException(sprintf('Node with path "%s" already exists.', $name), 1292503469);
        }

        if (($referenceParentNode instanceof Node && !$referenceParentNode->willChildNodeBeAutoCreated($name)) && !$referenceParentNode->isNodeTypeAllowedAsChildNode($this->getNodeType())) {
            throw new NodeConstraintException(sprintf('Cannot move %s after %s', $this, $referenceNode), 1404648100);
        }

        $this->emitBeforeNodeMove($this, $referenceNode, NodeDataRepository::POSITION_AFTER);
        if ($referenceNode->getParentPath() !== $this->getParentPath()) {
            $this->setPath(NodePaths::addNodePathSegment($referenceNode->getParentPath(), $name));
            $this->nodeDataRepository->persistEntities();
        } else {
            if (!$this->isNodeDataMatchingContext()) {
                $this->materializeNodeData();
            }
        }

        $this->nodeDataRepository->setNewIndex($this->nodeData, NodeDataRepository::POSITION_AFTER, $referenceNode);
        $this->context->getFirstLevelNodeCache()->flush();
        $this->emitAfterNodeMove($this, $referenceNode, NodeDataRepository::POSITION_AFTER);
        $this->emitNodeUpdated($this);
    }

    /**
     * Moves this node into the given node
     *
     * @param NodeInterface $referenceNode
     * @param string $newName
     * @throws NodeConstraintException
     * @throws NodeException
     * @throws NodeExistsException
     * @throws NodeTypeNotFoundException
     * @api
     */
    public function moveInto(NodeInterface $referenceNode, string $newName = null): void
    {
        if ($referenceNode === $this || $referenceNode === $this->getParent()) {
            return;
        }

        if ($this->isRoot()) {
            throw new NodeException('The root node cannot be moved.', 1346769001);
        }

        $name = $newName !== null ? $newName : $this->getName();

        if ($referenceNode !== $this->getParent() && $referenceNode->getNode($name) !== null) {
            throw new NodeExistsException(sprintf('Node with path "%s" already exists.', $name), 1292503470);
        }

        if (($referenceNode instanceof Node && !$referenceNode->willChildNodeBeAutoCreated($name)) && !$referenceNode->isNodeTypeAllowedAsChildNode($this->getNodeType())) {
            throw new NodeConstraintException(sprintf('Cannot move %s into %s', $this, $referenceNode), 1404648124);
        }

        $this->emitBeforeNodeMove($this, $referenceNode, NodeDataRepository::POSITION_LAST);
        $this->setPath(NodePaths::addNodePathSegment($referenceNode->getPath(), $name));
        $this->nodeDataRepository->persistEntities();

        $this->nodeDataRepository->setNewIndex($this->nodeData, NodeDataRepository::POSITION_LAST);
        $this->context->getFirstLevelNodeCache()->flush();
        $this->emitAfterNodeMove($this, $referenceNode, NodeDataRepository::POSITION_LAST);
        $this->emitNodeUpdated($this);
    }

    /**
     * Copies this node before the given node
     *
     * @param NodeInterface $referenceNode
     * @param string $nodeName
     * @return NodeInterface
     * @throws NodeConstraintException
     * @throws NodeException
     * @throws NodeExistsException
     * @throws NodeTypeNotFoundException
     * @api
     */
    public function copyBefore(NodeInterface $referenceNode, $nodeName): NodeInterface
    {
        if ($referenceNode->getParent()->getNode($nodeName) !== null) {
            throw new NodeExistsException(sprintf('Node with path "%s/%s" already exists.', $referenceNode->getParent()->getPath(), $nodeName), 1292503465);
        }

        if (!$referenceNode->getParent()->isNodeTypeAllowedAsChildNode($this->getNodeType())) {
            throw new NodeConstraintException(sprintf('Cannot copy %s before %s', $this, $referenceNode), 1402050232);
        }

        $this->emitBeforeNodeCopy($this, $referenceNode->getParent());
        $copiedNode = $this->createRecursiveCopy($referenceNode->getParent(), $nodeName, $this->getNodeType()->isAggregate());
        $copiedNode->moveBefore($referenceNode);

        $this->context->getFirstLevelNodeCache()->flush();
        $this->emitNodeAdded($copiedNode);
        $this->emitAfterNodeCopy($copiedNode, $referenceNode->getParent());

        return $copiedNode;
    }

    /**
     * Copies this node after the given node
     *
     * @param NodeInterface $referenceNode
     * @param string $nodeName
     * @return NodeInterface
     * @throws NodeConstraintException
     * @throws NodeException
     * @throws NodeExistsException
     * @throws NodeTypeNotFoundException
     * @api
     */
    public function copyAfter(NodeInterface $referenceNode, $nodeName): NodeInterface
    {
        if ($referenceNode->getParent()->getNode($nodeName) !== null) {
            throw new NodeExistsException(sprintf('Node with path "%s/%s" already exists.', $referenceNode->getParent()->getPath(), $nodeName), 1292503466);
        }

        if (!$referenceNode->getParent()->isNodeTypeAllowedAsChildNode($this->getNodeType())) {
            throw new NodeConstraintException(sprintf('Cannot copy %s after %s', $this, $referenceNode), 1404648170);
        }

        $this->emitBeforeNodeCopy($this, $referenceNode->getParent());
        $copiedNode = $this->createRecursiveCopy($referenceNode->getParent(), $nodeName, $this->getNodeType()->isAggregate());
        $copiedNode->moveAfter($referenceNode);

        $this->context->getFirstLevelNodeCache()->flush();
        $this->emitNodeAdded($copiedNode);
        $this->emitAfterNodeCopy($copiedNode, $referenceNode->getParent());

        return $copiedNode;
    }

    /**
     * Copies this node into the given node
     *
     * @param NodeInterface $referenceNode
     * @param string $nodeName
     * @return NodeInterface
     * @throws NodeConstraintException
     * @throws NodeException
     * @throws NodeExistsException
     * @throws NodeTypeNotFoundException
     * @api
     */
    public function copyInto(NodeInterface $referenceNode, $nodeName): NodeInterface
    {
        $this->emitBeforeNodeCopy($this, $referenceNode);
        $copiedNode = $this->copyIntoInternal($referenceNode, $nodeName, $this->getNodeType()->isAggregate());
        $this->emitAfterNodeCopy($this, $referenceNode);

        return $copiedNode;
    }

    /**
     * Internal method to do the actual copying.
     *
     * For behavior of the $detachedCopy parameter, see method Node::createRecursiveCopy().
     *
     * @param NodeInterface $referenceNode
     * @param string $nodeName
     * @param boolean $detachedCopy
     * @return NodeInterface
     * @throws NodeConstraintException
     * @throws NodeException
     * @throws NodeExistsException
     * @throws NodeTypeNotFoundException
     */
    protected function copyIntoInternal(NodeInterface $referenceNode, string $nodeName, bool $detachedCopy): NodeInterface
    {
        if ($referenceNode->getNode($nodeName) !== null) {
            throw new NodeExistsException('Node with path "' . $referenceNode->getPath() . '/' . $nodeName . '" already exists.', 1292503467);
        }

        // On copy we basically re-recreate an existing node on a new location. As we skip the constraints check on
        // node creation we should do the same while writing the node on the new location.
        if (($referenceNode instanceof Node && !$referenceNode->willChildNodeBeAutoCreated($nodeName)) && !$referenceNode->isNodeTypeAllowedAsChildNode($this->getNodeType())) {
            throw new NodeConstraintException(sprintf('Cannot copy "%s" into "%s" due to node type constraints.', $this->__toString(), $referenceNode->__toString()), 1404648177);
        }

        $copiedNode = $this->createRecursiveCopy($referenceNode, $nodeName, $detachedCopy);

        $this->context->getFirstLevelNodeCache()->flush();

        $this->emitNodeAdded($copiedNode);

        return $copiedNode;
    }

    /**
     * Sets the specified property.
     *
     * If the node has a content object attached, the property will be set there
     * if it is settable.
     *
     * @param string $propertyName Name of the property
     * @param mixed $value Value of the property
     * @return mixed
     * @throws NodeException
     * @throws NodeTypeNotFoundException
     * @throws \Neos\Flow\Property\Exception
     * @throws \Neos\Flow\Security\Exception
     * @api
     */
    public function setProperty($propertyName, $value): void
    {
        $this->materializeNodeDataAsNeeded();
        // Arrays could potentially contain entities and objects could be entities. In that case even if the object is the same it needs to be persisted in NodeData.
        if (!is_object($value) && !is_array($value) && $this->getProperty($propertyName) === $value) {
            return;
        }
        $oldValue = $this->hasProperty($propertyName) ? $this->getProperty($propertyName) : null;
        $this->emitBeforeNodePropertyChange($this, $propertyName, $oldValue, $value);
        $this->nodeData->setProperty($propertyName, $value);

        $this->context->getFirstLevelNodeCache()->flush();
        $this->emitNodePropertyChanged($this, $propertyName, $oldValue, $value);
        $this->emitNodeUpdated($this);
    }

    /**
     * If this node has a property with the given name.
     *
     * If the node has a content object attached, the property will be checked
     * there.
     *
     * @param string $propertyName
     * @return boolean
     * @api
     */
    public function hasProperty($propertyName): bool
    {
        return $this->nodeData->hasProperty($propertyName);
    }

    /**
     * Returns the specified property.
     *
     * If the node has a content object attached, the property will be fetched
     * there if it is gettable.
     *
     * @param string $propertyName Name of the property
     * @param boolean $returnNodesAsIdentifiers If enabled, references to nodes are returned as node identifiers instead of NodeInterface instances
     * @return mixed value of the property
     * @throws NodeException
     * @throws \Neos\Flow\Property\Exception
     * @throws \Neos\Flow\Security\Exception
     * @throws NodeTypeNotFoundException
     * @api
     */
    public function getProperty($propertyName, bool $returnNodesAsIdentifiers = false)
    {
        $value = $this->nodeData->getProperty($propertyName);
        $nodeType = $this->getNodeType();
        $expectedPropertyType = null;

        if ($nodeType !== null) {
            $expectedPropertyType = $nodeType->getPropertyType($propertyName);
        }

        if (
            isset($expectedPropertyType) &&
            $expectedPropertyType === 'Neos\Media\Domain\Model\ImageInterface' &&
            empty($value)
        ) {
            return null;
        }

        if (empty($value)) {
            return $value;
        }

        if (!$nodeType->hasConfiguration('properties.' . $propertyName)) {
            return $value;
        }

        if ($expectedPropertyType === 'references') {
            return ($returnNodesAsIdentifiers ? $value : $this->resolvePropertyReferences($value));
        }

        if ($expectedPropertyType === 'reference') {
            return ($returnNodesAsIdentifiers ? $value : $this->context->getNodeByIdentifier($value));
        }

        return $this->propertyMapper->convert($value, $expectedPropertyType);
    }

    /**
     * Maps the property value (an array of node identifiers) to the Node objects if needed.
     *
     * @param array $value
     * @return array
     */
    protected function resolvePropertyReferences(array $value = []): array
    {
        $nodes = array_map(function ($nodeIdentifier) {
            return $this->context->getNodeByIdentifier($nodeIdentifier);
        }, $value);

        return array_filter($nodes);
    }

    /**
     * Removes the specified property.
     *
     * If the node has a content object attached, the property will not be removed on
     * that object if it exists.
     *
     * @param string $propertyName Name of the property
     * @return void
     * @throws NodeException if the node does not contain the specified property
     * @throws NodeTypeNotFoundException
     */
    public function removeProperty($propertyName): void
    {
        if (!$this->hasProperty($propertyName)) {
            return;
        }
        $this->materializeNodeDataAsNeeded();
        $this->nodeData->removeProperty($propertyName);

        $this->context->getFirstLevelNodeCache()->flush();
        $this->emitNodeUpdated($this);
    }

    /**
     * Returns all properties of this node.
     *
     * If the node has a content object attached, the properties will be fetched
     * there.
     *
     * @param boolean $returnNodesAsIdentifiers If enabled, references to nodes are returned as node identifiers instead of NodeData objects
     * @return PropertyCollectionInterface Property values, indexed by their name
     * @throws NodeException
     * @throws NodeTypeNotFoundException
     * @throws \Neos\Flow\Property\Exception
     * @throws \Neos\Flow\Security\Exception
     * @api
     */
    public function getProperties(bool $returnNodesAsIdentifiers = false): PropertyCollectionInterface
    {
        $properties = [];
        foreach ($this->getPropertyNames() as $propertyName) {
            $properties[$propertyName] = $this->getProperty($propertyName, $returnNodesAsIdentifiers);
        }

        return new ArrayPropertyCollection($properties);
    }

    /**
     * Returns the names of all properties of this node.
     *
     * @return string[] Property names
     * @api
     */
    public function getPropertyNames()
    {
        return $this->nodeData->getPropertyNames();
    }

    /**
     * Sets a content object for this node.
     *
     * @param object $contentObject The content object
     * @return void
     * @api
     * @throws NodeTypeNotFoundException
     * @throws NodeException
     */
    public function setContentObject($contentObject): void
    {
        if ($this->getContentObject() === $contentObject) {
            return;
        }
        $this->materializeNodeDataAsNeeded();
        $this->nodeData->setContentObject($contentObject);

        $this->context->getFirstLevelNodeCache()->flush();
        $this->emitNodeUpdated($this);
    }

    /**
     * Returns the content object of this node (if any).
     *
     * @return object
     * @api
     */
    public function getContentObject()
    {
        return $this->nodeData->getContentObject();
    }

    /**
     * Unsets the content object of this node.
     *
     * @return void
     * @api
     * @throws NodeTypeNotFoundException
     * @throws NodeException
     */
    public function unsetContentObject(): void
    {
        if ($this->getContentObject() === null) {
            return;
        }
        $this->materializeNodeDataAsNeeded();
        $this->nodeData->unsetContentObject();

        $this->context->getFirstLevelNodeCache()->flush();
        $this->emitNodeUpdated($this);
    }

    /**
     * Sets the node type of this node.
     *
     * @param NodeType $nodeType
     * @return void
     * @throws NodeException
     * @throws NodeTypeNotFoundException
     * @api
     */
    public function setNodeType(NodeType $nodeType): void
    {
        if ($this->getNodeType() === $nodeType) {
            return;
        }
        if (!$this->isNodeDataMatchingContext()) {
            $this->materializeNodeData();
        }
        $this->nodeData->setNodeType($nodeType);

        $this->context->getFirstLevelNodeCache()->flush();
        $this->emitNodeUpdated($this);
    }

    /**
     * Returns the node type of this node.
     *
     * @return NodeType
     * @api
     * @throws NodeTypeNotFoundException
     */
    public function getNodeType(): NodeType
    {
        return $this->nodeData->getNodeType();
    }

    /**
     * Creates, adds and returns a child node of this node. Also sets default
     * properties and creates default subnodes.
     *
     * @param string $name Name of the new node
     * @param NodeType $nodeType Node type of the new node (optional)
     * @param string $identifier The identifier of the node, unique within the workspace, optional(!)
     * @return NodeInterface
     * @throws NodeConfigurationException
     * @throws NodeConstraintException
     * @throws NodeException
     * @throws NodeExistsException
     * @throws NodeTypeNotFoundException
     * @api
     */
    public function createNode($name, NodeType $nodeType = null, $identifier = null): NodeInterface
    {
        $this->emitBeforeNodeCreate($this, $name, $nodeType, $identifier);
        $newNode = $this->createSingleNode($name, $nodeType, $identifier);
        if ($nodeType !== null) {
            foreach ($nodeType->getDefaultValuesForProperties() as $propertyName => $propertyValue) {
                if (substr($propertyName, 0, 1) === '_') {
                    ObjectAccess::setProperty($newNode, substr($propertyName, 1), $propertyValue);
                } else {
                    $newNode->setProperty($propertyName, $propertyValue);
                }
            }

            foreach ($nodeType->getAutoCreatedChildNodes() as $childNodeName => $childNodeType) {
                $childNodeIdentifier = Utility::buildAutoCreatedChildNodeIdentifier($childNodeName, $newNode->getIdentifier());
                $alreadyPresentChildNode = $newNode->getNode($childNodeName);
                if ($alreadyPresentChildNode === null) {
                    $newNode->createNode($childNodeName, $childNodeType, $childNodeIdentifier);
                }
            }
        }

        $this->context->getFirstLevelNodeCache()->flush();
        $this->emitNodeAdded($newNode);
        $this->emitAfterNodeCreate($newNode);

        return $newNode;
    }

    /**
     * Creates, adds and returns a child node of this node, without setting default
     * properties or creating subnodes. Only used internally.
     *
     * For internal use only!
     * TODO: New SiteImportService uses createNode() and DQL. When we drop the LegagcySiteImportService we can change this to protected.
     *
     * @param string $name Name of the new node
     * @param NodeType $nodeType Node type of the new node (optional)
     * @param string $identifier The identifier of the node, unique within the workspace, optional(!)
     * @return NodeInterface
     * @throws NodeConfigurationException
     * @throws NodeConstraintException
     * @throws NodeException
     * @throws NodeExistsException
     * @throws NodeTypeNotFoundException
     */
    public function createSingleNode($name, NodeType $nodeType = null, $identifier = null): NodeInterface
    {
        if ($nodeType !== null && !$this->willChildNodeBeAutoCreated($name) && !$this->isNodeTypeAllowedAsChildNode($nodeType)) {
            throw new NodeConstraintException('Cannot create new node "' . $name . '" of Type "' . $nodeType->getName() . '" in ' . $this->__toString(), 1400782413);
        }

        $dimensions = $this->context->getTargetDimensionValues();

        $nodeData = $this->nodeData->createSingleNodeData($name, $nodeType, $identifier, $this->context->getWorkspace(), $dimensions);
        $node = $this->nodeFactory->createFromNodeData($nodeData, $this->context);

        $this->context->getFirstLevelNodeCache()->flush();
        $this->emitNodeAdded($node);

        return $node;
    }

    /**
     * Checks if the given Node $name is configured as auto-created childNode in the NodeType configuration.
     *
     * @param string $name The node name to check.
     * @return boolean true if the given nodeName is configured as auto-created child node.
     * @throws NodeTypeNotFoundException
     */
    protected function willChildNodeBeAutoCreated(string $name): bool
    {
        $autoCreatedChildNodes = $this->getNodeType()->getAutoCreatedChildNodes();

        return isset($autoCreatedChildNodes[$name]);
    }

    /**
     * Creates and persists a node from the given $nodeTemplate as child node
     *
     * @param NodeTemplate $nodeTemplate
     * @param string $nodeName name of the new node. If not specified the name of the nodeTemplate will be used.
     * @return NodeInterface the freshly generated node
     * @api
     * @throws NodeConfigurationException
     */
    public function createNodeFromTemplate(NodeTemplate $nodeTemplate, $nodeName = null): NodeInterface
    {
        $nodeData = $this->nodeData->createNodeDataFromTemplate($nodeTemplate, $nodeName, $this->context->getWorkspace(), $this->context->getDimensions());
        $node = $this->nodeFactory->createFromNodeData($nodeData, $this->context);

        $this->context->getFirstLevelNodeCache()->flush();
        $this->emitNodeAdded($node);

        return $node;
    }

    /**
     * Returns a node specified by the given relative path.
     *
     * @param string $path Path specifying the node, relative to this node
     * @return NodeInterface|null The specified node or NULL if no such node exists
     * @api
     */
    public function getNode($path): ?NodeInterface
    {
        $absolutePath = $this->nodeService->normalizePath($path, $this->getPath());
        $node = $this->context->getFirstLevelNodeCache()->getByPath($absolutePath);
        if ($node !== false) {
            return $node;
        }
        $node = $this->nodeDataRepository->findOneByPathInContext($absolutePath, $this->context);
        $this->context->getFirstLevelNodeCache()->setByPath($absolutePath, $node);
        return $node;
    }

    /**
     * Returns the primary child node of this node.
     *
     * Which node acts as a primary child node will in the future depend on the
     * node type. For now it is just the first child node.
     *
     * @return NodeInterface|null The primary child node or NULL if no such node exists
     * @api
     */
    public function getPrimaryChildNode(): ?NodeInterface
    {
        return $this->nodeDataRepository->findFirstByParentAndNodeTypeInContext($this->getPath(), null, $this->context);
    }

    /**
     * Returns all direct child nodes of this node.
     * If a node type is specified, only nodes of that type are returned.
     *
     * @param string $nodeTypeFilter If specified, only nodes with that node type are considered
     * @param integer $limit An optional limit for the number of nodes to find. Added or removed nodes can still change the number nodes!
     * @param integer $offset An optional offset for the query
     * @return array<\Neos\ContentRepository\Domain\Model\NodeInterface> An array of nodes or an empty array if no child nodes matched
     * @api
     */
    public function getChildNodes($nodeTypeFilter = null, $limit = null, $offset = null): array
    {
        $nodes = $this->context->getFirstLevelNodeCache()->getChildNodesByPathAndNodeTypeFilter($this->getPath(), $nodeTypeFilter);
        if ($nodes === false) {
            $nodes = $this->nodeDataRepository->findByParentAndNodeTypeInContext($this->getPath(), $nodeTypeFilter, $this->context, false);
            $this->context->getFirstLevelNodeCache()->setChildNodesByPathAndNodeTypeFilter($this->getPath(), $nodeTypeFilter, $nodes);
        }

        if ($offset !== null || $limit !== null) {
            $offset = ($offset === null) ? 0 : $offset;

            return array_slice($nodes, $offset, $limit);
        }

        return $nodes;
    }

    /**
     * Returns the number of child nodes a similar getChildNodes() call would return.
     *
     * @param string $nodeTypeFilter If specified, only nodes with that node type are considered
     * @return integer The number of child nodes
     * @api
     */
    public function getNumberOfChildNodes($nodeTypeFilter = null): int
    {
        return $this->nodeData->getNumberOfChildNodes($nodeTypeFilter, $this->context->getWorkspace(), $this->context->getDimensions());
    }

    /**
     * Checks if this node has any child nodes.
     *
     * @param string $nodeTypeFilter If specified, only nodes with that node type are considered
     * @return boolean true if this node has child nodes, otherwise false
     * @api
     */
    public function hasChildNodes($nodeTypeFilter = null): bool
    {
        return ($this->getNumberOfChildNodes($nodeTypeFilter) > 0);
    }

    /**
     * Removes this node and all its child nodes. This is an alias for setRemoved(true)
     *
     * @return void
     * @api
     * @throws NodeTypeNotFoundException
     * @throws NodeException
     */
    public function remove(): void
    {
        $this->setRemoved(true);
    }

    /**
     * Enables using the remove method when only setters are available
     *
     * @param boolean $removed If true, this node and it's child nodes will be removed. If it is false only this node will be restored.
     * @return void
     * @throws NodeException
     * @throws NodeTypeNotFoundException
     * @api
     */
    public function setRemoved($removed): void
    {
        if (!$this->isNodeDataMatchingContext()) {
            $this->materializeNodeData();
        }

        if ((boolean)$removed === true) {
            /** @var $childNode Node */
            foreach ($this->getChildNodes() as $childNode) {
                $childNode->setRemoved(true);
            }

            $this->nodeData->setRemoved(true);
            $this->emitNodeRemoved($this);
        } else {
            $this->nodeData->setRemoved(false);
            $this->emitNodeUpdated($this);
        }

        $this->context->getFirstLevelNodeCache()->flush();
    }

    /**
     * If this node is a removed node.
     *
     * @return boolean
     * @api
     */
    public function isRemoved(): bool
    {
        return $this->nodeData->isRemoved();
    }

    /**
     * Sets the "hidden" flag for this node.
     *
     * @param boolean $hidden If true, this Node will be hidden
     * @return void
     * @api
     * @throws NodeTypeNotFoundException
     * @throws NodeException
     */
    public function setHidden($hidden): void
    {
        if ($this->isHidden() === $hidden) {
            return;
        }
        $this->materializeNodeDataAsNeeded();
        $this->nodeData->setHidden($hidden);

        $this->context->getFirstLevelNodeCache()->flush();
        $this->emitNodeUpdated($this);
    }

    /**
     * Returns the current state of the hidden flag
     *
     * @return boolean
     * @api
     */
    public function isHidden(): bool
    {
        return $this->nodeData->isHidden();
    }

    /**
     * Sets the date and time when this node becomes potentially visible.
     *
     * @param \DateTimeInterface $dateTime Date before this node should be hidden
     * @return void
     * @api
     * @throws NodeTypeNotFoundException
     * @throws NodeException
     */
    public function setHiddenBeforeDateTime(\DateTimeInterface $dateTime = null): void
    {
        if ($this->getHiddenBeforeDateTime() instanceof \DateTime && $dateTime instanceof \DateTime && $this->getHiddenBeforeDateTime()->format(\DateTime::W3C) === $dateTime->format(\DateTime::W3C)) {
            return;
        }
        $this->materializeNodeDataAsNeeded();
        $this->nodeData->setHiddenBeforeDateTime($dateTime);

        $this->context->getFirstLevelNodeCache()->flush();
        $this->emitNodeUpdated($this);
    }

    /**
     * Returns the date and time before which this node will be automatically hidden.
     *
     * @return \DateTimeInterface Date before this node will be hidden
     * @api
     */
    public function getHiddenBeforeDateTime(): ?\DateTimeInterface
    {
        return $this->nodeData->getHiddenBeforeDateTime();
    }

    /**
     * Sets the date and time when this node should be automatically hidden
     *
     * @param \DateTimeInterface $dateTime Date after which this node should be hidden
     * @return void
     * @api
     * @throws NodeTypeNotFoundException
     * @throws NodeException
     */
    public function setHiddenAfterDateTime(\DateTimeInterface $dateTime = null): void
    {
        if ($this->getHiddenAfterDateTime() instanceof \DateTimeInterface && $dateTime instanceof \DateTimeInterface && $this->getHiddenAfterDateTime()->format(\DateTime::W3C) === $dateTime->format(\DateTime::W3C)) {
            return;
        }
        $this->materializeNodeDataAsNeeded();
        $this->nodeData->setHiddenAfterDateTime($dateTime);

        $this->context->getFirstLevelNodeCache()->flush();
        $this->emitNodeUpdated($this);
    }

    /**
     * Returns the date and time after which this node will be automatically hidden.
     *
     * @return \DateTimeInterface Date after which this node will be hidden
     * @api
     */
    public function getHiddenAfterDateTime(): ?\DateTimeInterface
    {
        return $this->nodeData->getHiddenAfterDateTime();
    }

    /**
     * Sets if this node should be hidden in indexes, such as a site navigation.
     *
     * @param boolean $hidden true if it should be hidden, otherwise false
     * @return void
     * @api
     * @throws NodeTypeNotFoundException
     * @throws NodeException
     */
    public function setHiddenInIndex($hidden): void
    {
        if ($this->isHiddenInIndex() === $hidden) {
            return;
        }
        $this->materializeNodeDataAsNeeded();
        $this->nodeData->setHiddenInIndex($hidden);

        $this->context->getFirstLevelNodeCache()->flush();
        $this->emitNodeUpdated($this);
    }

    /**
     * If this node should be hidden in indexes
     *
     * @return boolean
     * @api
     */
    public function isHiddenInIndex(): bool
    {
        return $this->nodeData->isHiddenInIndex();
    }

    /**
     * Sets the roles which are required to access this node
     *
     * @param array $accessRoles
     * @return void
     * @api
     * @throws NodeTypeNotFoundException
     * @throws NodeException
     */
    public function setAccessRoles(array $accessRoles): void
    {
        if ($this->getAccessRoles() === $accessRoles) {
            return;
        }
        if (!$this->isNodeDataMatchingContext()) {
            $this->materializeNodeData();
        }
        $this->nodeData->setAccessRoles($accessRoles);

        $this->context->getFirstLevelNodeCache()->flush();
        $this->emitNodeUpdated($this);
    }

    /**
     * Returns the names of defined access roles
     *
     * @return array
     * @api
     */
    public function getAccessRoles(): array
    {
        return $this->nodeData->getAccessRoles();
    }

    /**
     * Tells if a node, in general,  has access restrictions, independent of the
     * current security context.
     *
     * @return boolean
     * @api
     */
    public function hasAccessRestrictions(): bool
    {
        return $this->nodeData->hasAccessRestrictions();
    }

    /**
     * Tells if this node is "visible".
     *
     * For this the "hidden" flag and the "hiddenBeforeDateTime" and "hiddenAfterDateTime" dates are
     * taken into account.
     *
     * @return boolean
     * @api
     */
    public function isVisible(): bool
    {
        if ($this->nodeData->isVisible() === false) {
            return false;
        }
        $currentDateTime = $this->context->getCurrentDateTime();
        if ($this->getHiddenBeforeDateTime() !== null && $this->getHiddenBeforeDateTime() > $currentDateTime) {
            return false;
        }
        if ($this->getHiddenAfterDateTime() !== null && $this->getHiddenAfterDateTime() < $currentDateTime) {
            return false;
        }

        return true;
    }

    /**
     * Tells if this node may be accessed according to the current security context.
     *
     * @return boolean
     * @api
     */
    public function isAccessible(): bool
    {
        return $this->nodeData->isAccessible();
    }

    /**
     * Returns the context this node operates in.
     *
     * @return Context
     * @api
     */
    public function getContext(): Context
    {
        return $this->context;
    }

    /**
     * Materialize the node data either shallow or with child nodes depending
     * on how we materialize (workspace or dimensions).
     * A workspace materialize doesn't necessarily need the child nodes materialized as well
     * unless we do structural changes in which case "materializeNodeData" should be used directly.
     * For dimensional materialization we always want child nodes though.
     *
     * @return void
     * @throws NodeTypeNotFoundException
     * @throws NodeException
     */
    protected function materializeNodeDataAsNeeded(): void
    {
        $dimensionsMatching = $this->dimensionsAreMatchingTargetDimensionValues();
        $workspaceMatching = $this->workspaceIsMatchingContext();

        // If we need to materialize across dimensions we should always take child nodes into consideration
        if (!$dimensionsMatching) {
            $this->materializeNodeData();
            return;
        }

        if (!$workspaceMatching) {
            $this->shallowMaterializeNodeData();
        }
    }

    /**
     * Materializes the original node data (of a different workspace) into the current
     * workspace. And unlike the shallow counterpart does that for all auto-created
     * child nodes as well.
     *
     * @return void
     * @throws NodeException
     * @throws NodeTypeNotFoundException
     * @see shallowMaterializeNodeData
     */
    protected function materializeNodeData(): void
    {
        $this->shallowMaterializeNodeData();
        $nodeType = $this->getNodeType();
        foreach ($nodeType->getAutoCreatedChildNodes() as $childNodeName => $childNodeConfiguration) {
            $childNode = $this->getNode($childNodeName);
            if ($childNode instanceof Node) {
                $childNode->materializeNodeData();
            }
        }
    }

    /**
     * Materializes the original node data (of a different workspace) into the current
     * workspace.
     *
     * @return void
     */
    protected function shallowMaterializeNodeData(): void
    {
        if ($this->isNodeDataMatchingContext()) {
            return;
        }

        $dimensions = $this->context->getTargetDimensionValues();

        $newNodeData = new NodeData($this->nodeData->getPath(), $this->context->getWorkspace(), $this->nodeData->getIdentifier(), $dimensions);
        $this->nodeDataRepository->add($newNodeData);

        $newNodeData->similarize($this->nodeData);

        $this->nodeData = $newNodeData;
        $this->nodeDataIsMatchingContext = true;
    }

    /**
     * Create a recursive copy of this node below $referenceNode with $nodeName.
     *
     * $detachedCopy only has an influence if we are copying from one dimension to the other, possibly creating a new
     * node variant:
     *
     * - If $detachedCopy is true, the whole (recursive) copy is done without connecting original and copied node,
     *   so NOT CREATING a new node variant.
     * - If $detachedCopy is false, and the node does not yet have a variant in the target dimension, we are CREATING
     *   a new node variant.
     *
     * As a caller of this method, $detachedCopy should be true if $this->getNodeType()->isAggregate() is true, and false
     * otherwise.
     *
     * @param NodeInterface $referenceNode
     * @param string $nodeName
     * @param boolean $detachedCopy
     * @return NodeInterface
     * @throws NodeConstraintException
     * @throws NodeException
     * @throws NodeExistsException
     * @throws NodeTypeNotFoundException
     */
    protected function createRecursiveCopy(NodeInterface $referenceNode, string $nodeName, bool $detachedCopy): NodeInterface
    {
        $identifier = null;

        $referenceNodeDimensions = $referenceNode->getDimensions();
        $referenceNodeDimensionsHash = Utility::sortDimensionValueArrayAndReturnDimensionsHash($referenceNodeDimensions);
        $thisDimensions = $this->getDimensions();
        $thisNodeDimensionsHash = Utility::sortDimensionValueArrayAndReturnDimensionsHash($thisDimensions);
        if ($detachedCopy === false && $referenceNodeDimensionsHash !== $thisNodeDimensionsHash && $referenceNode->getContext()->getNodeByIdentifier($this->getIdentifier()) === null) {
            // If the target dimensions are different than this one, and there is no node shadowing this one in the target dimension yet, we use the same
            // node identifier, effectively creating a new node variant.
            $identifier = $this->getIdentifier();
        }

        $copiedNode = $referenceNode->createSingleNode($nodeName, null, $identifier);

        if ($copiedNode instanceof Node) {
            $copiedNode->similarize($this, true);
        }
        /** @var $childNode Node */
        foreach ($this->getChildNodes() as $childNode) {
            // Prevent recursive copy when copying into itself
            if ($childNode->getIdentifier() !== $copiedNode->getIdentifier()) {
                $childNode->copyIntoInternal($copiedNode, $childNode->getName(), $detachedCopy);
            }
        }

        return $copiedNode;
    }

    /**
     * The NodeData matches the context if the workspace matches exactly.
     * Needs to be adjusted for further context dimensions.
     *
     * @return boolean
     */
    protected function isNodeDataMatchingContext(): bool
    {
        if ($this->nodeDataIsMatchingContext === null) {
            $workspacesMatch = $this->workspaceIsMatchingContext();
            $this->nodeDataIsMatchingContext = $workspacesMatch && $this->dimensionsAreMatchingTargetDimensionValues();
        }

        return $this->nodeDataIsMatchingContext;
    }

    /**
     * @return bool
     */
    protected function workspaceIsMatchingContext(): bool
    {
        return ($this->nodeData->getWorkspace() !== null && $this->context->getWorkspace() !== null && $this->nodeData->getWorkspace()->getName() === $this->context->getWorkspace()->getName());
    }

    /**
     * For internal use in createRecursiveCopy.
     *
     * @param NodeInterface $sourceNode
     * @param boolean $isCopy
     * @return void
     */
    public function similarize(NodeInterface $sourceNode, $isCopy = false): void
    {
        $this->nodeData->similarize($sourceNode->getNodeData(), $isCopy);
    }

    /**
     * @return NodeData
     */
    public function getNodeData(): NodeData
    {
        return $this->nodeData;
    }

    /**
     * Returns a string which distinctly identifies this object and thus can be used as an identifier for cache entries
     * related to this object.
     *
     * @return string
     */
    public function getCacheEntryIdentifier(): string
    {
        return $this->getContextPath();
    }

    /**
     * Return the assigned content dimensions of the node.
     *
     * @return array
     */
    public function getDimensions(): array
    {
        return $this->nodeData->getDimensionValues();
    }

    /**
     * Given a context a new node is returned that is like this node, but
     * lives in the new context.
     *
     * @param Context $context
     * @return NodeInterface
     * @throws NodeConfigurationException
     * @throws NodeTypeNotFoundException
     */
    public function createVariantForContext($context): NodeInterface
    {
        $autoCreatedChildNodes = [];
        $nodeType = $this->getNodeType();
        foreach ($nodeType->getAutoCreatedChildNodes() as $childNodeName => $childNodeConfiguration) {
            $childNode = $this->getNode($childNodeName);
            if ($childNode !== null) {
                $autoCreatedChildNodes[$childNodeName] = $childNode;
            }
        }

        $nodeData = new NodeData($this->nodeData->getPath(), $context->getWorkspace(), $this->nodeData->getIdentifier(), $context->getTargetDimensionValues());
        $nodeData->similarize($this->nodeData);

        if ($this->context !== $context) {
            $node = $this->nodeFactory->createFromNodeData($nodeData, $context);
        } else {
            $this->setNodeData($nodeData);
            $node = $this;
        }

        $this->context->getFirstLevelNodeCache()->flush();
        $this->emitNodeAdded($node);

        /**
         * @var $autoCreatedChildNode NodeInterface
         */
        foreach ($autoCreatedChildNodes as $autoCreatedChildNode) {
            $autoCreatedChildNode->createVariantForContext($context);
        }

        return $node;
    }

    /**
     * Internal method
     *
     * The dimension value of this node has to match the current target dimension value (must be higher in priority or equal)
     *
     * @return boolean
     */
    public function dimensionsAreMatchingTargetDimensionValues(): bool
    {
        $dimensions = $this->getDimensions();
        $contextDimensions = $this->context->getDimensions();
        foreach ($this->context->getTargetDimensions() as $dimensionName => $targetDimensionValue) {
            if (!isset($dimensions[$dimensionName])) {
                if ($targetDimensionValue === null) {
                    continue;
                } else {
                    return false;
                }
            } elseif ($targetDimensionValue === null && $dimensions[$dimensionName] === array()) {
                continue;
            } elseif (!in_array($targetDimensionValue, $dimensions[$dimensionName], true)) {
                $contextDimensionValues = $contextDimensions[$dimensionName];
                $targetPositionInContext = array_search($targetDimensionValue, $contextDimensionValues, true);
                $nodePositionInContext = min(array_map(function ($value) use ($contextDimensionValues) {
                    return array_search($value, $contextDimensionValues, true);
                }, $dimensions[$dimensionName]));

                $val = $targetPositionInContext !== false && $nodePositionInContext !== false && $targetPositionInContext >= $nodePositionInContext;
                if ($val === false) {
                    return false;
                }
            }
        }

        return true;
    }

    /**
     * Set the associated NodeData in regards to the Context.
     *
     * NOTE: This is internal only and should not be used outside of the ContentRepository.
     *
     * TODO: As it is used in the Workspace this should become part of the interface in the next major release.
     *
     * @param NodeData $nodeData
     * @return void
     */
    public function setNodeData(NodeData $nodeData): void
    {
        $this->nodeData = $nodeData;
        $this->nodeDataIsMatchingContext = null;
    }

    /**
     * Checks if the given $nodeType would be allowed as a child node of this node according to the configured constraints.
     *
     * @param NodeType $nodeType
     * @return boolean true if the passed $nodeType is allowed as child node
     * @throws NodeTypeNotFoundException
     */
    public function isNodeTypeAllowedAsChildNode(NodeType $nodeType): bool
    {
        if ($this->isAutoCreated()) {
            return $this->getParent()->getNodeType()->allowsGrandchildNodeType($this->getName(), $nodeType);
        } else {
            return $this->getNodeType()->allowsChildNodeType($nodeType);
        }
    }

    /**
     * Determine if this node is configured as auto-created childNode of the parent node. If that is the case, it
     * should not be deleted.
     *
     * @return boolean true if this node is auto-created by the parent.
     */
    public function isAutoCreated(): bool
    {
        $parent = $this->getParent();
        if ($parent === null) {
            return false;
        }
        if (array_key_exists($this->getName(), $parent->getNodeType()->getAutoCreatedChildNodes())) {
            return true;
        }

        return false;
    }

    /**
     * Set the status of the associated NodeData in regards to the Context.
     *
     * NOTE: This is internal only and should not be used outside of the ContentRepository.
     *
     * @param boolean $status
     * @return void
     */
    public function setNodeDataIsMatchingContext(bool $status = null): void
    {
        $this->nodeDataIsMatchingContext = $status;
    }

    /**
     * @return ContentStreamIdentifier
     * @throws NodeMethodIsUnsupported
     */
    public function getContentStreamIdentifier(): ContentStreamIdentifier
    {
        throw new NodeMethodIsUnsupported('getContentStreamIdentifier is unsupported in the legacy Node API.', 1542893545);
    }

    /**
     * @return NodeIdentifier
     * @throws NodeMethodIsUnsupported
     */
    public function getNodeIdentifier(): NodeIdentifier
    {
        throw new NodeMethodIsUnsupported('getNodeIdentifier is unsupported in the legacy Node API. could be implemented if needed by returning flow_persistence_identifier of NodeData', 1542893550);
    }

    /**
     * @return NodeAggregateIdentifier
     * @throws \Exception
     */
    public function getNodeAggregateIdentifier(): NodeAggregateIdentifier
    {
        return new NodeAggregateIdentifier($this->getIdentifier());
    }

    /**
     * @return NodeTypeName
     * @throws NodeTypeNotFoundException
     */
    public function getNodeTypeName(): NodeTypeName
    {
        return new NodeTypeName($this->getNodeType()->getName());
    }

    /**
     * @return NodeName
     */
    public function getNodeName(): NodeName
    {
        return new NodeName($this->getName());
    }

    /**
     * @return DimensionSpacePoint
     * @throws NodeMethodIsUnsupported
     */
    public function getDimensionSpacePoint(): DimensionSpacePoint
    {
        throw new NodeMethodIsUnsupported('getDimensionSpacePoint is unsupported in the legacy Node API.', 1542893558);
    }

    /**
     * @return DimensionSpacePoint
     * @throws NodeMethodIsUnsupported
     */
    public function getOriginDimensionSpacePoint(): DimensionSpacePoint
    {
        throw new NodeMethodIsUnsupported('getOriginDimensionSpacePoint is unsupported in the legacy Node API.', 1542893562);
    }

    /**
     * @return TraversableNodeInterface
     * @throws NodeException if no parent node was found (= this is the root node)
     */
    public function findParentNode(): TraversableNodeInterface
    {
        /** @var TraversableNodeInterface $parentNode It's safe to return the old NodeInterface as TraversableNodeInterface; as the base implementation "Node" (this class) implements both interfaces at the same time. */
        $parentNode = $this->getParent();
        if ($parentNode === null) {
            throw new NodeException('Parent node not found', 1542983610);
        }
        return $parentNode;
    }

    public function findNodePath(): NodePath
    {
        return new NodePath($this->getPath());
    }

    /**
     * @param NodeName $nodeName
     * @return TraversableNodeInterface
     * @throws NodeException
     */
    public function findNamedChildNode(NodeName $nodeName): TraversableNodeInterface
    {
        /** @var TraversableNodeInterface $childNode It's safe to return the old NodeInterface as TraversableNodeInterface; as the base implementation "Node" (this class) implements both interfaces at the same time. */
        $childNode = $this->getNode((string)$nodeName);
        if ($childNode === null) {
            throw new NodeException(sprintf('Child node named "%s" not found', $nodeName), 1543406006);
        }
        return $childNode;
    }

    /**
     * Returns all direct child nodes of this node.
     * If a node type is specified, only nodes of that type are returned.
     *
     * @param NodeTypeConstraints $nodeTypeConstraints If specified, only nodes with that node type are considered
     * @param int $limit An optional limit for the number of nodes to find. Added or removed nodes can still change the number nodes!
     * @param int $offset An optional offset for the query
     * @return TraversableNodes
     * @api
     */
    public function findChildNodes(NodeTypeConstraints $nodeTypeConstraints = null, int $limit = null, int $offset = null): TraversableNodes
    {
        /** @noinspection PhpDeprecationInspection */
        $filter = $nodeTypeConstraints !== null ? $nodeTypeConstraints->asLegacyNodeTypeFilterString() : null;
        // It's safe to return the old NodeInterface as TraversableNodeInterface; as the base implementation "Node" (this class) implements both interfaces at the same time.
        return TraversableNodes::fromArray($this->getChildNodes($filter, $limit, $offset));
    }

    /**
     * Returns the number of direct child nodes of this node from its subgraph.
     *
     * @param NodeTypeConstraints|null $nodeTypeConstraints
     * @return int
     */
    public function countChildNodes(NodeTypeConstraints $nodeTypeConstraints = null): int
    {
        return count($this->getChildNodes($nodeTypeConstraints));
    }

<<<<<<< HEAD
    /**
     * Retrieves and returns all sibling nodes of this node from its subgraph.
     * If node type constraints are specified, only nodes of that type are returned.
     *
     * @param NodeTypeConstraints|null $nodeTypeConstraints
     * @param int|null $limit
     * @param int|null $offset
     * @return TraversableNodes
     * @throws NodeException
     */
    public function findSiblingNodes(NodeTypeConstraints $nodeTypeConstraints = null, int $limit = null, int $offset = null): TraversableNodes
    {
        return $this->findParentNode()->findChildNodes($nodeTypeConstraints, $limit, $offset);
    }

    /**
     * Retrieves and returns all preceding sibling nodes of this node from its subgraph.
     * If node type constraints are specified, only nodes of that type are returned.
     *
     * @param NodeTypeConstraints|null $nodeTypeConstraints
     * @param int|null $limit
     * @param int|null $offset
     * @return TraversableNodes
     * @throws NodeMethodIsUnsupported
     */
    public function findPrecedingSiblingNodes(NodeTypeConstraints $nodeTypeConstraints = null, int $limit = null, int $offset = null): TraversableNodes
    {
        throw new NodeMethodIsUnsupported('findPrecedingSiblingNodes is unsupported in the legacy Node API.', 1542893567);
    }

    /**
     * Retrieves and returns all succeeding sibling nodes of this node from its subgraph.
     * If node type constraints are specified, only nodes of that type are returned.
     *
     * @param NodeTypeConstraints|null $nodeTypeConstraints
     * @param int|null $limit
     * @param int|null $offset
     * @return TraversableNodes
     * @throws NodeMethodIsUnsupported
     */
    public function findSucceedingSiblingNodes(NodeTypeConstraints $nodeTypeConstraints = null, int $limit = null, int $offset = null): TraversableNodes
    {
        throw new NodeMethodIsUnsupported('findSucceedingSiblingNodes is unsupported in the legacy Node API.', 1542893570);
    }
=======
>>>>>>> d3006018

    /**
     * Retrieves and returns all nodes referenced by this node from its subgraph.
     * If node type constraints are specified, only nodes of that type are returned.
     *
     * @return TraversableNodes
     * @throws NodeException
     * @throws NodeTypeNotFoundException
     * @throws \Neos\Flow\Property\Exception
     * @throws \Neos\Flow\Security\Exception
     */
    public function findReferencedNodes(): TraversableNodes
    {
        $referencedNodes = [];
        foreach ($this->getNodeType()->getProperties() as $propertyName => $property) {
            $propertyType = $this->getNodeType()->getPropertyType($propertyName);
            if ($propertyType === 'reference' && $this->getProperty($propertyName) instanceof TraversableNodeInterface) {
                $referencedNodes[] = $this->getProperty($propertyName);
            } elseif ($propertyName === 'references' && !empty($this->getProperty($propertyName))) {
                foreach ($this->getProperty($propertyName) as $node) {
                    if ($node instanceof TraversableNodeInterface) {
                        $referencedNodes[] = $node;
                    }
                }
            }
        }

        return TraversableNodes::fromArray($referencedNodes);
    }

    /**
     * Retrieves and returns nodes referenced by this node by name from its subgraph.
     *
     * @param PropertyName $edgeName
     * @return TraversableNodes
     * @throws NodeException
     * @throws NodeTypeNotFoundException
     * @throws \Neos\Flow\Property\Exception
     * @throws \Neos\Flow\Security\Exception
     */
    public function findNamedReferencedNodes(PropertyName $edgeName): TraversableNodes
    {
        $referencedNodes = [];
        $propertyName = (string) $edgeName;
        $propertyType = $this->getNodeType()->getPropertyType($propertyName);
        if ($propertyType === 'reference' && $this->getProperty($propertyName) instanceof TraversableNodeInterface) {
            $referencedNodes = [$this->getProperty($propertyName)];
        } elseif ($propertyName === 'references' && !empty($this->getProperty($propertyName))) {
            $referencedNodes = $this->getProperty($propertyName);
        }

        return TraversableNodes::fromArray($referencedNodes);
    }

    /**
     * Retrieves and returns nodes referencing this node from its subgraph.
     *
     * @return TraversableNodes
     * @throws NodeMethodIsUnsupported
     */
    public function findReferencingNodes(): TraversableNodes
    {
        throw new NodeMethodIsUnsupported('findReferencingNodes is unsupported in the legacy Node API.', 1542893575);
    }


    /**
     * Retrieves and returns nodes referencing this node by name from its subgraph.
     *
     * @param PropertyName $edgeName
     * @return TraversableNodes
     * @throws NodeMethodIsUnsupported
     */
    public function findNamedReferencingNodes(PropertyName $edgeName): TraversableNodes
    {
        throw new NodeMethodIsUnsupported('findNamedReferencingNodes is unsupported in the legacy Node API.', 1542893577);
    }

    /**
     * @Flow\Signal
     * @param NodeInterface $movedNode
     * @param NodeInterface $referenceNode
     * @param integer $movePosition
     * @return void
     */
    protected function emitBeforeNodeMove(NodeInterface $movedNode, NodeInterface $referenceNode, int $movePosition): void
    {
    }

    /**
     * @Flow\Signal
     * @param NodeInterface $movedNode
     * @param NodeInterface $referenceNode
     * @param integer $movePosition
     * @return void
     */
    protected function emitAfterNodeMove(NodeInterface $movedNode, NodeInterface $referenceNode, int $movePosition): void
    {
    }

    /**
     * @Flow\Signal
     * @param NodeInterface $sourceNode
     * @param NodeInterface $targetParentNode
     * @return void
     */
    protected function emitBeforeNodeCopy(NodeInterface $sourceNode, NodeInterface $targetParentNode): void
    {
    }

    /**
     * @Flow\Signal
     * @param NodeInterface $copiedNode
     * @param NodeInterface $targetParentNode
     * @return void
     */
    protected function emitAfterNodeCopy(NodeInterface $copiedNode, NodeInterface $targetParentNode): void
    {
    }

    /**
     * Signals that the node path has been changed.
     *
     * @Flow\Signal
     * @param NodeInterface $node
     * @param string $oldPath
     * @param string $newPath
     * @param boolean $recursion true if the node path change was caused because a parent node path was changed
     */
    protected function emitNodePathChanged(NodeInterface $node, $oldPath, $newPath, $recursion)
    {
    }

    /**
     * Signals that a node will be created.
     *
     * @Flow\Signal
     * @param NodeInterface $node
     * @param string $name
     * @param string $nodeType
     * @param string $identifier
     * @return void
     */
    protected function emitBeforeNodeCreate(NodeInterface $node, $name, $nodeType, $identifier)
    {
    }

    /**
     * Signals that a node was created.
     *
     * @Flow\Signal
     * @param NodeInterface $node
     * @return void
     */
    protected function emitAfterNodeCreate(NodeInterface $node)
    {
    }

    /**
     * Signals that a node was added.
     *
     * @Flow\Signal
     * @param NodeInterface $node
     * @return void
     */
    protected function emitNodeAdded(NodeInterface $node)
    {
    }

    /**
     * Signals that a node was updated.
     *
     * @Flow\Signal
     * @param NodeInterface $node
     * @return void
     */
    protected function emitNodeUpdated(NodeInterface $node)
    {
    }

    /**
     * Signals that a node was removed.
     *
     * @Flow\Signal
     * @param NodeInterface $node
     * @return void
     */
    protected function emitNodeRemoved(NodeInterface $node)
    {
    }

    /**
     * Signals that the property of a node will be changed.
     *
     * @Flow\Signal
     * @param NodeInterface $node
     * @param string $propertyName name of the property that has been changed/added
     * @param mixed $oldValue the property value before it was changed or NULL if the property is new
     * @param mixed $newValue the new property value
     * @return void
     */
    protected function emitBeforeNodePropertyChange(NodeInterface $node, $propertyName, $oldValue, $newValue)
    {
    }

    /**
     * Signals that the property of a node was changed.
     *
     * @Flow\Signal
     * @param NodeInterface $node
     * @param string $propertyName name of the property that has been changed/added
     * @param mixed $oldValue the property value before it was changed or NULL if the property is new
     * @param mixed $newValue the new property value
     * @return void
     */
    protected function emitNodePropertyChanged(NodeInterface $node, $propertyName, $oldValue, $newValue)
    {
    }

    /**
     * For debugging purposes, the node can be converted to a string.
     *
     * @return string
     * @throws NodeTypeNotFoundException
     */
    public function __toString(): string
    {
        return 'Node ' . $this->getContextPath() . '[' . $this->getNodeType()->getName() . ']';
    }
}<|MERGE_RESOLUTION|>--- conflicted
+++ resolved
@@ -2026,54 +2026,6 @@
         return count($this->getChildNodes($nodeTypeConstraints));
     }
 
-<<<<<<< HEAD
-    /**
-     * Retrieves and returns all sibling nodes of this node from its subgraph.
-     * If node type constraints are specified, only nodes of that type are returned.
-     *
-     * @param NodeTypeConstraints|null $nodeTypeConstraints
-     * @param int|null $limit
-     * @param int|null $offset
-     * @return TraversableNodes
-     * @throws NodeException
-     */
-    public function findSiblingNodes(NodeTypeConstraints $nodeTypeConstraints = null, int $limit = null, int $offset = null): TraversableNodes
-    {
-        return $this->findParentNode()->findChildNodes($nodeTypeConstraints, $limit, $offset);
-    }
-
-    /**
-     * Retrieves and returns all preceding sibling nodes of this node from its subgraph.
-     * If node type constraints are specified, only nodes of that type are returned.
-     *
-     * @param NodeTypeConstraints|null $nodeTypeConstraints
-     * @param int|null $limit
-     * @param int|null $offset
-     * @return TraversableNodes
-     * @throws NodeMethodIsUnsupported
-     */
-    public function findPrecedingSiblingNodes(NodeTypeConstraints $nodeTypeConstraints = null, int $limit = null, int $offset = null): TraversableNodes
-    {
-        throw new NodeMethodIsUnsupported('findPrecedingSiblingNodes is unsupported in the legacy Node API.', 1542893567);
-    }
-
-    /**
-     * Retrieves and returns all succeeding sibling nodes of this node from its subgraph.
-     * If node type constraints are specified, only nodes of that type are returned.
-     *
-     * @param NodeTypeConstraints|null $nodeTypeConstraints
-     * @param int|null $limit
-     * @param int|null $offset
-     * @return TraversableNodes
-     * @throws NodeMethodIsUnsupported
-     */
-    public function findSucceedingSiblingNodes(NodeTypeConstraints $nodeTypeConstraints = null, int $limit = null, int $offset = null): TraversableNodes
-    {
-        throw new NodeMethodIsUnsupported('findSucceedingSiblingNodes is unsupported in the legacy Node API.', 1542893570);
-    }
-=======
->>>>>>> d3006018
-
     /**
      * Retrieves and returns all nodes referenced by this node from its subgraph.
      * If node type constraints are specified, only nodes of that type are returned.
