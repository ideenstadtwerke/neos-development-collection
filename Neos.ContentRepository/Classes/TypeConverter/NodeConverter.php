<?php
namespace Neos\ContentRepository\TypeConverter;

/*
 * This file is part of the Neos.ContentRepository package.
 *
 * (c) Contributors of the Neos Project - www.neos.io
 *
 * This package is Open Source Software. For the full copyright and license
 * information, please view the LICENSE file which was distributed with this
 * source code.
 */

use Neos\Flow\Annotations as Flow;
use Neos\Error\Messages\Error;
use Neos\Flow\ObjectManagement\ObjectManagerInterface;
use Neos\Flow\Property\Exception\TypeConverterException;
use Neos\Flow\Property\PropertyMapper;
use Neos\Flow\Property\PropertyMappingConfigurationInterface;
use Neos\Flow\Property\TypeConverter\AbstractTypeConverter;
use Neos\Utility\ObjectAccess;
use Neos\Flow\Security\Context;
use Neos\Utility\Exception\InvalidTypeException;
use Neos\Utility\TypeHandling;
use Neos\ContentRepository\Domain\Factory\NodeFactory;
use Neos\ContentRepository\Domain\Model\NodeInterface;
use Neos\ContentRepository\Domain\Model\NodeType;
use Neos\ContentRepository\Domain\Service\Context as TYPO3CRContext;
use Neos\ContentRepository\Domain\Service\ContextFactoryInterface;
use Neos\ContentRepository\Domain\Service\NodeServiceInterface;
use Neos\ContentRepository\Domain\Service\NodeTypeManager;
use Neos\ContentRepository\Domain\Utility\NodePaths;
use Neos\ContentRepository\Exception\NodeException;

/**
 * An Object Converter for Nodes which can be used for routing (but also for other
 * purposes) as a plugin for the Property Mapper.
 *
 * @Flow\Scope("singleton")
 */
class NodeConverter extends AbstractTypeConverter
{
    /**
     * @var boolean
     */
    const REMOVED_CONTENT_SHOWN = 1;

    /**
     * @var array
     */
    protected $sourceTypes = ['string', 'array'];

    /**
     * @Flow\Inject
     * @var Context
     */
    protected $securityContext;

    /**
     * @Flow\Inject
     * @var ObjectManagerInterface
     */
    protected $objectManager;

    /**
     * @Flow\Inject
     * @var PropertyMapper
     */
    protected $propertyMapper;

    /**
     * @Flow\Inject
     * @var ContextFactoryInterface
     */
    protected $contextFactory;

    /**
     * @Flow\Inject
     * @var NodeFactory
     */
    protected $nodeFactory;

    /**
     * @Flow\Inject
     * @var NodeTypeManager
     */
    protected $nodeTypeManager;

    /**
     * @Flow\Inject
     * @var NodeServiceInterface
     */
    protected $nodeService;

    /**
     * @var string
     */
    protected $targetType = NodeInterface::class;

    /**
     * @var integer
     */
    protected $priority = 1;

    /**
     * Converts the specified $source into a Node.
     *
     * If $source is a UUID it is expected to refer to the identifier of a NodeData record of the "live" workspace
     *
     * Otherwise $source has to be a valid node path:
     *
     * The node path must be an absolute context node path and can be specified as a string or as an array item with the
     * key "__contextNodePath". The latter case is for updating existing nodes.
     *
     * This conversion method does not support / allow creation of new nodes because new nodes should be created through
     * the createNode() method of an existing reference node.
     *
     * Also note that the context's "current node" is not affected by this object converter, you will need to set it to
     * whatever node your "current" node is, if any.
     *
     * All elements in the source array which start with two underscores (like __contextNodePath) are specially treated
     * by this converter.
     *
     * All elements in the source array which start with a *single underscore (like _hidden) are *directly* set on the Node
     * object.
     *
     * All other elements, not being prefixed with underscore, are properties of the node.
     *
     * @param string|array $source Either a string or array containing the absolute context node path which identifies the node. For example "/sites/mysitecom/homepage/about@user-admin"
     * @param string $targetType not used
     * @param array $subProperties not used
     * @param PropertyMappingConfigurationInterface $configuration
     * @return mixed An object or \Neos\Error\Messages\Error if the input format is not supported or could not be converted for other reasons
     * @throws NodeException
     */
<<<<<<< HEAD
    public function convertFrom($source, $targetType = null, array $subProperties = [], PropertyMappingConfigurationInterface $configuration = null)
=======
    public function convertFrom($source, $targetType, array $subProperties = array(), PropertyMappingConfigurationInterface $configuration = null)
>>>>>>> 9483ca44
    {
        if (is_string($source)) {
            $source = ['__contextNodePath' => $source];
        }

        if (!is_array($source) || !isset($source['__contextNodePath'])) {
            return new Error('Could not convert ' . gettype($source) . ' to Node object, a valid absolute context node path as a string or array is expected.', 1302879936);
        }

        try {
            $nodePathAndContext = NodePaths::explodeContextPath($source['__contextNodePath']);
            $nodePath = $nodePathAndContext['nodePath'];
            $workspaceName = $nodePathAndContext['workspaceName'];
            $dimensions = $nodePathAndContext['dimensions'];
        } catch (\InvalidArgumentException $exception) {
            return new Error('Could not convert array to Node object because the node path was invalid.', 1285162903);
        }

        $context = $this->contextFactory->create($this->prepareContextProperties($workspaceName, $configuration, $dimensions));
        $workspace = $context->getWorkspace(false);
        if (!$workspace) {
            return new Error(sprintf('Could not convert the given source to Node object because the workspace "%s" as specified in the context node path does not exist.', $workspaceName), 1383577859);
        }

        $node = $context->getNode($nodePath);
        if (!$node) {
            return new Error(sprintf('Could not convert array to Node object because the node "%s" does not exist.', $nodePath), 1370502328);
        }

        if (isset($source['_nodeType']) && $source['_nodeType'] !== $node->getNodeType()->getName()) {
            if ($context->getWorkspace()->getName() === 'live') {
                throw new NodeException('Could not convert the node type in live workspace', 1429989736);
            }

            $oldNodeType = $node->getNodeType();
            $targetNodeType = $this->nodeTypeManager->getNodeType($source['_nodeType']);
            $node->setNodeType($targetNodeType);
            $this->nodeService->setDefaultValues($node);
            $this->nodeService->cleanUpAutoCreatedChildNodes($node, $oldNodeType);
            $this->nodeService->createChildNodes($node);
        }
        unset($source['_nodeType']);

        $this->setNodeProperties($node, $node->getNodeType(), $source, $context, $configuration);
        return $node;
    }

    /**
     * Iterates through the given $properties setting them on the specified $node using the appropriate TypeConverters.
     *
     * @param object $nodeLike
     * @param NodeType $nodeType
     * @param array $properties
     * @param TYPO3CRContext $context
     * @param PropertyMappingConfigurationInterface $configuration
     * @return void
     * @throws TypeConverterException
     */
    protected function setNodeProperties($nodeLike, NodeType $nodeType, array $properties, TYPO3CRContext $context, PropertyMappingConfigurationInterface $configuration = null)
    {
        $nodeTypeProperties = $nodeType->getProperties();
        unset($properties['_lastPublicationDateTime']);
        foreach ($properties as $nodePropertyName => $nodePropertyValue) {
            if (substr($nodePropertyName, 0, 2) === '__') {
                continue;
            }
            $nodePropertyType = isset($nodeTypeProperties[$nodePropertyName]['type']) ? $nodeTypeProperties[$nodePropertyName]['type'] : null;
            switch ($nodePropertyType) {
                case 'reference':
                    $nodePropertyValue = $context->getNodeByIdentifier($nodePropertyValue);
                break;
                case 'references':
                    $nodeIdentifiers = json_decode($nodePropertyValue);
                    $nodePropertyValue = [];
                    if (is_array($nodeIdentifiers)) {
                        foreach ($nodeIdentifiers as $nodeIdentifier) {
                            $referencedNode = $context->getNodeByIdentifier($nodeIdentifier);
                            if ($referencedNode !== null) {
                                $nodePropertyValue[] = $referencedNode;
                            }
                        }
                    } elseif ($nodeIdentifiers !== null) {
                        throw new TypeConverterException(sprintf('node type "%s" expects an array of identifiers for its property "%s"', $nodeType->getName(), $nodePropertyName), 1383587419);
                    }
                break;
                case 'DateTime':
                    if ($nodePropertyValue !== '' && ($nodePropertyValue = \DateTime::createFromFormat(\DateTime::W3C, $nodePropertyValue)) !== false) {
                        $nodePropertyValue->setTimezone(new \DateTimeZone(date_default_timezone_get()));
                    } else {
                        $nodePropertyValue = null;
                    }
                break;
                case 'integer':
                    $nodePropertyValue = intval($nodePropertyValue);
                break;
                case 'boolean':
                    if (is_string($nodePropertyValue)) {
                        $nodePropertyValue = $nodePropertyValue === 'true' ? true : false;
                    }
                break;
                case 'array':
                    $nodePropertyValue = json_decode($nodePropertyValue, true);
                break;
            }
            if (substr($nodePropertyName, 0, 1) === '_') {
                $nodePropertyName = substr($nodePropertyName, 1);
                ObjectAccess::setProperty($nodeLike, $nodePropertyName, $nodePropertyValue);
                continue;
            }

            if (!isset($nodeTypeProperties[$nodePropertyName])) {
                if ($configuration !== null && $configuration->shouldSkipUnknownProperties()) {
                    continue;
                } else {
                    throw new TypeConverterException(sprintf('Node type "%s" does not have a property "%s" according to the schema', $nodeType->getName(), $nodePropertyName), 1359552744);
                }
            }
            $innerType = $nodePropertyType;
            if ($nodePropertyType !== null) {
                try {
                    $parsedType = TypeHandling::parseType($nodePropertyType);
                    $innerType = $parsedType['elementType'] ?: $parsedType['type'];
                } catch (InvalidTypeException $exception) {
                }
            }

            if (is_string($nodePropertyValue) && $this->objectManager->isRegistered($innerType) && $nodePropertyValue !== '') {
                $nodePropertyValue = $this->propertyMapper->convert(json_decode($nodePropertyValue, true), $nodePropertyType, $configuration);
            }
            $nodeLike->setProperty($nodePropertyName, $nodePropertyValue);
        }
    }

    /**
     * Prepares the context properties for the nodes based on the given workspace and dimensions
     *
     * @param string $workspaceName
     * @param PropertyMappingConfigurationInterface $configuration
     * @param array $dimensions
     * @return array
     */
    protected function prepareContextProperties($workspaceName, PropertyMappingConfigurationInterface $configuration = null, array $dimensions = null)
    {
        $contextProperties = [
            'workspaceName' => $workspaceName,
            'invisibleContentShown' => false,
            'removedContentShown' => false
        ];
        if ($workspaceName !== 'live') {
            $contextProperties['invisibleContentShown'] = true;
            if ($configuration !== null && $configuration->getConfigurationValue(\Neos\ContentRepository\TypeConverter\NodeConverter::class, self::REMOVED_CONTENT_SHOWN) === true) {
                $contextProperties['removedContentShown'] = true;
            }
        }

        if ($dimensions !== null) {
            $contextProperties['dimensions'] = $dimensions;
        }

        return $contextProperties;
    }
}<|MERGE_RESOLUTION|>--- conflicted
+++ resolved
@@ -133,11 +133,7 @@
      * @return mixed An object or \Neos\Error\Messages\Error if the input format is not supported or could not be converted for other reasons
      * @throws NodeException
      */
-<<<<<<< HEAD
-    public function convertFrom($source, $targetType = null, array $subProperties = [], PropertyMappingConfigurationInterface $configuration = null)
-=======
-    public function convertFrom($source, $targetType, array $subProperties = array(), PropertyMappingConfigurationInterface $configuration = null)
->>>>>>> 9483ca44
+    public function convertFrom($source, $targetType, array $subProperties = [], PropertyMappingConfigurationInterface $configuration = null)
     {
         if (is_string($source)) {
             $source = ['__contextNodePath' => $source];
