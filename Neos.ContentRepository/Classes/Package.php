<?php
namespace Neos\ContentRepository;

/*
 * This file is part of the Neos.ContentRepository package.
 *
 * (c) Contributors of the Neos Project - www.neos.io
 *
 * This package is Open Source Software. For the full copyright and license
 * information, please view the LICENSE file which was distributed with this
 * source code.
 */

use Neos\Flow\Configuration\ConfigurationManager;
use Neos\Flow\Core\Booting\Sequence;
use Neos\Flow\Core\Bootstrap;
use Neos\Flow\Monitor\FileMonitor;
use Neos\Flow\Package\Package as BasePackage;
use Neos\Flow\Package\PackageManagerInterface;
use Neos\Flow\Persistence\Doctrine\PersistenceManager;
use Neos\ContentRepository\Domain\Model\Node;
use Neos\ContentRepository\Domain\Model\NodeInterface;
use Neos\ContentRepository\Domain\Repository\NodeDataRepository;
use Neos\ContentRepository\Domain\Service\Context;
use Neos\ContentRepository\Domain\Service\ContextFactoryInterface;

/**
 * The ContentRepository Package
 */
class Package extends BasePackage
{
    /**
     * Invokes custom PHP code directly after the package manager has been initialized.
     *
     * @param Bootstrap $bootstrap The current bootstrap
     * @return void
     */
    public function boot(Bootstrap $bootstrap)
    {
        $dispatcher = $bootstrap->getSignalSlotDispatcher();
        $dispatcher->connect(PersistenceManager::class, 'allObjectsPersisted', NodeDataRepository::class, 'flushNodeRegistry');
        $dispatcher->connect(NodeDataRepository::class, 'repositoryObjectsPersisted', NodeDataRepository::class, 'flushNodeRegistry');
        $dispatcher->connect(Node::class, 'nodePathChanged', function () use ($bootstrap) {
            $contextFactory = $bootstrap->getObjectManager()->get(ContextFactoryInterface::class);
            /** @var Context $contextInstance */
            foreach ($contextFactory->getInstances() as $contextInstance) {
                $contextInstance->getFirstLevelNodeCache()->flush();
            }
        });

        $dispatcher->connect(ConfigurationManager::class, 'configurationManagerReady', function (ConfigurationManager $configurationManager) {
            $configurationManager->registerConfigurationType('NodeTypes', ConfigurationManager::CONFIGURATION_PROCESSING_TYPE_DEFAULT, true);
        });

        $context = $bootstrap->getContext();
        if (!$context->isProduction()) {
            $dispatcher->connect(Sequence::class, 'afterInvokeStep', function ($step) use ($bootstrap) {
<<<<<<< HEAD
                if ($step->getIdentifier() === 'typo3.flow:systemfilemonitor') {
                    $nodeTypeConfigurationFileMonitor = FileMonitor::createFileMonitorAtBoot('ContentRepository_NodeTypesConfiguration', $bootstrap);
=======
                if ($step->getIdentifier() === 'neos.flow:systemfilemonitor') {
                    $nodeTypeConfigurationFileMonitor = FileMonitor::createFileMonitorAtBoot('TYPO3CR_NodeTypesConfiguration', $bootstrap);
>>>>>>> 1401047a
                    $packageManager = $bootstrap->getEarlyInstance(PackageManagerInterface::class);
                    foreach ($packageManager->getActivePackages() as $packageKey => $package) {
                        if ($packageManager->isPackageFrozen($packageKey)) {
                            continue;
                        }
                        if (file_exists($package->getConfigurationPath())) {
                            $nodeTypeConfigurationFileMonitor->monitorDirectory($package->getConfigurationPath(), 'NodeTypes(\..+)\.yaml');
                        }
                    }

                    $nodeTypeConfigurationFileMonitor->monitorDirectory(FLOW_PATH_CONFIGURATION, 'NodeTypes(\..+)\.yaml');

                    $nodeTypeConfigurationFileMonitor->detectChanges();
                    $nodeTypeConfigurationFileMonitor->shutdownObject();
                }
            });
        }
    }
}<|MERGE_RESOLUTION|>--- conflicted
+++ resolved
@@ -55,13 +55,8 @@
         $context = $bootstrap->getContext();
         if (!$context->isProduction()) {
             $dispatcher->connect(Sequence::class, 'afterInvokeStep', function ($step) use ($bootstrap) {
-<<<<<<< HEAD
-                if ($step->getIdentifier() === 'typo3.flow:systemfilemonitor') {
+                if ($step->getIdentifier() === 'neos.flow:systemfilemonitor') {
                     $nodeTypeConfigurationFileMonitor = FileMonitor::createFileMonitorAtBoot('ContentRepository_NodeTypesConfiguration', $bootstrap);
-=======
-                if ($step->getIdentifier() === 'neos.flow:systemfilemonitor') {
-                    $nodeTypeConfigurationFileMonitor = FileMonitor::createFileMonitorAtBoot('TYPO3CR_NodeTypesConfiguration', $bootstrap);
->>>>>>> 1401047a
                     $packageManager = $bootstrap->getEarlyInstance(PackageManagerInterface::class);
                     foreach ($packageManager->getActivePackages() as $packageKey => $package) {
                         if ($packageManager->isPackageFrozen($packageKey)) {
