--- conflicted
+++ resolved
@@ -44,39 +44,7 @@
     protected function registerAvailableVersions()
     {
         $this->availableVersions = array();
-<<<<<<< HEAD
         foreach ($this->packageManager->getAvailablePackages() as $package) {
-            $possibleMigrationsPath = Files::concatenatePaths(array(
-                $package->getPackagePath(),
-                'Migrations/TYPO3CR'
-            ));
-            if (!is_dir($possibleMigrationsPath)) {
-                continue;
-            }
-            $directoryIterator = new \DirectoryIterator($possibleMigrationsPath);
-            foreach ($directoryIterator as $fileInfo) {
-                $filename = $fileInfo->getFilename();
-                if ($fileInfo->isFile() && $filename[0] !== '.' && (substr($filename, -5) === '.yaml')) {
-                    if (preg_match('/^Version[0-9]{14}.yaml$/', $filename) !== 1) {
-                        throw new MigrationException('The migration file ' . $filename . ' is named wrong, expected format is "VersionYYYYMMDDHHmmss.yaml".', 1515752616793);
-                    }
-                    $versionNumber = substr(substr($filename, 7), 0, -5);
-                    if (array_key_exists($versionNumber, $this->availableVersions)) {
-                        throw new MigrationException('The migration version ' . $versionNumber . ' exists twice, that is not supported.', 1345823182);
-                    }
-                    $versionFile = Files::getUnixStylePath($fileInfo->getPathname());
-                    $this->availableVersions[$versionNumber] = array(
-                        'filePathAndName' => $versionFile,
-                        'package' => $package,
-                        'formattedVersionNumber' =>
-                                // DD-MM-YYYY HH:MM:SS
-                            $versionNumber[6] . $versionNumber[7] . '-' .
-                            $versionNumber[4] . $versionNumber[5] . '-' .
-                            $versionNumber[0] . $versionNumber[1] . $versionNumber[2] . $versionNumber[3] . ' ' .
-                            $versionNumber[8] . $versionNumber[9] . ':' . $versionNumber[10] . $versionNumber[11] . ':' . $versionNumber[12] . $versionNumber[13]
-                    );
-=======
-        foreach ($this->packageManager->getActivePackages() as $package) {
             $this->registerVersionInDirectory($package, 'TYPO3CR');
             $this->registerVersionInDirectory($package, 'ContentRepository');
         }
@@ -105,7 +73,6 @@
                 $versionNumber = substr(substr($filename, 7), 0, -5);
                 if (array_key_exists($versionNumber, $this->availableVersions)) {
                     throw new MigrationException('The migration version ' . $versionNumber . ' exists twice, that is not supported.', 1345823182);
->>>>>>> f7aa7077
                 }
                 $versionFile = Files::getUnixStylePath($fileInfo->getPathname());
                 $this->availableVersions[$versionNumber] = array(
