--- conflicted
+++ resolved
@@ -391,12 +391,8 @@
         $context->expects($this->any())->method('getTargetDimensions')->will($this->returnValue([]));
         $context->expects($this->any())->method('getFirstLevelNodeCache')->will($this->returnValue($mockFirstLevelNodeCache));
 
-<<<<<<< HEAD
         /** @var Node|MockObject $node */
         $node = $this->getMockBuilder(Node::class)->setMethods(array_merge(array('materializeNodeData', 'materializeNodeDataAsNeeded', 'getNodeType'), $configurableMethods))->setConstructorArgs(array($nodeData, $context))->getMock();
-=======
-        $node = $this->getMockBuilder(Node::class)->setMethods(array_merge(['materializeNodeData', 'materializeNodeDataAsNeeded'], $configurableMethods))->setConstructorArgs([$nodeData, $context])->getMock();
->>>>>>> 2a959485
         return $node;
     }
 
