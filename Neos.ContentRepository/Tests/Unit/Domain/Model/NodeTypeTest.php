<?php
namespace Neos\ContentRepository\Tests\Unit\Domain\Model;

/*
 * This file is part of the Neos.ContentRepository package.
 *
 * (c) Contributors of the Neos Project - www.neos.io
 *
 * This package is Open Source Software. For the full copyright and license
 * information, please view the LICENSE file which was distributed with this
 * source code.
 */

use Neos\Flow\ObjectManagement\ObjectManagerInterface;
use Neos\Flow\Tests\UnitTestCase;
use Neos\ContentRepository\Domain\Model\NodeType;
use Neos\ContentRepository\Domain\Service\NodeTypeManager;

/**
 * Testcase for the "NodeType" domain model
 *
 */
class NodeTypeTest extends UnitTestCase
{
    /**
     * example node types
     *
     * @var array
     */
    protected $nodeTypesFixture = [
        'Neos.ContentRepository.Testing:ContentObject' => [
            'ui' => [
                'label' => 'Abstract content object'
            ],
            'abstract' => true,
            'properties' => [
                '_hidden' => [
                    'type' => 'boolean',
                    'label' => 'Hidden',
                    'category' => 'visibility',
                    'priority' => 1
                ]
            ],
            'propertyGroups' => [
                'visibility' => [
                    'label' => 'Visibility',
                    'priority' => 1
                ]
            ]
        ],
        'Neos.ContentRepository.Testing:Text' => [
            'superTypes' => ['Neos.ContentRepository.Testing:ContentObject' => true],
            'ui' => [
                'label' => 'Text'
            ],
            'properties' => [
                'headline' => [
                    'type' => 'string',
                    'placeholder' => 'Enter headline here'
                ],
                'text' => [
                    'type' => 'string',
                    'placeholder' => '<p>Enter text here</p>'
                ]
            ],
            'inlineEditableProperties' => ['headline', 'text']
        ],
        'Neos.ContentRepository.Testing:Document' => [
            'superTypes' => ['Neos.ContentRepository.Testing:SomeMixin' => true],
            'abstract' => true,
            'aggregate' => true
        ],
        'Neos.ContentRepository.Testing:SomeMixin' => [
            'ui' => [
                'label' => 'could contain an inspector tab'
            ],
            'properties' => [
                'someMixinProperty' => [
                    'type' => 'string',
                    'label' => 'Important hint'
                ]
            ]
        ],
        'Neos.ContentRepository.Testing:Shortcut' => [
            'superTypes' => [
                'Neos.ContentRepository.Testing:Document' => true,
                'Neos.ContentRepository.Testing:SomeMixin' => false
            ],
            'ui' => [
                'label' => 'Shortcut'
            ],
            'properties' => [
                'target' => [
                    'type' => 'string'
                ]
            ]
        ],
        'Neos.ContentRepository.Testing:SubShortcut' => [
            'superTypes' => [
                'Neos.ContentRepository.Testing:Shortcut' => true
            ],
            'ui' => [
                'label' => 'Sub-Shortcut'
<<<<<<< HEAD
            ]
        ],
        'Neos.ContentRepository.Testing:SubSubShortcut' => [
            'superTypes' => [
                'Neos.ContentRepository.Testing:SubShortcut' => true,
                'Neos.ContentRepository.Testing:SomeMixin' => true
            ],
            'ui' => [
=======
            )
        ),
        'Neos.ContentRepository.Testing:SubSubShortcut' => array(
            'superTypes' => array(
                // SomeMixin placed explicitly before SubShortcut
                'Neos.ContentRepository.Testing:SomeMixin' => true,
                'Neos.ContentRepository.Testing:SubShortcut' => true,
            ),
            'ui' => array(
>>>>>>> 46a24b3c
                'label' => 'Sub-Sub-Shortcut'
            ]
        ],
        'Neos.ContentRepository.Testing:SubSubSubShortcut' => [
            'superTypes' => [
                'Neos.ContentRepository.Testing:SubSubShortcut' => true
            ],
            'ui' => [
                'label' => 'Sub-Sub-Sub-Shortcut'
            ]
        ]
    ];

    /**
     * @test
     */
    public function aNodeTypeHasAName()
    {
        $nodeType = new NodeType('Neos.ContentRepository.Testing:Text', [], []);
        $this->assertSame('Neos.ContentRepository.Testing:Text', $nodeType->getName());
    }

    /**
     * @test
     * @expectedException \InvalidArgumentException
     */
    public function setDeclaredSuperTypesExpectsAnArrayOfNodeTypesAsKeys()
    {
        new NodeType('TYPO3CR:Folder', ['foo' => true], []);
    }

    /**
     * @test
     * @expectedException \InvalidArgumentException
     */
    public function setDeclaredSuperTypesAcceptsAnArrayOfNodeTypes()
    {
        new NodeType('TYPO3CR:Folder', ['foo'], []);
    }

    /**
     * @test
     */
    public function nodeTypesCanHaveAnyNumberOfSuperTypes()
    {
        $baseType = new NodeType('Neos.ContentRepository:Base', [], []);

        $timeableNodeType = new NodeType('Neos.ContentRepository.Testing:TimeableContent', [], []);
        $documentType = new NodeType(
            'Neos.ContentRepository.Testing:Document',
            [
                'Neos.ContentRepository:Base' => $baseType,
                'Neos.ContentRepository.Testing:TimeableContent' => $timeableNodeType,
            ],
            []
        );

        $hideableNodeType = new NodeType('Neos.ContentRepository.Testing:HideableContent', [], []);
        $pageType = new NodeType(
            'Neos.ContentRepository.Testing:Page',
            [
                'Neos.ContentRepository.Testing:Document' => $documentType,
                'Neos.ContentRepository.Testing:HideableContent' => $hideableNodeType,
                'Neos.ContentRepository.Testing:TimeableContent' => null,
            ],
            []
        );

        $this->assertEquals(
            [
                'Neos.ContentRepository.Testing:Document' => $documentType,
                'Neos.ContentRepository.Testing:HideableContent' => $hideableNodeType,
            ],
            $pageType->getDeclaredSuperTypes()
        );

        $this->assertTrue($pageType->isOfType('Neos.ContentRepository.Testing:Page'));
        $this->assertTrue($pageType->isOfType('Neos.ContentRepository.Testing:HideableContent'));
        $this->assertTrue($pageType->isOfType('Neos.ContentRepository.Testing:Document'));
        $this->assertTrue($pageType->isOfType('Neos.ContentRepository:Base'));

        $this->assertFalse($pageType->isOfType('Neos.ContentRepository:Exotic'));
        $this->assertFalse($pageType->isOfType('Neos.ContentRepository.Testing:TimeableContent'));
    }

    /**
     * @test
     */
    public function labelIsEmptyStringByDefault()
    {
        $baseType = new NodeType('Neos.ContentRepository:Base', [], []);
        $this->assertSame('', $baseType->getLabel());
    }

    /**
     * @test
     */
    public function propertiesAreEmptyArrayByDefault()
    {
        $baseType = new NodeType('Neos.ContentRepository:Base', [], []);
        $this->assertSame([], $baseType->getProperties());
    }

    /**
     * @test
     */
    public function hasConfigurationInitializesTheNodeType()
    {
        $nodeType = $this->getMockBuilder(NodeType::class)->disableOriginalConstructor()->setMethods(['initialize'])->getMock();
        $nodeType->expects($this->once())->method('initialize');
        $nodeType->hasConfiguration('foo');
    }

    /**
     * @test
     */
    public function hasConfigurationReturnsTrueIfSpecifiedConfigurationPathExists()
    {
        $nodeType = new NodeType('Neos.ContentRepository:Base', [], [
            'someKey' => [
                'someSubKey' => 'someValue'
            ]
        ]);
        $this->assertTrue($nodeType->hasConfiguration('someKey.someSubKey'));
    }

    /**
     * @test
     */
    public function hasConfigurationReturnsFalseIfSpecifiedConfigurationPathDoesNotExist()
    {
        $nodeType = new NodeType('Neos.ContentRepository:Base', [], []);
        $this->assertFalse($nodeType->hasConfiguration('some.nonExisting.path'));
    }

    /**
     * @test
     */
    public function getConfigurationInitializesTheNodeType()
    {
        $nodeType = $this->getMockBuilder(NodeType::class)->disableOriginalConstructor()->setMethods(['initialize'])->getMock();
        $nodeType->expects($this->once())->method('initialize');
        $nodeType->getConfiguration('foo');
    }

    /**
     * @test
     */
    public function getConfigurationReturnsTheConfigurationWithTheSpecifiedPath()
    {
        $nodeType = new NodeType('Neos.ContentRepository:Base', [], [
            'someKey' => [
                'someSubKey' => 'someValue'
            ]
        ]);
        $this->assertSame('someValue', $nodeType->getConfiguration('someKey.someSubKey'));
    }

    /**
     * @test
     */
    public function getConfigurationReturnsNullIfTheSpecifiedPathDoesNotExist()
    {
        $nodeType = new NodeType('Neos.ContentRepository:Base', [], []);
        $this->assertNull($nodeType->getConfiguration('some.nonExisting.path'));
    }

    /**
     * data source for accessingConfigurationOptionsInitializesTheNodeType()
     */
    public function gettersThatRequiresInitialization()
    {
        return [
            ['getFullConfiguration'],
            ['getLabel'],
            ['getNodeLabelGenerator'],
            ['getProperties'],
            ['getDefaultValuesForProperties'],
            ['getAutoCreatedChildNodes'],
        ];
    }

    /**
     * @param string  $getter
     * @test
     * @dataProvider gettersThatRequiresInitialization
     */
    public function accessingConfigurationOptionsInitializesTheNodeType($getter)
    {
        $mockObjectManager = $this->createMock(ObjectManagerInterface::class);
        $nodeType = $this->getAccessibleMock(NodeType::class, ['initialize'], [], '', false);
        $nodeType->_set('objectManager', $mockObjectManager);
        $nodeType->expects($this->atLeastOnce())->method('initialize');
        $nodeType->$getter();
    }

    /**
     * @test
     */
    public function defaultValuesForPropertiesHandlesDateTypes()
    {
        $nodeType = new NodeType('Neos.ContentRepository:Base', [], [
            'properties' => [
                'date' => [
                    'type' => 'DateTime',
                    'defaultValue' => '2014-09-23'
                ]
            ]
        ]);

        $this->assertEquals($nodeType->getDefaultValuesForProperties(), ['date' => new \DateTime('2014-09-23')]);
    }

    /**
     * @test
     */
    public function nodeTypeConfigurationIsMergedTogether()
    {
        $nodeType = $this->getNodeType('Neos.ContentRepository.Testing:Text');
        $this->assertSame('Text', $nodeType->getLabel());

        $expectedProperties = [
            '_hidden' => [
                'type' => 'boolean',
                'label' => 'Hidden',
                'category' => 'visibility',
                'priority' => 1
            ],
            'headline' => [
                'type' => 'string',
                'placeholder' => 'Enter headline here'
            ],
            'text' => [
                'type' => 'string',
                'placeholder' => '<p>Enter text here</p>'
            ]
        ];
        $this->assertSame($expectedProperties, $nodeType->getProperties());
    }

    /**
     * This test asserts that a supertype that has been inherited can be removed on a specific type again.
     * @test
     */
    public function inheritedSuperTypesCanBeRemoved()
    {
        $nodeType = $this->getNodeType('Neos.ContentRepository.Testing:Shortcut');
        $this->assertSame('Shortcut', $nodeType->getLabel());

        $expectedProperties = [
            'target' => [
                'type' => 'string'
            ]
        ];
        $this->assertSame($expectedProperties, $nodeType->getProperties());
    }

    /**
     * @test
     */
    public function isOfTypeReturnsFalseForDirectlyDisabledSuperTypes()
    {
        $nodeType = $this->getNodeType('Neos.ContentRepository.Testing:Shortcut');
        $this->assertFalse($nodeType->isOfType('Neos.ContentRepository.Testing:SomeMixin'));
    }

    /**
     * @test
     */
    public function isOfTypeReturnsFalseForIndirectlyDisabledSuperTypes()
    {
        $nodeType = $this->getNodeType('Neos.ContentRepository.Testing:SubShortcut');
        $this->assertFalse($nodeType->isOfType('Neos.ContentRepository.Testing:SomeMixin'));
    }

    /**
     * This test asserts that a supertype that has been inherited can be removed by a supertype again.
     * @test
     */
    public function inheritedSuperSuperTypesCanBeRemoved()
    {
        $nodeType = $this->getNodeType('Neos.ContentRepository.Testing:SubShortcut');
        $this->assertSame('Sub-Shortcut', $nodeType->getLabel());

        $expectedProperties = [
            'target' => [
                'type' => 'string'
            ]
        ];
        $this->assertSame($expectedProperties, $nodeType->getProperties());
    }

    /**
     * This test asserts that a supertype that has been inherited can be removed by a supertype again.
     * @test
     */
    public function superTypesRemovedByInheritanceCanBeAddedAgain()
    {
        $nodeType = $this->getNodeType('Neos.ContentRepository.Testing:SubSubSubShortcut');
        $this->assertSame('Sub-Sub-Sub-Shortcut', $nodeType->getLabel());

<<<<<<< HEAD
        $expectedProperties = [
            'target' => [
                'type' => 'string'
            ],
            'someMixinProperty' => [
                'type' => 'string',
                'label' => 'Important hint'
            ]
        ];
=======
        $expectedProperties = array(
            'someMixinProperty' => array(
                'type' => 'string',
                'label' => 'Important hint'
            ),
            'target' => array(
                'type' => 'string',
            ),
        );
>>>>>>> 46a24b3c
        $this->assertSame($expectedProperties, $nodeType->getProperties());
    }

    /**
     * Return a nodetype built from the nodeTypesFixture
     *
     * @param string $nodeTypeName
     * @return null|NodeType
     */
    protected function getNodeType($nodeTypeName)
    {
        if (!isset($this->nodeTypesFixture[$nodeTypeName])) {
            return null;
        }

        $configuration = $this->nodeTypesFixture[$nodeTypeName];
        $declaredSuperTypes = [];
        if (isset($configuration['superTypes']) && is_array($configuration['superTypes'])) {
            foreach ($configuration['superTypes'] as $superTypeName => $enabled) {
                $declaredSuperTypes[$superTypeName] = $enabled === true ? $this->getNodeType($superTypeName) : null;
            }
        }

        return new NodeType($nodeTypeName, $declaredSuperTypes, $configuration);
    }

    /**
     * @test
     */
    public function getAutoCreatedChildNodesReturnsLowercasePaths()
    {
        $childNodeConfiguration = ['type' => 'Neos.ContentRepository:Base'];
        $baseType = new NodeType('Neos.ContentRepository:Base', [], [
            'childNodes' => ['nodeName' => $childNodeConfiguration]
        ]);
        $mockNodeTypeManager = $this->getMockBuilder(NodeTypeManager::class)->disableOriginalConstructor()->getMock();
        $mockNodeTypeManager->expects($this->any())->method('getNodeType')->will($this->returnValue($baseType));
        $this->inject($baseType, 'nodeTypeManager', $mockNodeTypeManager);

        $autoCreatedChildNodes = $mockNodeTypeManager->getNodeType('Neos.ContentRepository:Base')->getAutoCreatedChildNodes();

        $this->assertArrayHasKey('nodename', $autoCreatedChildNodes);
    }
}<|MERGE_RESOLUTION|>--- conflicted
+++ resolved
@@ -101,26 +101,15 @@
             ],
             'ui' => [
                 'label' => 'Sub-Shortcut'
-<<<<<<< HEAD
             ]
         ],
         'Neos.ContentRepository.Testing:SubSubShortcut' => [
             'superTypes' => [
-                'Neos.ContentRepository.Testing:SubShortcut' => true,
-                'Neos.ContentRepository.Testing:SomeMixin' => true
-            ],
-            'ui' => [
-=======
-            )
-        ),
-        'Neos.ContentRepository.Testing:SubSubShortcut' => array(
-            'superTypes' => array(
                 // SomeMixin placed explicitly before SubShortcut
                 'Neos.ContentRepository.Testing:SomeMixin' => true,
                 'Neos.ContentRepository.Testing:SubShortcut' => true,
-            ),
-            'ui' => array(
->>>>>>> 46a24b3c
+            ],
+            'ui' => [
                 'label' => 'Sub-Sub-Shortcut'
             ]
         ],
@@ -422,27 +411,15 @@
         $nodeType = $this->getNodeType('Neos.ContentRepository.Testing:SubSubSubShortcut');
         $this->assertSame('Sub-Sub-Sub-Shortcut', $nodeType->getLabel());
 
-<<<<<<< HEAD
         $expectedProperties = [
-            'target' => [
-                'type' => 'string'
-            ],
             'someMixinProperty' => [
                 'type' => 'string',
                 'label' => 'Important hint'
-            ]
+            ],
+            'target' => [
+                'type' => 'string',
+            ],
         ];
-=======
-        $expectedProperties = array(
-            'someMixinProperty' => array(
-                'type' => 'string',
-                'label' => 'Important hint'
-            ),
-            'target' => array(
-                'type' => 'string',
-            ),
-        );
->>>>>>> 46a24b3c
         $this->assertSame($expectedProperties, $nodeType->getProperties());
     }
 
