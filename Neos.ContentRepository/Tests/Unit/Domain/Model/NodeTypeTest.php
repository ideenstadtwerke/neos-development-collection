<?php
namespace Neos\ContentRepository\Tests\Unit\Domain\Model;

/*
 * This file is part of the Neos.ContentRepository package.
 *
 * (c) Contributors of the Neos Project - www.neos.io
 *
 * This package is Open Source Software. For the full copyright and license
 * information, please view the LICENSE file which was distributed with this
 * source code.
 */

use Neos\Flow\ObjectManagement\ObjectManagerInterface;
use Neos\Flow\Tests\UnitTestCase;
use Neos\ContentRepository\Domain\Model\NodeType;
use Neos\ContentRepository\Domain\Service\NodeTypeManager;

/**
 * Testcase for the "NodeType" domain model
 *
 */
class NodeTypeTest extends UnitTestCase
{
    /**
     * example node types
     *
     * @var array
     */
    protected $nodeTypesFixture = [
        'Neos.ContentRepository.Testing:ContentObject' => [
            'ui' => [
                'label' => 'Abstract content object'
            ],
            'abstract' => true,
            'properties' => [
                '_hidden' => [
                    'type' => 'boolean',
                    'label' => 'Hidden',
                    'category' => 'visibility',
                    'priority' => 1
                ]
            ],
            'propertyGroups' => [
                'visibility' => [
                    'label' => 'Visibility',
                    'priority' => 1
                ]
            ]
        ],
        'Neos.ContentRepository.Testing:Text' => [
            'superTypes' => ['Neos.ContentRepository.Testing:ContentObject' => true],
            'ui' => [
                'label' => 'Text'
            ],
            'properties' => [
                'headline' => [
                    'type' => 'string',
                    'placeholder' => 'Enter headline here'
                ],
                'text' => [
                    'type' => 'string',
                    'placeholder' => '<p>Enter text here</p>'
                ]
            ],
            'inlineEditableProperties' => ['headline', 'text']
        ],
        'Neos.ContentRepository.Testing:Document' => [
            'superTypes' => ['Neos.ContentRepository.Testing:SomeMixin' => true],
            'abstract' => true,
            'aggregate' => true
        ],
        'Neos.ContentRepository.Testing:SomeMixin' => [
            'ui' => [
                'label' => 'could contain an inspector tab'
            ],
            'properties' => [
                'someMixinProperty' => [
                    'type' => 'string',
                    'label' => 'Important hint'
                ]
            ]
        ],
        'Neos.ContentRepository.Testing:Shortcut' => [
            'superTypes' => [
                'Neos.ContentRepository.Testing:Document' => true,
                'Neos.ContentRepository.Testing:SomeMixin' => false
            ],
            'ui' => [
                'label' => 'Shortcut'
            ],
            'properties' => [
                'target' => [
                    'type' => 'string'
                ]
            ]
        ],
        'Neos.ContentRepository.Testing:SubShortcut' => [
            'superTypes' => [
                'Neos.ContentRepository.Testing:Shortcut' => true
            ],
            'ui' => [
                'label' => 'Sub-Shortcut'
            ]
        ],
        'Neos.ContentRepository.Testing:SubSubShortcut' => [
            'superTypes' => [
                'Neos.ContentRepository.Testing:SubShortcut' => true,
                'Neos.ContentRepository.Testing:SomeMixin' => true
            ],
            'ui' => [
                'label' => 'Sub-Sub-Shortcut'
            ]
        ],
        'Neos.ContentRepository.Testing:SubSubSubShortcut' => [
            'superTypes' => [
                'Neos.ContentRepository.Testing:SubSubShortcut' => true
            ],
            'ui' => [
                'label' => 'Sub-Sub-Sub-Shortcut'
            ]
        ]
    ];

    /**
     * @test
     */
    public function aNodeTypeHasAName()
    {
        $nodeType = new NodeType('Neos.ContentRepository.Testing:Text', [], []);
        $this->assertSame('Neos.ContentRepository.Testing:Text', $nodeType->getName());
    }

    /**
     * @test
     * @expectedException \InvalidArgumentException
     */
    public function setDeclaredSuperTypesExpectsAnArrayOfNodeTypesAsKeys()
    {
        new NodeType('TYPO3CR:Folder', ['foo' => true], []);
    }

    /**
     * @test
     * @expectedException \InvalidArgumentException
     */
    public function setDeclaredSuperTypesAcceptsAnArrayOfNodeTypes()
    {
        new NodeType('TYPO3CR:Folder', ['foo'], []);
    }

    /**
     * @test
     */
    public function nodeTypesCanHaveAnyNumberOfSuperTypes()
    {
        $baseType = new NodeType('Neos.ContentRepository:Base', [], []);

<<<<<<< HEAD
        $folderType = new NodeType('Neos.ContentRepository.Testing:Document', [$baseType], []);

        $hideableNodeType = new NodeType('Neos.ContentRepository.Testing:HideableContent', [], []);
        $pageType = new NodeType('Neos.ContentRepository.Testing:Page', [$folderType, $hideableNodeType], []);

        $this->assertEquals([$folderType, $hideableNodeType], $pageType->getDeclaredSuperTypes());
=======
        $timeableNodeType = new NodeType('Neos.ContentRepository.Testing:TimeableContent', [], []);
        $documentType = new NodeType(
            'Neos.ContentRepository.Testing:Document',
            [
                'Neos.ContentRepository:Base' => $baseType,
                'Neos.ContentRepository.Testing:TimeableContent' => $timeableNodeType,
            ],
            []
        );

        $hideableNodeType = new NodeType('Neos.ContentRepository.Testing:HideableContent', [], []);
        $pageType = new NodeType(
            'Neos.ContentRepository.Testing:Page',
            [
                'Neos.ContentRepository.Testing:Document' => $documentType,
                'Neos.ContentRepository.Testing:HideableContent' => $hideableNodeType,
                'Neos.ContentRepository.Testing:TimeableContent' => null,
            ],
            []
        );

        $this->assertEquals(
            [
                'Neos.ContentRepository.Testing:Document' => $documentType,
                'Neos.ContentRepository.Testing:HideableContent' => $hideableNodeType,
            ],
            $pageType->getDeclaredSuperTypes()
        );
>>>>>>> 1a6259e4

        $this->assertTrue($pageType->isOfType('Neos.ContentRepository.Testing:Page'));
        $this->assertTrue($pageType->isOfType('Neos.ContentRepository.Testing:HideableContent'));
        $this->assertTrue($pageType->isOfType('Neos.ContentRepository.Testing:Document'));
        $this->assertTrue($pageType->isOfType('Neos.ContentRepository:Base'));

        $this->assertFalse($pageType->isOfType('Neos.ContentRepository:Exotic'));
        $this->assertFalse($pageType->isOfType('Neos.ContentRepository.Testing:TimeableContent'));
    }

    /**
     * @test
     */
    public function labelIsEmptyStringByDefault()
    {
        $baseType = new NodeType('Neos.ContentRepository:Base', [], []);
        $this->assertSame('', $baseType->getLabel());
    }

    /**
     * @test
     */
    public function propertiesAreEmptyArrayByDefault()
    {
        $baseType = new NodeType('Neos.ContentRepository:Base', [], []);
        $this->assertSame([], $baseType->getProperties());
    }

    /**
     * @test
     */
    public function hasConfigurationInitializesTheNodeType()
    {
        $nodeType = $this->getMockBuilder(NodeType::class)->disableOriginalConstructor()->setMethods(['initialize'])->getMock();
        $nodeType->expects($this->once())->method('initialize');
        $nodeType->hasConfiguration('foo');
    }

    /**
     * @test
     */
    public function hasConfigurationReturnsTrueIfSpecifiedConfigurationPathExists()
    {
        $nodeType = new NodeType('Neos.ContentRepository:Base', [], [
            'someKey' => [
                'someSubKey' => 'someValue'
            ]
        ]);
        $this->assertTrue($nodeType->hasConfiguration('someKey.someSubKey'));
    }

    /**
     * @test
     */
    public function hasConfigurationReturnsFalseIfSpecifiedConfigurationPathDoesNotExist()
    {
        $nodeType = new NodeType('Neos.ContentRepository:Base', [], []);
        $this->assertFalse($nodeType->hasConfiguration('some.nonExisting.path'));
    }

    /**
     * @test
     */
    public function getConfigurationInitializesTheNodeType()
    {
        $nodeType = $this->getMockBuilder(NodeType::class)->disableOriginalConstructor()->setMethods(['initialize'])->getMock();
        $nodeType->expects($this->once())->method('initialize');
        $nodeType->getConfiguration('foo');
    }

    /**
     * @test
     */
    public function getConfigurationReturnsTheConfigurationWithTheSpecifiedPath()
    {
        $nodeType = new NodeType('Neos.ContentRepository:Base', [], [
            'someKey' => [
                'someSubKey' => 'someValue'
            ]
        ]);
        $this->assertSame('someValue', $nodeType->getConfiguration('someKey.someSubKey'));
    }

    /**
     * @test
     */
    public function getConfigurationReturnsNullIfTheSpecifiedPathDoesNotExist()
    {
        $nodeType = new NodeType('Neos.ContentRepository:Base', [], []);
        $this->assertNull($nodeType->getConfiguration('some.nonExisting.path'));
    }

    /**
     * data source for accessingConfigurationOptionsInitializesTheNodeType()
     */
    public function gettersThatRequiresInitialization()
    {
        return [
            ['getFullConfiguration'],
            ['getLabel'],
            ['getNodeLabelGenerator'],
            ['getProperties'],
            ['getDefaultValuesForProperties'],
            ['getAutoCreatedChildNodes'],
        ];
    }

    /**
     * @param string  $getter
     * @test
     * @dataProvider gettersThatRequiresInitialization
     */
    public function accessingConfigurationOptionsInitializesTheNodeType($getter)
    {
        $mockObjectManager = $this->createMock(ObjectManagerInterface::class);
        $nodeType = $this->getAccessibleMock(NodeType::class, ['initialize'], [], '', false);
        $nodeType->_set('objectManager', $mockObjectManager);
        $nodeType->expects($this->atLeastOnce())->method('initialize');
        $nodeType->$getter();
    }

    /**
     * @test
     */
    public function defaultValuesForPropertiesHandlesDateTypes()
    {
        $nodeType = new NodeType('Neos.ContentRepository:Base', [], [
            'properties' => [
                'date' => [
                    'type' => 'DateTime',
                    'defaultValue' => '2014-09-23'
                ]
            ]
        ]);

        $this->assertEquals($nodeType->getDefaultValuesForProperties(), ['date' => new \DateTime('2014-09-23')]);
    }

    /**
     * @test
     */
    public function nodeTypeConfigurationIsMergedTogether()
    {
        $nodeType = $this->getNodeType('Neos.ContentRepository.Testing:Text');
        $this->assertSame('Text', $nodeType->getLabel());

        $expectedProperties = [
            '_hidden' => [
                'type' => 'boolean',
                'label' => 'Hidden',
                'category' => 'visibility',
                'priority' => 1
            ],
            'headline' => [
                'type' => 'string',
                'placeholder' => 'Enter headline here'
            ],
            'text' => [
                'type' => 'string',
                'placeholder' => '<p>Enter text here</p>'
            ]
        ];
        $this->assertSame($expectedProperties, $nodeType->getProperties());
    }

    /**
     * This test asserts that a supertype that has been inherited can be removed on a specific type again.
     * @test
     */
    public function inheritedSuperTypesCanBeRemoved()
    {
        $nodeType = $this->getNodeType('Neos.ContentRepository.Testing:Shortcut');
        $this->assertSame('Shortcut', $nodeType->getLabel());

        $expectedProperties = [
            'target' => [
                'type' => 'string'
            ]
        ];
        $this->assertSame($expectedProperties, $nodeType->getProperties());
    }

    /**
     * @test
     */
    public function isOfTypeReturnsFalseForDirectlyDisabledSuperTypes()
    {
        $nodeType = $this->getNodeType('Neos.ContentRepository.Testing:Shortcut');
        $this->assertFalse($nodeType->isOfType('Neos.ContentRepository.Testing:SomeMixin'));
    }

    /**
     * @test
     */
    public function isOfTypeReturnsFalseForIndirectlyDisabledSuperTypes()
    {
        $nodeType = $this->getNodeType('Neos.ContentRepository.Testing:SubShortcut');
        $this->assertFalse($nodeType->isOfType('Neos.ContentRepository.Testing:SomeMixin'));
    }

    /**
     * This test asserts that a supertype that has been inherited can be removed by a supertype again.
     * @test
     */
    public function inheritedSuperSuperTypesCanBeRemoved()
    {
        $nodeType = $this->getNodeType('Neos.ContentRepository.Testing:SubShortcut');
        $this->assertSame('Sub-Shortcut', $nodeType->getLabel());

        $expectedProperties = [
            'target' => [
                'type' => 'string'
            ]
        ];
        $this->assertSame($expectedProperties, $nodeType->getProperties());
    }

    /**
     * This test asserts that a supertype that has been inherited can be removed by a supertype again.
     * @test
     */
    public function superTypesRemovedByInheritanceCanBeAddedAgain()
    {
        $nodeType = $this->getNodeType('Neos.ContentRepository.Testing:SubSubSubShortcut');
        $this->assertSame('Sub-Sub-Sub-Shortcut', $nodeType->getLabel());

        $expectedProperties = [
            'target' => [
                'type' => 'string'
            ],
            'someMixinProperty' => [
                'type' => 'string',
                'label' => 'Important hint'
            ]
        ];
        $this->assertSame($expectedProperties, $nodeType->getProperties());
    }

    /**
     * Return a nodetype built from the nodeTypesFixture
     *
     * @param string $nodeTypeName
     * @return null|NodeType
     */
    protected function getNodeType($nodeTypeName)
    {
        if (!isset($this->nodeTypesFixture[$nodeTypeName])) {
            return null;
        }

        $configuration = $this->nodeTypesFixture[$nodeTypeName];
        $declaredSuperTypes = [];
        if (isset($configuration['superTypes']) && is_array($configuration['superTypes'])) {
            foreach ($configuration['superTypes'] as $superTypeName => $enabled) {
                $declaredSuperTypes[$superTypeName] = $enabled === true ? $this->getNodeType($superTypeName) : null;
            }
        }

        return new NodeType($nodeTypeName, $declaredSuperTypes, $configuration);
    }

    /**
     * @test
     */
    public function getAutoCreatedChildNodesReturnsLowercasePaths()
    {
        $childNodeConfiguration = ['type' => 'Neos.ContentRepository:Base'];
        $baseType = new NodeType('Neos.ContentRepository:Base', [], [
            'childNodes' => ['nodeName' => $childNodeConfiguration]
        ]);
        $mockNodeTypeManager = $this->getMockBuilder(NodeTypeManager::class)->disableOriginalConstructor()->getMock();
        $mockNodeTypeManager->expects($this->any())->method('getNodeType')->will($this->returnValue($baseType));
        $this->inject($baseType, 'nodeTypeManager', $mockNodeTypeManager);

        $autoCreatedChildNodes = $mockNodeTypeManager->getNodeType('Neos.ContentRepository:Base')->getAutoCreatedChildNodes();

        $this->assertArrayHasKey('nodename', $autoCreatedChildNodes);
    }
}<|MERGE_RESOLUTION|>--- conflicted
+++ resolved
@@ -156,14 +156,6 @@
     {
         $baseType = new NodeType('Neos.ContentRepository:Base', [], []);
 
-<<<<<<< HEAD
-        $folderType = new NodeType('Neos.ContentRepository.Testing:Document', [$baseType], []);
-
-        $hideableNodeType = new NodeType('Neos.ContentRepository.Testing:HideableContent', [], []);
-        $pageType = new NodeType('Neos.ContentRepository.Testing:Page', [$folderType, $hideableNodeType], []);
-
-        $this->assertEquals([$folderType, $hideableNodeType], $pageType->getDeclaredSuperTypes());
-=======
         $timeableNodeType = new NodeType('Neos.ContentRepository.Testing:TimeableContent', [], []);
         $documentType = new NodeType(
             'Neos.ContentRepository.Testing:Document',
@@ -192,7 +184,6 @@
             ],
             $pageType->getDeclaredSuperTypes()
         );
->>>>>>> 1a6259e4
 
         $this->assertTrue($pageType->isOfType('Neos.ContentRepository.Testing:Page'));
         $this->assertTrue($pageType->isOfType('Neos.ContentRepository.Testing:HideableContent'));
