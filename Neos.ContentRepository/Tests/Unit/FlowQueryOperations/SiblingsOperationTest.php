<?php
namespace Neos\ContentRepository\Tests\Unit\FlowQueryOperations;

/*
 * This file is part of the Neos.ContentRepository package.
 *
 * (c) Contributors of the Neos Project - www.neos.io
 *
 * This package is Open Source Software. For the full copyright and license
 * information, please view the LICENSE file which was distributed with this
 * source code.
 */

use Neos\ContentRepository\Domain\Projection\Content\TraversableNodeInterface;
use Neos\ContentRepository\Domain\ValueObject\NodeAggregateIdentifier;
use Neos\ContentRepository\Domain\ValueObject\NodePath;
use Neos\Eel\FlowQuery\FlowQuery;
use Neos\Flow\Tests\UnitTestCase;
use Neos\ContentRepository\Domain\Service\Context;
use Neos\ContentRepository\Eel\FlowQueryOperations\SiblingsOperation;
use Neos\ContentRepository\Domain\Model\NodeInterface;

/**
 * Testcase for the FlowQuery SiblingsOperation
 */
class SiblingsOperationTest extends UnitTestCase
{
    /**
     * @var Context
     */
    protected $mockContext;

    /**
     * @var NodeInterface
     */
    protected $siteNode;

    /**
     * @var NodeInterface
     */
    protected $firstNodeInLevel;

    /**
     * @var NodeInterface
     */
    protected $secondNodeInLevel;

    /**
     * @var NodeInterface
     */
    protected $thirdNodeInLevel;

    /**
     * @throws \ReflectionException
     * @throws \Exception
     */
    public function setUp()
    {
        $this->siteNode = $this->createMock(TraversableNodeInterface::class);
        $this->firstNodeInLevel = $this->createMock(TraversableNodeInterface::class);
        $this->secondNodeInLevel = $this->createMock(TraversableNodeInterface::class);
        $this->thirdNodeInLevel = $this->createMock(TraversableNodeInterface::class);

<<<<<<< HEAD
        $this->siteNode->expects($this->any())->method('getNodeAggregateIdentifier')->will($this->returnValue(new NodeAggregateIdentifier('site')));
        $this->siteNode->expects($this->any())->method('findChildNodes')->will($this->returnValue(array(
=======
        $this->siteNode->expects($this->any())->method('getPath')->will($this->returnValue('/site'));
        $this->siteNode->expects($this->any())->method('getChildNodes')->will($this->returnValue([
>>>>>>> 7ad01fc5
            $this->firstNodeInLevel,
            $this->secondNodeInLevel,
            $this->thirdNodeInLevel
        ]));
        $this->mockContext = $this->getMockBuilder(Context::class)->disableOriginalConstructor()->getMock();

        $this->firstNodeInLevel->expects($this->any())->method('findParentNode')->will($this->returnValue($this->siteNode));
        $this->firstNodeInLevel->expects($this->any())->method('getNodeAggregateIdentifier')->will($this->returnValue(new NodeAggregateIdentifier('first-node')));
        $this->secondNodeInLevel->expects($this->any())->method('findParentNode')->will($this->returnValue($this->siteNode));
        $this->secondNodeInLevel->expects($this->any())->method('getNodeAggregateIdentifier')->will($this->returnValue(new NodeAggregateIdentifier('second-node')));
        $this->thirdNodeInLevel->expects($this->any())->method('findParentNode')->will($this->returnValue($this->siteNode));
        $this->thirdNodeInLevel->expects($this->any())->method('getNodeAggregateIdentifier')->will($this->returnValue(new NodeAggregateIdentifier('third-node')));
    }

    /**
     * @test
     */
    public function siblingsWillReturnEmptyResultForAllNodesInLevel()
    {
        $context = [$this->firstNodeInLevel, $this->secondNodeInLevel, $this->thirdNodeInLevel];
        $q = new FlowQuery($context);

        $operation = new SiblingsOperation();
        $operation->evaluate($q, []);

        $output = $q->getContext();
        $this->assertEquals([], $output);
    }

    /**
     * @test
     */
    public function siblingsWillReturnFirstAndThirdNodeInLevelForSecondNodeInLevel()
    {
        $context = [$this->secondNodeInLevel];
        $q = new FlowQuery($context);

        $operation = new SiblingsOperation();
        $operation->evaluate($q, []);

        $output = $q->getContext();
        $this->assertEquals([$this->firstNodeInLevel, $this->thirdNodeInLevel], $output);
    }

    /**
     * @test
     */
    public function siblingsWillReturnFirstNodeForSecondAndThirdNodeInLevel()
    {
        $context = [$this->secondNodeInLevel, $this->thirdNodeInLevel];
        $q = new FlowQuery($context);

        $operation = new SiblingsOperation();
        $operation->evaluate($q, []);

        $output = $q->getContext();
        $this->assertEquals([$this->firstNodeInLevel], $output);
    }

    /**
     * @test
     */
    public function siblingsWillReturnEmptyArrayForSiteNode()
    {
        $context = [$this->siteNode];
        $q = new FlowQuery($context);

        $operation = new SiblingsOperation();
        $operation->evaluate($q, []);

        $output = $q->getContext();
        $this->assertEquals([], $output);
    }
}<|MERGE_RESOLUTION|>--- conflicted
+++ resolved
@@ -61,13 +61,8 @@
         $this->secondNodeInLevel = $this->createMock(TraversableNodeInterface::class);
         $this->thirdNodeInLevel = $this->createMock(TraversableNodeInterface::class);
 
-<<<<<<< HEAD
         $this->siteNode->expects($this->any())->method('getNodeAggregateIdentifier')->will($this->returnValue(new NodeAggregateIdentifier('site')));
-        $this->siteNode->expects($this->any())->method('findChildNodes')->will($this->returnValue(array(
-=======
-        $this->siteNode->expects($this->any())->method('getPath')->will($this->returnValue('/site'));
-        $this->siteNode->expects($this->any())->method('getChildNodes')->will($this->returnValue([
->>>>>>> 7ad01fc5
+        $this->siteNode->expects($this->any())->method('findChildNodes')->will($this->returnValue([
             $this->firstNodeInLevel,
             $this->secondNodeInLevel,
             $this->thirdNodeInLevel
