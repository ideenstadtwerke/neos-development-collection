--- conflicted
+++ resolved
@@ -97,13 +97,10 @@
         }
 
         $this->contextFactory = $this->objectManager->get(ContextFactoryInterface::class);
-<<<<<<< HEAD
+        $contentContext = $this->contextFactory->create(['workspaceName' => 'live']);
         /** @var SiteImportService $siteImportService */
-=======
-        $contentContext = $this->contextFactory->create(['workspaceName' => 'live']);
->>>>>>> 2a959485
         $siteImportService = $this->objectManager->get(SiteImportService::class);
-        $siteImportService->importFromFile($this->fixtureFileName);
+        $siteImportService->importFromFile($this->fixtureFileName, $contentContext);
         $this->persistenceManager->persistAll();
 
         if ($this->nodeContextPath !== null) {
