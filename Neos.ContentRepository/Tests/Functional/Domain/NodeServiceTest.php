<?php
namespace Neos\ContentRepository\Tests\Functional\Domain;

/*
 * This file is part of the Neos.ContentRepository package.
 *
 * (c) Contributors of the Neos Project - www.neos.io
 *
 * This package is Open Source Software. For the full copyright and license
 * information, please view the LICENSE file which was distributed with this
 * source code.
 */

use Neos\Flow\Configuration\ConfigurationManager;
use Neos\Flow\Tests\FunctionalTestCase;
use Neos\ContentRepository\Domain\Model\Workspace;
use Neos\ContentRepository\Domain\Repository\ContentDimensionRepository;
use Neos\ContentRepository\Domain\Repository\NodeDataRepository;
use Neos\ContentRepository\Domain\Repository\WorkspaceRepository;
use Neos\ContentRepository\Domain\Service\Context;
use Neos\ContentRepository\Domain\Service\ContextFactoryInterface;
use Neos\ContentRepository\Domain\Service\NodeService;
use Neos\ContentRepository\Domain\Service\NodeTypeManager;

/**
 * Functional test case which should cover all NodeService behavior.
 */
class NodeServiceTest extends FunctionalTestCase
{
    /**
     * @var Context
     */
    protected $context;

    /**
     * @var boolean
     */
    protected static $testablePersistenceEnabled = true;

    /**
     * @var NodeDataRepository
     */
    protected $nodeDataRepository;

    /**
     * @var ContextFactoryInterface
     */
    protected $contextFactory;

    /**
     * @var NodeTypeManager
     */
    protected $nodeTypeManager;

    /**
     * @var ContentDimensionRepository
     */
    protected $contentDimensionRepository;

    /**
     * @var WorkspaceRepository
     */
    protected $workspaceRepository;

    /**
     * @var NodeService
     */
    protected $nodeService;

    /**
     * @return void
     */
    public function setUp()
    {
        parent::setUp();
        $this->nodeDataRepository = new NodeDataRepository();
        $this->contextFactory = $this->objectManager->get(ContextFactoryInterface::class);
        $this->context = $this->contextFactory->create(['workspaceName' => 'live']);
        $this->nodeTypeManager = $this->objectManager->get(NodeTypeManager::class);
        $this->contentDimensionRepository = $this->objectManager->get(ContentDimensionRepository::class);
        $this->workspaceRepository = $this->objectManager->get(WorkspaceRepository::class);
        $this->nodeService = $this->objectManager->get(NodeService::class);
    }

    /**
     * @return void
     */
    public function tearDown()
    {
        parent::tearDown();
<<<<<<< HEAD
        $this->inject($this->contextFactory, 'contextInstances', []);
        $this->contentDimensionRepository->setDimensionsConfiguration([]);
=======
        $this->inject($this->contextFactory, 'contextInstances', array());
        $configuredDimensions = $this->objectManager->get(ConfigurationManager::class)->getConfiguration(ConfigurationManager::CONFIGURATION_TYPE_SETTINGS, 'Neos.ContentRepository.contentDimensions');
        $this->contentDimensionRepository->setDimensionsConfiguration($configuredDimensions);
>>>>>>> 6af0076a
    }

    /**
     * @test
     */
    public function nodePathAvailableForNodeWillReturnFalseIfNodeWithGivenPathExistsAlready()
    {
        $this->workspaceRepository->add(new Workspace('live'));
        $rootNode = $this->context->getRootNode();

        $fooNode = $rootNode->createNode('foo');
        $fooNode->createNode('bar');
        $bazNode = $rootNode->createNode('baz');
        $this->persistenceManager->persistAll();

        $actualResult = $this->nodeService->nodePathAvailableForNode('/foo/bar', $bazNode);
        $this->assertFalse($actualResult);
    }
}<|MERGE_RESOLUTION|>--- conflicted
+++ resolved
@@ -88,14 +88,9 @@
     public function tearDown()
     {
         parent::tearDown();
-<<<<<<< HEAD
         $this->inject($this->contextFactory, 'contextInstances', []);
-        $this->contentDimensionRepository->setDimensionsConfiguration([]);
-=======
-        $this->inject($this->contextFactory, 'contextInstances', array());
         $configuredDimensions = $this->objectManager->get(ConfigurationManager::class)->getConfiguration(ConfigurationManager::CONFIGURATION_TYPE_SETTINGS, 'Neos.ContentRepository.contentDimensions');
         $this->contentDimensionRepository->setDimensionsConfiguration($configuredDimensions);
->>>>>>> 6af0076a
     }
 
     /**
