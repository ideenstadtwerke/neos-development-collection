<?php
namespace Neos\ContentRepository\Tests\Functional\Eel\FlowQueryOperations;

/*
 * This file is part of the Neos.ContentRepository package.
 *
 * (c) Contributors of the Neos Project - www.neos.io
 *
 * This package is Open Source Software. For the full copyright and license
 * information, please view the LICENSE file which was distributed with this
 * source code.
 */

use Neos\Eel\FlowQuery\FlowQuery;
use Neos\ContentRepository\Domain\Model\NodeInterface;
use Neos\ContentRepository\Tests\Functional\AbstractNodeTest;
use Neos\Eel\FlowQuery\FlowQueryException;

/**
 * Functional test case which tests FlowQuery FindOperation
 */
class FindOperationTest extends AbstractNodeTest
{
    /**
     * @test
     */
    public function findByNodeIdentifierThrowsExceptionOnInvalidIdentifier()
    {
<<<<<<< HEAD
        $this->expectException(FlowQueryException::class);
=======
>>>>>>> 511b58ba
        $q = new FlowQuery([$this->node]);
        $q->find('#_test')->get(0);
    }

    /**
     * @return array
     */
    public function identifierFilterExamples()
    {
        return [
            'Single identifier' => ['#30e893c1-caef-0ca5-b53d-e5699bb8e506', ['/sites/example/home/about-us']],
            'Multiple identifiers' => ['#30e893c1-caef-0ca5-b53d-e5699bb8e506, #25eaba22-b8ed-11e3-a8b5-c82a1441d728', ['/sites/example/home/about-us', '/sites/example/home/products']],
            'Identifier with attribute filter' => ['#30e893c1-caef-0ca5-b53d-e5699bb8e506[title *= "Test"], #25eaba22-b8ed-11e3-a8b5-c82a1441d728[title *= "Test"]', ['/sites/example/home/about-us']]
        ];
    }

    /**
     * @test
     * @dataProvider identifierFilterExamples

     * @param string $filter
     * @param array $expectedNodePaths
     */
    public function identifierFilterIsSupported($filter, array $expectedNodePaths)
    {
        $q = new FlowQuery([$this->node]);
        $foundNodes = $q->find($filter)->get();
        $foundNodePaths = array_map(function (NodeInterface $node) {
            return $node->getPath();
        }, $foundNodes);
        $this->assertSame($expectedNodePaths, $foundNodePaths);
    }

    /**
     * @return array
     */
    public function pathAndPropertyNameFilterExamples()
    {
        return [
            'Absolute path' => ['/sites/example/home', ['/sites/example/home']],
            'Absolute path with attribute filter' => ['/sites/example/home/about-us[title *= "Test"], /sites/example/home/products[title *= "Test"]', ['/sites/example/home/about-us']],
            'Property name' => ['about-us', ['/sites/example/home/about-us']],
            'Multiple property names' => ['about-us, products', ['/sites/example/home/about-us', '/sites/example/home/products']],
            'Property name with attribute filter' => ['about-us[title *= "Test"], products[title *= "Test"]', ['/sites/example/home/about-us']],
        ];
    }

    /**
     * @test
     * @dataProvider pathAndPropertyNameFilterExamples

     * @param string $filter
     * @param array $expectedNodePaths
     */
    public function pathAndPropertyNameFilterIsSupported($filter, array $expectedNodePaths)
    {
        $q = new FlowQuery([$this->node]);
        $foundNodes = $q->find($filter)->get();
        $foundNodePaths = array_map(function (NodeInterface $node) {
            return $node->getPath();
        }, $foundNodes);
        $this->assertSame($expectedNodePaths, $foundNodePaths);
    }

    /**
     * @return array
     */
    public function attributeFilterExamples()
    {
        return [
            'Single instanceof' => [
                '[instanceof Neos.ContentRepository.Testing:Headline]',
                [
                    '/sites/example/home/main/dummy44/column1/dummy42a',
                    '/sites/example/home/teaser/dummy42a',
                    '/sites/example/home/sidebar/dummy42a',
                    '/sites/example/home/main/dummy42a',
                    '/sites/example/home/main/dummy44/column0/dummy42a'
                ]
            ],
            'Multiple instanceof' => [
                '[instanceof Neos.ContentRepository.Testing:ThreeColumn], [instanceof Neos.ContentRepository.Testing:Html]',
                [
                    '/sites/example/home/main/dummy44/column0/dummy43',
                    '/sites/example/home/sidebar/dummy43',
                    '/sites/example/home/main/dummy43',
                    '/sites/example/home/main/dummy44'
                ]
            ],
            'Instanceof with attribute filter' => [
                '[instanceof Neos.ContentRepository.Testing:Headline][title *= "Welcome"]',
                [
                    '/sites/example/home/teaser/dummy42a'
                ]
            ]
        ];
    }

    /**
     * @test
     */
    public function findWithNonInstanceofAttributeFilterAsFirstPartThrowsException()
    {
<<<<<<< HEAD
        $this->expectException(FlowQueryException::class);
=======
>>>>>>> 511b58ba
        $q = new FlowQuery([$this->node]);
        $q->find('[title *= "Welcome"][instanceof Neos.ContentRepository.Testing:Headline]')->get(0);
    }

    /**
     * @test
     * @dataProvider attributeFilterExamples

     * @param string $filter
     * @param array $expectedNodePaths
     */
    public function attributeFilterIsSupported($filter, array $expectedNodePaths)
    {
        $q = new FlowQuery([$this->node]);
        $foundNodes = $q->find($filter)->get();
        $foundNodePaths = array_map(function (NodeInterface $node) {
            return $node->getPath();
        }, $foundNodes);
        $this->assertSame($expectedNodePaths, $foundNodePaths);
    }

    /**
     * @test
     */
    public function findByNodeIdentifierReturnsCorrectNodeInContext()
    {
<<<<<<< HEAD
=======
        $this->authenticateRoles(['Neos.ContentRepository:TestingAdministrator']);
>>>>>>> 511b58ba
        $q = new FlowQuery([$this->node]);
        $foundNode = $q->find('#30e893c1-caef-0ca5-b53d-e5699bb8e506')->get(0);
        $this->assertSame($this->node->getNode('about-us'), $foundNode);

        $testContext = $this->contextFactory->create(['workspaceName' => 'test']);

        $testNode = $testContext->getNode('/sites/example/home');
        $testQ = new FlowQuery([$testNode]);
        $testFoundNode = $testQ->find('#30e893c1-caef-0ca5-b53d-e5699bb8e506')->get(0);
        $this->assertSame($testNode->getNode('about-us'), $testFoundNode);

        $this->assertNotSame($foundNode, $testFoundNode);
    }

    /**
     * @test
     */
    public function findByNodeWithInstanceofFilterReturnsMatchingNodesRecursively()
    {
        $q = new FlowQuery([$this->node]);
        $foundNodes = $q->find('[instanceof Neos.ContentRepository.Testing:Text]')->get();
        $this->assertGreaterThan(0, count($foundNodes));
        foreach ($foundNodes as $foundNode) {
            $this->assertSame($foundNode->getNodeType()->getName(), 'Neos.ContentRepository.Testing:Text');
        }
    }

    /**
     * @test
     */
    public function findByNodeWithInstanceofFilterExcludeNodesWithADisabledCorrespondingSuperType()
    {
        $q = new FlowQuery([$this->node]);
        $foundNodes = $q->find('[instanceof Neos.ContentRepository.Testing:ContentMixin]')->get();
        $foundNodeTypeNames = array_map(function (NodeInterface $node) {
            return $node->getNodeType()->getName();
        }, $foundNodes);
        $this->assertNotContains('Neos.ContentRepository.Testing:ThreeColumn', $foundNodeTypeNames);
    }

    /**
     * @test
     */
    public function findByNodeWithMultipleInstanceofFilterReturnsMatchingNodesRecursively()
    {
        $q = new FlowQuery([$this->node]);
        $foundNodes = $q->find('[instanceof Neos.ContentRepository.Testing:Text],[instanceof Neos.ContentRepository.Testing:Page]')->get();
        $this->assertGreaterThan(0, count($foundNodes));
        $foundNodeTypes = [];
        foreach ($foundNodes as $foundNode) {
            $nodeType = $foundNode->getNodeType()->getName();
            if (!in_array($nodeType, $foundNodeTypes)) {
                $foundNodeTypes[] = $nodeType;
            }
        }
        sort($foundNodeTypes);
        $this->assertSame($foundNodeTypes, ['Neos.ContentRepository.Testing:Page', 'Neos.ContentRepository.Testing:Text']);
    }

    /**
     * @test
     */
    public function findByNodeWithAbsolutePathReturnsCorrectNode()
    {
        $q = new FlowQuery([$this->node]);
        $foundNodes = $q->find('/sites/example/home/main/dummy42a')->get();
        $this->assertEquals(1, count($foundNodes));
        $foundNode = $foundNodes[0];
        $this->assertSame('b1e0e78d-04f3-8fc3-e3d1-e2399f831312', $foundNode->getIdentifier());
    }

    /**
     * @test
     */
    public function findByNodeWithPathReturnsEmptyArrayIfNotFound()
    {
        $q = new FlowQuery([$this->node]);
        $foundNodes = $q->find('/sites/example/home/main/limbo')->get();
        $this->assertEmpty($foundNodes);
    }

    /**
     * @test
     */
    public function findOperationEvaluatesWithEmptyContext()
    {
        $q = new FlowQuery([]);
        $foundNodes = $q->find('/sites/example/home/main/limbo')->get();
        $this->assertEmpty($foundNodes);
    }

    /**
     * @test
     */
    public function findOperationThrowsExceptionOnAtLeastOneInvalidContext()
    {
<<<<<<< HEAD
        $this->expectException(FlowQueryException::class);
=======
>>>>>>> 511b58ba
        $q = new FlowQuery([$this->node, '1']);
        $q->find('/sites/example/home/main/limbo')->get();
    }

    /**
     * @test
     */
    public function findByNodeWithNodeNameReturnsCorrectNode()
    {
        $q = new FlowQuery([$this->node]);
        $foundNodes = $q->find('main')->get();
        $this->assertEquals(1, count($foundNodes));
        $foundNode = $foundNodes[0];
        $this->assertSame('f66b3871-515f-7f54-fb1d-1c108040b2c0', $foundNode->getIdentifier());
    }

    /**
     * @test
     */
    public function findByNodeWithRelativePathReturnsCorrectNode()
    {
        $q = new FlowQuery([$this->node]);
        $foundNodes = $q->find('main/dummy42a')->get();
        $this->assertEquals(1, count($foundNodes));
        $foundNode = $foundNodes[0];
        $this->assertSame('b1e0e78d-04f3-8fc3-e3d1-e2399f831312', $foundNode->getIdentifier());
    }

    /**
     * @test
     */
    public function findByMultipleNodesReturnsMatchingNodesForAllNodes()
    {
<<<<<<< HEAD
=======
        $this->authenticateRoles(['Neos.ContentRepository:TestingAdministrator']);
>>>>>>> 511b58ba
        $testContext = $this->contextFactory->create(['workspaceName' => 'test']);
        $testNodeA = $testContext->getNode('/sites/example/home/main/dummy44');
        $testNodeB = $testContext->getNode('/sites/example/home/main/dummy45');
        $q = new FlowQuery([$testNodeA, $testNodeB]);

        $foundNodes = $q->find('[instanceof Neos.ContentRepository.Testing:Headline],[instanceof Neos.ContentRepository.Testing:ListItem]')->get();
        $this->assertGreaterThan(0, count($foundNodes));
        $foundChildrenOfA = false;
        $foundChildrenOfB = false;

        foreach ($foundNodes as $foundNode) {
            if (strpos($foundNode->getPath(), $testNodeA->getPath()) === 0 && $foundNode->getNodeType()->getName() === 'Neos.ContentRepository.Testing:Headline') {
                $foundChildrenOfA = true;
            } elseif (strpos($foundNode->getPath(), $testNodeB->getPath()) === 0 && $foundNode->getNodeType()->getName() === 'Neos.ContentRepository.Testing:ListItem') {
                $foundChildrenOfB = true;
            }
        }

        $this->assertTrue($foundChildrenOfA);
        $this->assertTrue($foundChildrenOfB);
    }

    /**
     * @test
     */
    public function findByNodeWithInstanceofFilterAppliesAdditionalAttributeFilter()
    {
        $q = new FlowQuery([$this->node]);
        $foundNodes = $q->find('[instanceof Neos.ContentRepository.Testing:Text][text*="Twitter"]')->get();
        $this->assertCount(1, $foundNodes);
    }
}<|MERGE_RESOLUTION|>--- conflicted
+++ resolved
@@ -26,10 +26,7 @@
      */
     public function findByNodeIdentifierThrowsExceptionOnInvalidIdentifier()
     {
-<<<<<<< HEAD
         $this->expectException(FlowQueryException::class);
-=======
->>>>>>> 511b58ba
         $q = new FlowQuery([$this->node]);
         $q->find('#_test')->get(0);
     }
@@ -133,10 +130,7 @@
      */
     public function findWithNonInstanceofAttributeFilterAsFirstPartThrowsException()
     {
-<<<<<<< HEAD
         $this->expectException(FlowQueryException::class);
-=======
->>>>>>> 511b58ba
         $q = new FlowQuery([$this->node]);
         $q->find('[title *= "Welcome"][instanceof Neos.ContentRepository.Testing:Headline]')->get(0);
     }
@@ -163,10 +157,7 @@
      */
     public function findByNodeIdentifierReturnsCorrectNodeInContext()
     {
-<<<<<<< HEAD
-=======
         $this->authenticateRoles(['Neos.ContentRepository:TestingAdministrator']);
->>>>>>> 511b58ba
         $q = new FlowQuery([$this->node]);
         $foundNode = $q->find('#30e893c1-caef-0ca5-b53d-e5699bb8e506')->get(0);
         $this->assertSame($this->node->getNode('about-us'), $foundNode);
@@ -263,10 +254,7 @@
      */
     public function findOperationThrowsExceptionOnAtLeastOneInvalidContext()
     {
-<<<<<<< HEAD
         $this->expectException(FlowQueryException::class);
-=======
->>>>>>> 511b58ba
         $q = new FlowQuery([$this->node, '1']);
         $q->find('/sites/example/home/main/limbo')->get();
     }
@@ -300,10 +288,7 @@
      */
     public function findByMultipleNodesReturnsMatchingNodesForAllNodes()
     {
-<<<<<<< HEAD
-=======
         $this->authenticateRoles(['Neos.ContentRepository:TestingAdministrator']);
->>>>>>> 511b58ba
         $testContext = $this->contextFactory->create(['workspaceName' => 'test']);
         $testNodeA = $testContext->getNode('/sites/example/home/main/dummy44');
         $testNodeB = $testContext->getNode('/sites/example/home/main/dummy45');
