--- conflicted
+++ resolved
@@ -1,9 +1,5 @@
 #                                                                        #
-<<<<<<< HEAD
-# Security policy for the TYPO3.Neos package                             #
-=======
 # Security policy for the Neos package                             #
->>>>>>> ed7312eb
 #                                                                        #
 
 privilegeTargets:
