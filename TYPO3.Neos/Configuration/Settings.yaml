#                                                                        #
# Settings                                                               #
#                                                                        #
# This file contains settings for various parts of the application.      #
# Just add your own modifications as necessary.                          #
#                                                                        #
# Please refer to the default settings file(s) or the manuals for        #
# possible configuration options.                                        #
#                                                                        #

TYPO3:
  Flow:
    aop:
      globalObjects:
        userInformation: TYPO3\Neos\Service\UserService

    core:
      applicationPackageKey: 'TYPO3.Neos'
      applicationName: 'Neos'

    security:
      authentication:
        providers:
          Typo3BackendProvider:
            label: 'Neos Backend'
            provider: 'PersistedUsernamePasswordProvider'
            requestPatterns:
              'TYPO3.Neos:BackendControllers':
                pattern: ControllerObjectName
                patternOptions:
                  controllerObjectNamePattern: 'TYPO3\Neos\Controller\.*|TYPO3\Neos\Service\.*|TYPO3\Media\Controller\.*'
            entryPoint: 'WebRedirect'
            entryPointOptions:
              routeValues:
                '@package':    'TYPO3.Neos'
                '@controller': 'Login'
                '@action':     'index'
                '@format':     'html'
        authenticationStrategy: oneToken

    session:
      name: 'Neos_Session'

    persistence:
      doctrine:
        eventListeners:
          'TYPO3\Neos\Domain\EventListener\AccountPostEventListener':
            events: ['postPersist', 'postUpdate', 'postRemove']
            listener: 'TYPO3\Neos\Domain\EventListener\AccountPostEventListener'

          'TYPO3\Neos\EventLog\Integrations\EntityIntegrationService':
            events: ['onFlush']
            listener: 'TYPO3\Neos\EventLog\Integrations\EntityIntegrationService'

          'TYPO3\Neos\EventLog\Integrations\TYPO3CRIntegrationService':
            events: ['preFlush']
            listener: 'TYPO3\Neos\EventLog\Integrations\TYPO3CRIntegrationService'

    error:
      exceptionHandler:
        renderingGroups:
          'notFoundExceptions':
            matchingStatusCodes: [ 404 ]
            options:
              templatePathAndFilename: 'resource://TYPO3.Neos/Private/Templates/Error/Index.html'
              layoutRootPath: 'resource://TYPO3.Neos/Private/Layouts/'
              format: 'html'
          'databaseConnectionExceptions':
            matchingExceptionClassNames:
              - 'TYPO3\Flow\Persistence\Doctrine\Exception\DatabaseException'
              - 'TYPO3\Flow\Persistence\Doctrine\Exception\DatabaseConnectionException'
              - 'TYPO3\Flow\Persistence\Doctrine\Exception\DatabaseStructureException'
            options:
              templatePathAndFilename: 'resource://TYPO3.Neos/Private/Templates/Error/Index.html'
              layoutRootPath: 'resource://TYPO3.Neos/Private/Layouts/'
              format: 'html'
              variables:
                'showSetupLink': TRUE
          'noHomepageException':
            matchingExceptionClassNames: ['TYPO3\Neos\Routing\Exception\NoHomepageException']
            options:
              templatePathAndFilename: 'resource://TYPO3.Neos/Private/Templates/Error/Index.html'
              layoutRootPath: 'resource://TYPO3.Neos/Private/Layouts/'
              format: 'html'
              variables:
                'showSetupLink': TRUE

      debugger:
        ignoredClasses:
          'TYPO3\\Neos\\Domain\\Service\\ContentContextFactory': TRUE

    package:
      packagesPathByType:
        'typo3-flow-site': 'Sites'
        'neos-site': 'Sites'
        'typo3-flow-plugin': 'Plugins'
<<<<<<< HEAD
        'neos-site': 'Sites'
=======
>>>>>>> 170cacd0
        'neos-plugin': 'Plugins'

  TYPO3CR:
    # This instructs neos to fallback to the given type if a node type can't be found (because it was removed or has
    # been renamed for example). The default "TYPO3.Neos:FallbackNode" renders a warning in backend and is ignored
    # in frontend rendering
    fallbackNodeType: 'TYPO3.Neos:FallbackNode'
  Neos:

    typoScript:
      # if set to TRUE, TypoScript is cached on a per-site basis.
      # Depending on the size of your TypoScript, will improve rendering times 20-100+ ms.
      # HOWEVER, the cache is NOT FLUSHED automatically (yet), so that's why we suggest that
      # you enable this setting only:
      #
      # - if you do not change TypoScript in production context, but instead use e.g. TYPO3.Surf for automatic deployment
      # - in Production context
      enableObjectTreeCache: FALSE

      # Packages can now register with this setting to get their TypoScript in the path:
      # resources://MyVendor.MyPackageKey/Private/TypoScript/Root.ts2
      # included automatically.
      # The order of inclusions is set by the package loading order
      # (and thus the composer dependencies of your packages).
      # This also allows disabling of autoIncludes if needed.
      autoInclude:
        'TYPO3.TypoScript': TRUE
        'TYPO3.Neos': TRUE

    # If a node name is specified here it will be used as default siteNode
    # which is displayed if no domain pattern matches the current request
    defaultSiteNodeName: null

    routing:
      # Setting this to TRUE allows to use an empty uriSegment for default dimensions.
      # The only limitation is that all segments must be unique across all dimenions.
      supportEmptySegmentForDimensions: TRUE

    nodeTypes:
      groups:
        general:
          position: 'start'
          label: 'TYPO3.Neos:Main:nodeTypes.groups.general'
          collapsed: false
        structure:
          position: 100
          label: 'TYPO3.Neos:Main:nodeTypes.groups.structure'
          collapsed: false
        plugins:
          position: 200
          label: 'TYPO3.Neos:Main:nodeTypes.groups.plugins'
          collapsed: true

    userInterface:
      # should minified JavaScript be loaded? For developing the Neos
      # Content Module, this should be set to FALSE.
      loadMinifiedJavascript: TRUE

      # The number of seconds to wait before giving up on loading a script.
      # The default in requireJs is 7 seconds but on slow clients with slow internetconnections
      # in combination with big Document Nodes it can happen that the Inspector Editors and Aloha
      # can not be loaded. http://requirejs.org/docs/api.html#config-waitSeconds
      requireJsWaitSeconds: 30

      # Switch on to see all translated labels getting scrambled. You now can localize
      # everything that is still readable.
      scrambleTranslatedLabels: FALSE

      translation:
        # Configure which localization sources should be automatically included.
        # The included sources are parsed into the xliff.json which is loaded by Neos
        # for handling translations in the javascript code.
        #
        # Format:
        #   'Package.Key': ['Main', 'Errors', 'NodeTypes']
        autoInclude:
          'TYPO3.Neos': ['Main', 'Inspector', 'Modules', 'NodeTypes/*']

      requireJsPathMapping:
        'TYPO3.Neos/Validation': 'resource://TYPO3.Neos/Public/JavaScript/Shared/Validation/'
        'TYPO3.Neos/Inspector/Editors': 'resource://TYPO3.Neos/Public/JavaScript/Content/Inspector/Editors/'
        'TYPO3.Neos/Inspector/Handlers': 'resource://TYPO3.Neos/Public/JavaScript/Content/Inspector/Handlers/'
        'TYPO3.Neos/Inspector/Views': 'resource://TYPO3.Neos/Public/JavaScript/Content/Inspector/Views/'

      # the default language for the backend interface (can be overridden by user preference through availableLanguages)
      defaultLanguage: 'en'

      # the languages the backend user can choose from (the xliff file for this language should be present!)
      availableLanguages:
        'da': 'Dansk – Danish'
        'de': 'Deutsch – German'
        'en': 'English – English'
        'es': 'Español – Spanish'
        'fi': 'Suomi – Finnish'
        'fr': 'Français – French'
        'km': 'ភាសាខ្មែរ – Khmer'
        'lv': 'Latviešu – Latvian'
        'nl': 'Nederlands – Dutch'
        'no': 'Norsk bokmål – Norwegian Bokmål'
        'pl': 'Polski – Polish'
        'pt-BR': 'Português (Brasil) – Portuguese (Brazil)'
        'ru': 'Pусский – Russian'
#        'sv': 'Svenska – Swedish'
        'zh-CN': '简体中文 – Chinese, Simplified'

      navigateComponent:
        nodeTree:
          # number of levels inside the node tree which shall be loaded eagerly, at start.
          # if you have lots of nodes you should maybe reduce this number of elements.
          loadingDepth: 4

          presets:
            default:
              # Allows configuring the baseNodeType used in the node tree. It is a filter, so this also
              # works: 'TYPO3.Neos:Document,!Acme.Com:SomeNodeTypeToIgnore'
              baseNodeType: 'TYPO3.Neos:Document'
        structureTree:
          # number of levels inside the structure tree which shall be loaded eagerly, at start.
          # 0 means unlimited
          loadingDepth: 4

      inspector:
        dataTypes:
          'string':
            editor: 'TYPO3.Neos/Inspector/Editors/TextFieldEditor'
            defaultValue: ''
          'integer':
            editor: 'TYPO3.Neos/Inspector/Editors/TextFieldEditor'
            defaultValue: 0
          'boolean':
            editor: 'TYPO3.Neos/Inspector/Editors/BooleanEditor'
            defaultValue: FALSE
          'array':
            typeConverter: 'TYPO3\Flow\Property\TypeConverter\TypedArrayConverter'
            editor: 'TYPO3.Neos/Inspector/Editors/SelectBoxEditor'
            editorOptions:
              multiple: TRUE
              placeholder: 'Choose'
            defaultValue: []
          'TYPO3\Media\Domain\Model\ImageInterface':
            typeConverter: 'TYPO3\Media\TypeConverter\ImageInterfaceJsonSerializer'
            editor: 'TYPO3.Neos/Inspector/Editors/ImageEditor'
            editorOptions:
              # With this option you can limit the maximum file size to the specified number of bytes.
              # Accepts numeric or formatted string values, e.g. "204800" or "204800b" or "2kb"
              # If not set, the maximum upload size is used as configured in php.ini
              maximumFileSize: ~
              features:
                crop: TRUE
                resize: FALSE
              crop:
                aspectRatio:
                  options:
                    square:
                      width: 1
                      height: 1
                      label: 'Square'
                    fourFive:
                      width: 4
                      height: 5
                    fiveSeven:
                      width: 5
                      height: 7
                    twoThree:
                      width: 2
                      height: 3
                    fourThree:
                      width: 4
                      height: 3
                    sixteenNine:
                      width: 16
                      height: 9
                  enableOriginal: TRUE
                  allowCustom: TRUE
                  locked:
                    width: 0
                    height: 0
          'TYPO3\Media\Domain\Model\Asset':
            typeConverter: 'TYPO3\Neos\TypeConverter\EntityToIdentityConverter'
            editor: 'TYPO3.Neos/Inspector/Editors/AssetEditor'
          'array<TYPO3\Media\Domain\Model\Asset>':
            editor: 'TYPO3.Neos/Inspector/Editors/AssetEditor'
            editorOptions:
              multiple: TRUE
          'DateTime':
            typeConverter: 'TYPO3\Neos\Service\Mapping\DateStringConverter'
            editor: 'TYPO3.Neos/Inspector/Editors/DateTimeEditor'
            editorOptions:
              format: 'd-m-Y'
          'reference':
            typeConverter: 'TYPO3\Neos\Service\Mapping\NodeReferenceConverter'
            editor: 'TYPO3.Neos/Inspector/Editors/ReferenceEditor'
          'references':
            typeConverter: 'TYPO3\Neos\Service\Mapping\NodeReferenceConverter'
            editor: 'TYPO3.Neos/Inspector/Editors/ReferencesEditor'
        editors:
          'TYPO3.Neos/Inspector/Editors/CodeEditor':
            editorOptions:
              buttonLabel: 'TYPO3.Neos:Main:content.inspector.editors.codeEditor.editCode'

          'TYPO3.Neos/Inspector/Editors/DateTimeEditor':
            editorOptions:
              placeholder: 'TYPO3.Neos:Main:content.inspector.editors.dateTimeEditor.noDateSet'

          'TYPO3.Neos/Inspector/Editors/AssetEditor':
            editorOptions:
              fileUploadLabel: 'TYPO3.Neos:Main:upload'

          'TYPO3.Neos/Inspector/Editors/ImageEditor':
            editorOptions:
              fileUploadLabel: 'TYPO3.Neos:Main:upload'

          'TYPO3.Neos/Inspector/Editors/LinkEditor':
            editorOptions:
              placeholder: 'TYPO3.Neos:Main:content.inspector.editors.linkEditor.search'

          'TYPO3.Neos/Inspector/Editors/ReferencesEditor':
            editorOptions:
              placeholder: 'TYPO3.Neos:Main:typeToSearch'

          'TYPO3.Neos/Inspector/Editors/ReferenceEditor':
            editorOptions:
              placeholder: 'TYPO3.Neos:Main:typeToSearch'

          'TYPO3.Neos/Inspector/Editors/SelectBoxEditor':
            editorOptions:
              placeholder: 'TYPO3.Neos:Main:choose'

      defaultEditPreviewMode: 'inPlace'
      editPreviewModes:
        # Live mode is only configured here for consistency. You shouldn't change it.
        live:
          isEditingMode: FALSE
          isPreviewMode: FALSE
          typoScriptRenderingPath: ''
          title: 'Live'
        inPlace:
          isEditingMode: TRUE
          isPreviewMode: FALSE
          typoScriptRenderingPath: ''
          title: 'TYPO3.Neos:Main:editPreviewModes.inPlace'
          position: 100
        rawContent:
          isEditingMode: TRUE
          isPreviewMode: FALSE
          typoScriptRenderingPath: 'rawContent'
          title: 'TYPO3.Neos:Main:editPreviewModes.rawContent'
          position: 200
        desktop:
          isEditingMode: FALSE
          isPreviewMode: TRUE
          typoScriptRenderingPath: ''
          title: 'TYPO3.Neos:Main:editPreviewModes.desktop'
          position: 100

      backendLoginForm:
        backgroundImage: 'resource://TYPO3.Neos/Public/Images/Login/Wallpaper23.jpg'
        stylesheets:
          'TYPO3.Neos:DefaultStyles': 'resource://TYPO3.Neos/Public/Styles/Login.css'

    moduleConfiguration:
      widgetTemplatePathAndFileName: 'resource://TYPO3.Neos/Private/Templates/Module/Widget.html'
    modules:
      management:
        label: 'TYPO3.Neos:Modules:management.label'
        controller: '\TYPO3\Neos\Controller\Module\ManagementController'
        description: 'TYPO3.Neos:Modules:management.description'
        icon: 'icon-briefcase'
        privilegeTarget: 'TYPO3.Neos:Backend.Module.Management'
        submodules:
          workspaces:
            label: 'TYPO3.Neos:Modules:workspaces.label'
            controller: '\TYPO3\Neos\Controller\Module\Management\WorkspacesController'
            description: 'TYPO3.Neos:Modules:workspaces.description'
            icon: 'icon-th-large'
            privilegeTarget: 'TYPO3.Neos:Backend.Module.Management.Workspaces'
          history:
            label: 'TYPO3.Neos:Modules:history.label'
            controller: '\TYPO3\Neos\Controller\Module\Management\HistoryController'
            description: 'TYPO3.Neos:Modules:history.description'
            icon: 'icon-calendar'
            privilegeTarget: 'TYPO3.Neos:Backend.Module.Management.History'
      administration:
        label: 'TYPO3.Neos:Modules:administration.label'
        controller: '\TYPO3\Neos\Controller\Module\AdministrationController'
        description: 'TYPO3.Neos:Modules:administration.description'
        icon: 'icon-gears'
        privilegeTarget: 'TYPO3.Neos:Backend.Module.Administration'
        submodules:
          users:
            label: 'TYPO3.Neos:Modules:users.label'
            controller: '\TYPO3\Neos\Controller\Module\Administration\UsersController'
            description: 'TYPO3.Neos:Modules:users.description'
            icon: 'icon-group'
            actions:
              new:
                label: 'TYPO3.Neos:Modules:users.actions.new.label'
                title: 'TYPO3.Neos:Modules:users.actions.new.title'
            privilegeTarget: 'TYPO3.Neos:Backend.Module.Administration.Users'
          packages:
            label: 'TYPO3.Neos:Modules:packages.label'
            controller: '\TYPO3\Neos\Controller\Module\Administration\PackagesController'
            description: 'TYPO3.Neos:Modules:packages.description'
            icon: 'icon-archive'
            privilegeTarget: 'TYPO3.Neos:Backend.Module.Administration.Packages'
          sites:
            label: 'TYPO3.Neos:Modules:sites.label'
            controller: '\TYPO3\Neos\Controller\Module\Administration\SitesController'
            description: 'TYPO3.Neos:Modules:sites.description'
            icon: 'icon-globe'
            actions:
              newSite:
                label: 'TYPO3.Neos:Modules:sites.actions.newSite.label'
                title: 'TYPO3.Neos:Modules:sites.actions.newSite.title'
            privilegeTarget: 'TYPO3.Neos:Backend.Module.Administration.Sites'
          configuration:
            label: 'TYPO3.Neos:Modules:configuration.label'
            controller: '\TYPO3\Neos\Controller\Module\Administration\ConfigurationController'
            description: 'TYPO3.Neos:Modules:configuration.description'
            icon: 'icon-list-alt'
            privilegeTarget: 'TYPO3.Neos:Backend.Module.Administration.Configuration'
      user:
        label: 'TYPO3.Neos:Modules:user.label'
        controller: '\TYPO3\Neos\Controller\Module\UserController'
        hideInMenu: TRUE
        privilegeTarget: 'TYPO3.Neos:Backend.Module.User'
        submodules:
          usersettings:
            label: 'TYPO3.Neos:Modules:userSettings.label'
            controller: '\TYPO3\Neos\Controller\Module\User\UserSettingsController'
            description: 'TYPO3.Neos:Modules:userSettings.description'
            icon: 'icon-user'
            privilegeTarget: 'TYPO3.Neos:Backend.Module.User.UserSettings'

    # Settings for the TYPO3 Neos Event Log (** DO NOT USE, NO PUBLIC API YET **)
    eventLog:
      enabled: FALSE
      monitorEntities:
        'TYPO3\Flow\Security\Account':
          events:
            created: 'Account.Created'
            deleted: 'Account.Deleted'
          data:
            accountIdentifier: '${entity.accountIdentifier}'
            authenticationProviderName: '${entity.authenticationProviderName}'
            name: '${entity.party.name.fullName}'

    transliterationRules:
      da:
        'Å': 'Aa'
        'Ø': 'Oe'
        'å': 'aa'
        'ø': 'oe'
      de:
        'Ä': 'Ae'
        'Ö': 'Oe'
        'Ü': 'Ue'
        'ä': 'ae'
        'ö': 'oe'
        'ü': 'ue'

  Setup:
    stepOrder: ['neosRequirements', 'database', 'administrator', 'siteimport', 'final']
    steps:
      neosRequirements:
        className: 'TYPO3\Neos\Setup\Step\NeosSpecificRequirementsStep'
      administrator:
        className: 'TYPO3\Neos\Setup\Step\AdministratorStep'
        requiredConditions:
          - className: 'TYPO3\Setup\Condition\DatabaseConnectionCondition'
      siteimport:
        className: 'TYPO3\Neos\Setup\Step\SiteImportStep'
        requiredConditions:
          - className: 'TYPO3\Setup\Condition\DatabaseConnectionCondition'
      final:
        className: 'TYPO3\Neos\Setup\Step\FinalStep'
    view:
      title: 'Neos Setup'

  TypoScript:
    rendering:
      exceptionHandler: 'TYPO3\TypoScript\Core\ExceptionHandlers\ThrowingHandler'
    defaultContext:
      'Neos.Node': 'TYPO3\Neos\TypoScript\Helper\NodeHelper'
      'Neos.Link': 'TYPO3\Neos\TypoScript\Helper\LinkHelper'
      'Neos.Array': 'TYPO3\Neos\TypoScript\Helper\ArrayHelper'
      'Neos.Rendering': 'TYPO3\Neos\TypoScript\Helper\RenderingHelper'
      'Neos.Caching': 'TYPO3\Neos\TypoScript\Helper\CachingHelper'

  #TYPO3CR:
    # Definition of available content dimensions. Additional content dimensions may be defined in third-party packages
    # or via global settings.
    #
    #contentDimensions:
    #
    #  # Content dimension "language" serves for translation of content into different languages. Its value specifies
    #  # the language or language variant by means of a locale.
    #  'language':
    #    # The default dimension that is applied when creating nodes without specifying a dimension
    #    default: 'mul_ZZ'
    #    # The default preset to use if no URI segment was given when resolving languages in the router
    #    defaultPreset: 'all'
    #    label: 'Language'
    #    icon: 'icon-language'
    #    presets:
    #      'all':
    #        label: 'All languages'
    #        values: ['mul_ZZ']
    #        uriSegment: 'all'
    #      # Example for additional languages:
    #
    #      'en_GB':
    #        label: 'English (Great Britain)'
    #        values: ['en_GB', 'en_ZZ', 'mul_ZZ']
    #        uriSegment: 'gb'
    #      'de':
    #        label: 'German (Germany)'
    #        values: ['de_DE', 'de_ZZ', 'mul_ZZ']
    #        uriSegment: 'de'

  # DocTools is a tool used by Neos Developers to help with a variety of documentation tasks.
  # These settings are only used in generating Documentation.
  DocTools:
    collections:
      'Neos':
        commandReferences:
          - 'Neos:NeosCommands'
        references:
          - 'Neos:FluidViewHelpers'
          - 'Neos:MediaViewHelpers'
          - 'Neos:FormViewHelpers'
          - 'Neos:NeosViewHelpers'
          - 'Neos:Typo3CrViewHelpers'
          - 'Neos:TypoScriptViewHelpers'
          - 'Neos:FlowValidators'
          - 'Neos:PartyValidators'
          - 'Neos:MediaValidators'
          - 'Neos:FlowSignals'
          - 'Neos:NeosSignals'
          - 'Neos:MediaSignals'
          - 'Neos:Typo3CrSignals'
          - 'Neos:FlowQueryOperations'
          - 'Neos:EelHelpers'

    commandReferences:
      'Neos:NeosCommands':
        title: 'Neos Command Reference'
        packageKeys:
          - 'TYPO3.Flow'
          - 'TYPO3.Party'
          - 'Neos.FluidAdaptor'
          - 'TYPO3.Kickstart'
          - 'TYPO3.Welcome'
          - 'TYPO3.Media'
          - 'TYPO3.TYPO3CR'
          - 'TYPO3.Neos.Kickstarter'
          - 'TYPO3.Neos'
        savePathAndFilename: '%FLOW_PATH_PACKAGES%Neos/TYPO3.Neos/Documentation/References/CommandReference.rst'

    references:

      # View Helpers
      'Neos:FluidViewHelpers':
        title: 'Fluid ViewHelper Reference'
        savePathAndFilename: '%FLOW_PATH_PACKAGES%Neos/TYPO3.Neos/Documentation/References/ViewHelpers/Fluid.rst'
        affectedClasses:
          parentClassName: 'Neos\FluidAdaptor\Core\ViewHelper\AbstractViewHelper'
          classNamePattern: '/^TYPO3\\Fluid\\ViewHelpers\\.*$/i'
        parser:
          implementationClassName: 'TYPO3\DocTools\Domain\Service\FluidViewHelperClassParser'
          options:
            namespaces:
              f: 'Neos\FluidAdaptor\ViewHelpers'
      'Neos:MediaViewHelpers':
        title: 'Media ViewHelper Reference'
        savePathAndFilename: '%FLOW_PATH_PACKAGES%Neos/TYPO3.Neos/Documentation/References/ViewHelpers/Media.rst'
        affectedClasses:
          parentClassName: 'Neos\FluidAdaptor\Core\ViewHelper\AbstractViewHelper'
          classNamePattern: '/^TYPO3\\Media\\ViewHelpers\\.*$/i'
        parser:
          implementationClassName: 'TYPO3\DocTools\Domain\Service\FluidViewHelperClassParser'
          options:
            namespaces:
              'typo3.media': 'TYPO3\Media\ViewHelpers'
      'Neos:FormViewHelpers':
        title: 'Form ViewHelper Reference'
        savePathAndFilename: '%FLOW_PATH_PACKAGES%Neos/TYPO3.Neos/Documentation/References/ViewHelpers/Form.rst'
        affectedClasses:
          parentClassName: 'Neos\FluidAdaptor\Core\ViewHelper\AbstractViewHelper'
          classNamePattern: '/^TYPO3\\Form\\ViewHelpers\\.*$/i'
        parser:
          implementationClassName: 'TYPO3\DocTools\Domain\Service\FluidViewHelperClassParser'
          options:
            namespaces:
              'typo3.form': 'TYPO3\Form\ViewHelpers'
      'Neos:NeosViewHelpers':
        title: 'Neos ViewHelper Reference'
        savePathAndFilename: '%FLOW_PATH_PACKAGES%Neos/TYPO3.Neos/Documentation/References/ViewHelpers/Neos.rst'
        affectedClasses:
          parentClassName: 'Neos\FluidAdaptor\Core\ViewHelper\AbstractViewHelper'
          classNamePattern: '/^TYPO3\\Neos\\ViewHelpers\\.*$/i'
        parser:
          implementationClassName: 'TYPO3\DocTools\Domain\Service\FluidViewHelperClassParser'
          options:
            namespaces:
              f: 'Neos\FluidAdaptor\ViewHelpers'
              neos: 'TYPO3\Neos\ViewHelpers'
      'Neos:Typo3CrViewHelpers':
        title: 'Content Repository ViewHelper Reference'
        savePathAndFilename: '%FLOW_PATH_PACKAGES%Neos/TYPO3.Neos/Documentation/References/ViewHelpers/TYPO3CR.rst'
        affectedClasses:
          parentClassName: 'Neos\FluidAdaptor\Core\ViewHelper\AbstractViewHelper'
          classNamePattern: '/^TYPO3\\TYPO3CR\\ViewHelpers\\.*$/i'
        parser:
          implementationClassName: 'TYPO3\DocTools\Domain\Service\FluidViewHelperClassParser'
          options:
            namespaces:
              f: 'Neos\FluidAdaptor\ViewHelpers'
              neos: 'TYPO3\Neos\ViewHelpers'
      'Neos:TypoScriptViewHelpers':
        title: 'TypoScript ViewHelper Reference'
        savePathAndFilename: '%FLOW_PATH_PACKAGES%Neos/TYPO3.Neos/Documentation/References/ViewHelpers/TypoScript.rst'
        affectedClasses:
          parentClassName: 'Neos\FluidAdaptor\Core\ViewHelper\AbstractViewHelper'
          classNamePattern: '/^TYPO3\\TypoScript\\ViewHelpers\\.*$/i'
        parser:
          implementationClassName: 'TYPO3\DocTools\Domain\Service\FluidViewHelperClassParser'
          options:
            namespaces:
              f: 'Neos\FluidAdaptor\ViewHelpers'
              ts: 'TYPO3\TypoScript\ViewHelpers'

      # Validators
      'Neos:FlowValidators':
        title: 'Flow Validator Reference'
        savePathAndFilename: '%FLOW_PATH_PACKAGES%Neos/TYPO3.Neos/Documentation/References/Validators/Flow.rst'
        affectedClasses:
          parentClassName: 'TYPO3\Flow\Validation\Validator\AbstractValidator'
          classNamePattern: '/^TYPO3\\Flow\\Validation\\Validator\\.*$/i'
        parser:
          implementationClassName: 'TYPO3\DocTools\Domain\Service\FlowValidatorClassParser'
      'Neos:PartyValidators':
        title: 'Party Validator Reference'
        savePathAndFilename: '%FLOW_PATH_PACKAGES%Neos/TYPO3.Neos/Documentation/References/Validators/Party.rst'
        affectedClasses:
          parentClassName: 'TYPO3\Flow\Validation\Validator\AbstractValidator'
          classNamePattern: '/^TYPO3\\Party\\Validation\\Validator\\.*$/i'
        parser:
          implementationClassName: 'TYPO3\DocTools\Domain\Service\FlowValidatorClassParser'
      'Neos:MediaValidators':
        title: 'Media Validator Reference'
        savePathAndFilename: '%FLOW_PATH_PACKAGES%Neos/TYPO3.Neos/Documentation/References/Validators/Media.rst'
        affectedClasses:
          parentClassName: 'TYPO3\Flow\Validation\Validator\AbstractValidator'
          classNamePattern: '/^TYPO3\\Media\\Validator\\.*$/i'
        parser:
          implementationClassName: 'TYPO3\DocTools\Domain\Service\FlowValidatorClassParser'

      # Signals
      'Neos:FlowSignals':
        title: 'Flow Signals Reference'
        savePathAndFilename: '%FLOW_PATH_PACKAGES%Neos/TYPO3.Neos/Documentation/References/Signals/Flow.rst'
        affectedClasses:
          classesContainingMethodsAnnotatedWith: 'TYPO3\Flow\Annotations\Signal'
          classNamePattern: '/^TYPO3\\Flow\\.*$/i'
          includeAbstractClasses: TRUE
        parser:
          implementationClassName: 'TYPO3\DocTools\Domain\Service\SignalsParser'
      'Neos:NeosSignals':
        title: 'Neos Signals Reference'
        savePathAndFilename: '%FLOW_PATH_PACKAGES%Neos/TYPO3.Neos/Documentation/References/Signals/Neos.rst'
        affectedClasses:
          classesContainingMethodsAnnotatedWith: 'TYPO3\Flow\Annotations\Signal'
          classNamePattern: '/^TYPO3\\Neos\\.*$/i'
          includeAbstractClasses: TRUE
        parser:
          implementationClassName: 'TYPO3\DocTools\Domain\Service\SignalsParser'
      'Neos:MediaSignals':
        title: 'Media Signals Reference'
        savePathAndFilename: '%FLOW_PATH_PACKAGES%Neos/TYPO3.Neos/Documentation/References/Signals/Media.rst'
        affectedClasses:
          classesContainingMethodsAnnotatedWith: 'TYPO3\Flow\Annotations\Signal'
          classNamePattern: '/^TYPO3\\Media\\.*$/i'
          includeAbstractClasses: TRUE
        parser:
          implementationClassName: 'TYPO3\DocTools\Domain\Service\SignalsParser'
      'Neos:Typo3CrSignals':
        title: 'Content Repository Signals Reference'
        savePathAndFilename: '%FLOW_PATH_PACKAGES%Neos/TYPO3.Neos/Documentation/References/Signals/TYPO3CR.rst'
        affectedClasses:
          classesContainingMethodsAnnotatedWith: 'TYPO3\Flow\Annotations\Signal'
          classNamePattern: '/^TYPO3\\TYPO3CR\\.*$/i'
          includeAbstractClasses: TRUE
        parser:
          implementationClassName: 'TYPO3\DocTools\Domain\Service\SignalsParser'

      # Flow Query
      'Neos:FlowQueryOperations':
        title: 'FlowQuery Operation Reference'
        savePathAndFilename: '%FLOW_PATH_PACKAGES%Neos/TYPO3.Neos/Documentation/References/FlowQueryOperationReference.rst'
        affectedClasses:
          interface: 'TYPO3\Eel\FlowQuery\OperationInterface'
        parser:
          implementationClassName: 'TYPO3\DocTools\Domain\Service\FlowQueryOperationClassParser'

      # EelHelpers
      'Neos:EelHelpers':
        title: 'Eel Helpers Reference'
        savePathAndFilename: '%FLOW_PATH_PACKAGES%Neos/TYPO3.Neos/Documentation/References/EelHelpersReference.rst'
        affectedClasses:
          interface: 'TYPO3\Eel\ProtectedContextAwareInterface'
          classNamePattern: '/^.*Helper$/i'
        parser:
          implementationClassName: 'TYPO3\DocTools\Domain\Service\EelHelperClassParser'<|MERGE_RESOLUTION|>--- conflicted
+++ resolved
@@ -94,10 +94,7 @@
         'typo3-flow-site': 'Sites'
         'neos-site': 'Sites'
         'typo3-flow-plugin': 'Plugins'
-<<<<<<< HEAD
         'neos-site': 'Sites'
-=======
->>>>>>> 170cacd0
         'neos-plugin': 'Plugins'
 
   TYPO3CR:
