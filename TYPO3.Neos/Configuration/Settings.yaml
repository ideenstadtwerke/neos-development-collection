--- conflicted
+++ resolved
@@ -403,11 +403,10 @@
             authenticationProviderName: '${entity.authenticationProviderName}'
             name: '${entity.party.name.fullName}'
 
-<<<<<<< HEAD
     backendLoginForm:
       stylesheets:
         'TYPO3.Neos:DefaultStyles': 'resource://TYPO3.Neos/Public/Styles/Login.css'
-=======
+
     transliterationRules:
       da:
         'Å': 'Aa'
@@ -421,7 +420,6 @@
         'ä': 'ae'
         'ö': 'oe'
         'ü': 'ue'
->>>>>>> 1959626d
 
   Setup:
     stepOrder: ['neosRequirements', 'database', 'administrator', 'siteimport', 'final']
