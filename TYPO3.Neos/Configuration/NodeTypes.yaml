# Base node, which just configures the "removed" property of the node.
'TYPO3.Neos:Node':
<<<<<<< HEAD
  label: "${String.cropAtWord(String.trim(String.stripTags(q(node).property('title') || q(node).property('text') || ((I18n.translate(node.nodeType.label) || node.nodeType.name) + ' (' + node.name + ')'))), 100, '...')}"
=======
  label: "${String.cropAtWord(String.trim(String.stripTags(q(node).property('title') || q(node).property('text') || ((node.nodeType.label || node.nodeType.name) + (node.autoCreated ? ' (' + node.name + ')' : '')))), 100, '...')}"
>>>>>>> 09e28d27
  abstract: TRUE
  ui:
    inspector:
      tabs:
        default:
          label: i18n
          position: 10
          icon: 'icon-pencil'
        meta:
          position: 20
          icon: 'icon-cog'
      groups:
        nodeInfo:
          label: i18n
          tab: 'meta'
          position: 990
        type:
          label: i18n
          tab: 'meta'
          position: 1000
      views:
        nodeInfo:
          label: i18n
          group: 'nodeInfo'
          view: 'Content/Inspector/Views/NodeInfoView'
  properties:
    _removed:
      type: boolean
    _creationDateTime:
      type: DateTime
    _lastModificationDateTime:
      type: DateTime
    _lastPublicationDateTime:
      type: DateTime
    _path:
      type: string
    _name:
      type: string
    _nodeType:
      type: string
      ui:
        label: i18n
        reloadIfChanged: TRUE
        inspector:
          group: 'type'
          position: 100
          editor: 'Content/Inspector/Editors/NodeTypeEditor'
          editorOptions:
            placeholder: 'Loading ...'
            baseNodeType: ''

# Hidable Mixin
'TYPO3.Neos:Hidable':
  abstract: TRUE
  ui:
    inspector:
      groups:
        visibility:
          label: 'i18n:TYPO3.Neos:Inspector:groups.visibility'
          position: 100
          tab: meta
  properties:
    _hidden:
      type: boolean
      ui:
        label: i18n
        inspector:
          group: 'visibility'
          position: 30

# Timable Mixin
'TYPO3.Neos:Timable':
  abstract: TRUE
  ui:
    inspector:
      groups:
        visibility:
          label: 'TYPO3.Neos:Inspector:groups.visibility'
          position: 100
          tab: meta
  properties:
    _hiddenBeforeDateTime:
      type: DateTime
      ui:
        label: i18n
        inspector:
          group: 'visibility'
          position: 10
          editorOptions:
            format: 'd-m-Y H:i'
      validation:
        'TYPO3.Neos/Validation/DateTimeValidator': []
    _hiddenAfterDateTime:
      type: DateTime
      ui:
        label: i18n
        inspector:
          group: 'visibility'
          position: 20
          editorOptions:
            format: 'd-m-Y H:i'
      validation:
        'TYPO3.Neos/Validation/DateTimeValidator': []

# Abstract Document type.
# "Documents" always have a publicly-visible URL.
# The most prominent subclass of Document is "TYPO3.Neos.NodeTypes:Page", but
# anything page-like (like a blog post) should subclass "TYPO3.Neos:Document".
'TYPO3.Neos:Document':
  superTypes:
    'TYPO3.Neos:Node': TRUE
    'TYPO3.Neos:Hidable': TRUE
    'TYPO3.Neos:Timable': TRUE
  abstract: TRUE
  aggregate: TRUE
  constraints:
    nodeTypes:
      '*': FALSE
      'TYPO3.Neos:Document': TRUE
  ui:
    label: 'Document'
    search:
      searchCategory: 'Documents'
    inspector:
      groups:
        document:
          label: i18n
          position: 10
  properties:
    _nodeType:
      ui:
        inspector:
          editorOptions:
            baseNodeType: 'TYPO3.Neos:Document'
    title:
      type: string
      ui:
        label: i18n
        reloadPageIfChanged: TRUE
        inspector:
          group: 'document'
      validation:
        'TYPO3.Neos/Validation/NotEmptyValidator': []
        'TYPO3.Neos/Validation/StringLengthValidator':
          minimum: 1
          maximum: 255
    uriPathSegment:
      type: string
      ui:
        label: i18n
        reloadPageIfChanged: TRUE
        inspector:
          group: 'document'
      validation:
        'TYPO3.Neos/Validation/NotEmptyValidator': []
        'TYPO3.Neos/Validation/StringLengthValidator':
          minimum: 1
          maximum: 255
        regularExpression:
          regularExpression: '/^[a-z0-9\-]+$/i'
    _hidden:
      ui:
        reloadPageIfChanged: TRUE
    _hiddenInIndex:
      type: boolean
      ui:
        label: i18n
        reloadPageIfChanged: TRUE
        inspector:
          group: 'visibility'
          position: 40

# A shortcut.
# "Shortcuts" can be linked to but instead of displaying content themselves they redirect to another "Document" node
'TYPO3.Neos:Shortcut':
  superTypes:
    'TYPO3.Neos:Document': TRUE
  ui:
    label: i18n
    icon: 'icon-share'
    position: 200
    inspector:
      groups:
        document:
          label: i18n
  properties:
    targetMode:
      type: string
      defaultValue: 'firstChildNode'
      ui:
        label: i18n
        reloadPageIfChanged: TRUE
        inspector:
          group: 'document'
          editor: 'TYPO3.Neos/Inspector/Editors/SelectBoxEditor'
          editorOptions:
            values:
              firstChildNode:
                label: i18n
              parentNode:
                label: i18n
              selectedTarget:
                label: i18n
    target:
      type: string
      ui:
        label: i18n
        reloadPageIfChanged: TRUE
        inspector:
          group: 'document'
          editor: 'TYPO3.Neos/Inspector/Editors/LinkEditor'

# Base class for all "Plugins"; that are PHP controllers being called during the rendering.
'TYPO3.Neos:Plugin':
  superTypes:
    'TYPO3.Neos:Content': TRUE
  abstract: TRUE
  ui:
    label: i18n
    group: 'plugins'
    icon: 'icon-puzzle-piece'
    inspector:
      groups:
        pluginSettings:
          label: i18n
  postprocessors:
    'PluginPostprocessor':
      postprocessor: 'TYPO3\Neos\NodeTypePostprocessor\PluginNodeTypePostprocessor'

'TYPO3.Neos:PluginView':
  superTypes:
    'TYPO3.Neos:Content': TRUE
  ui:
    label: i18n
    group: 'plugins'
    icon: 'icon-puzzle-piece'
    position: 100
    inspector:
      groups:
        pluginViews:
          label: i18n
          position: 100
  properties:
    plugin:
      type: string
      ui:
        label: i18n
        reloadIfChanged: TRUE
        inspector:
          group: 'pluginViews'
          position: 10
          editor: 'TYPO3.Neos/Inspector/Editors/MasterPluginEditor'
    view:
      type: string
      ui:
        label: i18n
        reloadIfChanged: TRUE
        inspector:
          group: 'pluginViews'
          position: 20
          editor: 'TYPO3.Neos/Inspector/Editors/PluginViewEditor'

'TYPO3.Neos:Content':
  superTypes:
    'TYPO3.Neos:Node': TRUE
    'TYPO3.Neos:Hidable': TRUE
    'TYPO3.Neos:Timable': TRUE
  abstract: TRUE
  constraints:
    nodeTypes:
      '*': FALSE
  ui:
    label: i18n
    icon: 'icon-unchecked'
    group: 'general'
    search:
      searchCategory: 'Content'
    inspector:
      groups:
        type:
          label: i18n
          position: 100
          tab: meta
  properties:
    _nodeType:
      ui:
        inspector:
          editorOptions:
            baseNodeType: 'TYPO3.Neos:Content'

# A content collection is a collection of "TYPO3.Neos:Content" (and its subclasses),
# i.e. contains variable number of children.
'TYPO3.Neos:ContentCollection':
  superTypes:
    'TYPO3.Neos:Node': TRUE
  ui:
    label: i18n
    icon: 'icon-folder-open-alt'
  constraints:
    nodeTypes:
      'TYPO3.Neos:Document': FALSE
      '*': TRUE

# The fallback node is used if you have remainings of a nodeType that doesn't exist anymore so you can at least delete it
'TYPO3.Neos:FallbackNode':
  superTypes:
    'TYPO3.Neos:Node': TRUE
  ui:
    label: i18n
    icon: 'icon-remove-sign'
  properties:
    _nodeType:
      ui:
        inspector:
          editorOptions:
            baseNodeType: 'TYPO3.Neos:Content'<|MERGE_RESOLUTION|>--- conflicted
+++ resolved
@@ -1,10 +1,6 @@
 # Base node, which just configures the "removed" property of the node.
 'TYPO3.Neos:Node':
-<<<<<<< HEAD
-  label: "${String.cropAtWord(String.trim(String.stripTags(q(node).property('title') || q(node).property('text') || ((I18n.translate(node.nodeType.label) || node.nodeType.name) + ' (' + node.name + ')'))), 100, '...')}"
-=======
-  label: "${String.cropAtWord(String.trim(String.stripTags(q(node).property('title') || q(node).property('text') || ((node.nodeType.label || node.nodeType.name) + (node.autoCreated ? ' (' + node.name + ')' : '')))), 100, '...')}"
->>>>>>> 09e28d27
+  label: "${String.cropAtWord(String.trim(String.stripTags(q(node).property('title') || q(node).property('text') || ((I18n.translate(node.nodeType.label) || node.nodeType.name) + (node.autoCreated ? ' (' + node.name + ')' : '')))), 100, '...')}"
   abstract: TRUE
   ui:
     inspector:
