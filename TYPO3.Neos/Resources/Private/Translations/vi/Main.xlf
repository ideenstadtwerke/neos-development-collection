<?xml version="1.0" encoding="UTF-8"?>
<xliff xmlns="urn:oasis:names:tc:xliff:document:1.2" version="1.2">
  <file original="" product-name="TYPO3.Neos" source-language="en" datatype="plaintext" target-language="vi">
    <body>
      <!-- general translations like button -->
      <trans-unit id="autoPublish" xml:space="preserve">
				<source>Auto-Publish</source>
			<target xml:lang="vi" state="translated">Tự động công khai</target></trans-unit>
      <trans-unit id="autoPublishTo" xml:space="preserve">
				<source>Auto-Publish to {0}</source>
			<target xml:lang="vi" state="translated">Tự động công khai đến {0}</target></trans-unit>
      <trans-unit id="reviewChanges" xml:space="preserve">
				<source>Review changes</source>
			<target xml:lang="vi" state="translated">Xem trước thay đổi</target></trans-unit>
      <trans-unit id="apply" xml:space="preserve">
				<source>Apply</source>
			<target xml:lang="vi" state="translated">Đồng ý</target><alt-trans><target xml:lang="vi">Áp dụng</target></alt-trans></trans-unit>
      <trans-unit id="applyChanges" xml:space="preserve">
				<source>Apply changes</source>
			<target xml:lang="vi" state="translated">Đồng ý thay đổi</target></trans-unit>
      <trans-unit id="cancel" xml:space="preserve">
				<source>Cancel</source>
			<target xml:lang="vi" state="translated">Hủy bỏ</target></trans-unit>
      <trans-unit id="back" xml:space="preserve">
				<source>Back</source>
			<target xml:lang="vi" state="translated">Quay lại</target></trans-unit>
      <trans-unit id="choose" xml:space="preserve">
				<source>Choose</source>
			<target xml:lang="vi" state="translated">Chọn</target></trans-unit>
      <trans-unit id="typeToSearch" xml:space="preserve">
				<source>Type to search</source>
			<target xml:lang="vi" state="translated">Nhập để tìm kiếm</target></trans-unit>
      <trans-unit id="content" xml:space="preserve">
				<source>Content</source>
			<target xml:lang="vi" state="translated">Nội dung</target></trans-unit>
      <trans-unit id="node" xml:space="preserve">
				<source>Node</source>
			<target xml:lang="vi" state="translated">Nút</target></trans-unit>
      <trans-unit id="contentView" xml:space="preserve">
				<source>Content View</source>
			<target xml:lang="vi" state="translated">Xem nội dung</target></trans-unit>
      <trans-unit id="createAfter" xml:space="preserve">
				<source>Create after</source>
			<target xml:lang="vi" state="translated">Tạo sau</target></trans-unit>
      <trans-unit id="createNew" xml:space="preserve">
				<source>Create new</source>
			<target xml:lang="vi" state="translated">Tạo mới</target></trans-unit>
      <trans-unit id="close" xml:space="preserve">
				<source>Close</source>
			<target xml:lang="vi" state="translated">Đóng</target></trans-unit>
      <trans-unit id="copy" xml:space="preserve">
				<source>Copy</source>
			<target xml:lang="vi" state="translated">Sao chép</target></trans-unit>
      <trans-unit id="cut" xml:space="preserve">
				<source>Cut</source>
			<target xml:lang="vi" state="translated">Cắt</target></trans-unit>
      <trans-unit id="delete" xml:space="preserve">
				<source>Delete</source>
			<target xml:lang="vi" state="translated">Xóa</target></trans-unit>
      <trans-unit id="deleteElement" xml:space="preserve">
				<source>Yes, delete the element</source>
			<target xml:lang="vi" state="translated">Vâng, xóa phần tử này</target></trans-unit>
      <trans-unit id="deleteElementTitle" xml:space="preserve">
				<source>Delete the element</source>
			<target xml:lang="vi" state="translated">Xóa phần tử</target></trans-unit>
      <trans-unit id="discard" xml:space="preserve">
				<source>Discard</source>
			<target xml:lang="vi" state="translated">Hủy bỏ</target></trans-unit>
      <trans-unit id="discardChanges" xml:space="preserve">
				<source>Discard changes</source>
			<target xml:lang="vi" state="translated">Hủy bỏ thay đổi</target></trans-unit>
      <trans-unit id="editTitle" xml:space="preserve">
				<source>Edit title</source>
			<target xml:lang="vi" state="translated">Chỉnh sửa tiêu đề</target></trans-unit>
      <trans-unit id="editPreview" xml:space="preserve">
				<source>Edit / Preview</source>
			<target xml:lang="vi" state="translated">Chỉnh sửa/ Xem trước</target></trans-unit>
      <trans-unit id="edit" xml:space="preserve">
				<source>Edit</source>
			<target xml:lang="vi" state="translated">Chỉnh sửa</target></trans-unit>
      <trans-unit id="hideUnhide" xml:space="preserve">
				<source>Hide / Unhide</source>
			<target xml:lang="vi" state="translated">Ẩn/ Hiện</target></trans-unit>
      <trans-unit id="loading" xml:space="preserve">
				<source>Loading</source>
			<target xml:lang="vi" state="translated">Đang tải</target></trans-unit>
      <trans-unit id="newAfter" xml:space="preserve">
				<source>New After</source>
			<target xml:lang="vi" state="translated">Mới sau</target></trans-unit>
      <trans-unit id="newBefore" xml:space="preserve">
				<source>New Before</source>
			<target xml:lang="vi" state="translated">Mới trước</target></trans-unit>
      <trans-unit id="newInto" xml:space="preserve">
				<source>New Into</source>
			<target xml:lang="vi" state="translated">Mới trong</target></trans-unit>
      <trans-unit id="navigate" xml:space="preserve">
				<source>Navigate</source>
			<target xml:lang="vi" state="translated">Điều hướng</target></trans-unit>
      <trans-unit id="okay" xml:space="preserve">
				<source>OK</source>
			<target xml:lang="vi" state="translated">Đống ý</target></trans-unit>
      <trans-unit id="page" xml:space="preserve">
				<source>Page</source>
			<target xml:lang="vi" state="translated">Trang</target></trans-unit>
      <trans-unit id="paste" xml:space="preserve">
				<source>Paste</source>
			<target xml:lang="vi" state="translated">Dán</target></trans-unit>
      <trans-unit id="pasteAfter" xml:space="preserve">
				<source>Paste After</source>
			<target xml:lang="vi" state="translated">Dán phía sau</target></trans-unit>
      <trans-unit id="pasteBefore" xml:space="preserve">
				<source>Paste Before</source>
			<target xml:lang="vi" state="translated">Dán phía trước</target></trans-unit>
      <trans-unit id="pasteInto" xml:space="preserve">
				<source>Paste Into</source>
			<target xml:lang="vi" state="translated">Dán vào trong</target></trans-unit>
      <trans-unit id="password" xml:space="preserve">
				<source>Password</source>
			<target xml:lang="vi" state="translated">Mật khẩu</target></trans-unit>
      <trans-unit id="preview" xml:space="preserve">
				<source>Preview</source>
			<target xml:lang="vi" state="translated">Xem trước</target></trans-unit>
      <trans-unit id="publish" xml:space="preserve">
				<source>Publish</source>
			<target xml:lang="vi" state="translated">Công khai</target></trans-unit>
      <trans-unit id="publishTo" xml:space="preserve">
				<source>Publish to {0}</source>
			<target xml:lang="vi" state="translated">Công khai đến {0}</target></trans-unit>
      <trans-unit id="publishAllChangesForCurrentPage" xml:space="preserve">
				<source>Publish all changes for current page</source>
			<target xml:lang="vi" state="translated">Công khai tất cả thay đổi cho trang hiện tại</target></trans-unit>
      <trans-unit id="cantPublishBecauseTargetWorkspaceIsReadOnly" xml:space="preserve">
				<source>Can't publish because the target workspace is read-only</source>
			<target xml:lang="vi" state="needs-translation">Can't publish because the target workspace is read-only</target></trans-unit>
      <trans-unit id="publishing" xml:space="preserve">
				<source>Publishing</source>
			<target xml:lang="vi" state="translated">Đang công khai</target></trans-unit>
      <trans-unit id="published" xml:space="preserve">
				<source>Published</source>
			<target xml:lang="vi" state="translated">Đã công khai</target></trans-unit>
      <trans-unit id="targetWorkspace" xml:space="preserve">
				<source>Target workspace</source>
			<target xml:lang="vi" state="translated">Vùng không gian làm việc</target></trans-unit>
      <trans-unit id="currentWorkspace" xml:space="preserve">
				<source>Current workspace</source>
			<target xml:lang="vi" state="translated">Không gian làm việc hiện tại</target></trans-unit>
      <trans-unit id="remove" xml:space="preserve">
				<source>Remove</source>
			<target xml:lang="vi" state="translated">Gỡ bỏ</target></trans-unit>
      <trans-unit id="refresh" xml:space="preserve">
				<source>Refresh</source>
			<target xml:lang="vi" state="translated">Làm mới</target></trans-unit>
      <trans-unit id="saving" xml:space="preserve">
				<source>Saving</source>
			<target xml:lang="vi" state="translated">Đang lưu</target></trans-unit>
      <trans-unit id="saved" xml:space="preserve">
				<source>Saved</source>
			<target xml:lang="vi" state="translated">Đã lưu</target></trans-unit>
      <trans-unit id="search" xml:space="preserve">
				<source>Search</source>
			<target xml:lang="vi" state="translated">Tìm kiếm</target></trans-unit>
      <trans-unit id="toggleInspector" xml:space="preserve">
				<source>Toggle inspector</source>
			<target xml:lang="vi" state="needs-translation">Toggle inspector</target></trans-unit>
      <trans-unit id="username" xml:space="preserve">
				<source>Username</source>
			<target xml:lang="vi" state="translated">Tên truy cập</target></trans-unit>
      <trans-unit id="you" xml:space="preserve">
				<source>You</source>
			<target xml:lang="vi" state="translated">Bạn</target></trans-unit>
      <trans-unit id="noTitle" xml:space="preserve">
				<source>[no title]</source>
			<target xml:lang="vi" state="translated">[không có tiêu đề]</target></trans-unit>
      <trans-unit id="labelCaption" xml:space="preserve">
				<source>Label</source>
			<target xml:lang="vi" state="translated">Nhãn hiệu</target></trans-unit>
      <trans-unit id="nodeTypeCaption" xml:space="preserve">
				<source>Content Type</source>
			<target xml:lang="vi" state="translated">Loại nội dung</target></trans-unit>
      <trans-unit id="pathCaption" xml:space="preserve">
				<source>Path</source>
			<target xml:lang="vi" state="translated">Đường dẫn</target></trans-unit>
      <trans-unit id="relativePathCaption" xml:space="preserve">
				<source>Relative Path</source>
			<target xml:lang="vi" state="translated">Đường dẫn tương đối</target></trans-unit>
      <!-- node types -->
      <trans-unit id="nodeTypes.groups.general" xml:space="preserve">
				<source>General</source>
			<target xml:lang="vi" state="translated">Chung</target></trans-unit>
      <trans-unit id="nodeTypes.groups.structure" xml:space="preserve">
				<source>Structure</source>
			<target xml:lang="vi" state="translated">Cấu trúc</target></trans-unit>
      <trans-unit id="nodeTypes.groups.plugins" xml:space="preserve">
				<source>Plugins</source>
			<target xml:lang="vi" state="translated">Plugins</target></trans-unit>
      <!-- shortcuts -->
      <trans-unit id="shortcut.clickToContinueToPage" xml:space="preserve">
				<source>Click {0} to continue to the page.</source>
			<target xml:lang="vi" state="translated">Click vào {0} để tiếp tục đến trang.</target></trans-unit>
      <trans-unit id="shortcut.clickToContinueToAsset" xml:space="preserve">
				<source>Click {0} to see the file.</source>
			<target xml:lang="vi" state="translated">Click vào {0} để xem các tập tin.</target></trans-unit>
      <trans-unit id="shortcut.clickToContinueToExternalUrl" xml:space="preserve">
				<source>Click {0} to open the link.</source>
			<target xml:lang="vi" state="translated">Click vào {0} để mở các liên kết.</target></trans-unit>
      <trans-unit id="shortcut.noTargetSelected" xml:space="preserve">
				<source>(no target has been selected)</source>
			<target xml:lang="vi" state="translated">(không có mục tiêu nào được lựa chọn)</target><alt-trans><target xml:lang="vi">(không có mục tiêu được lựa chọn)</target></alt-trans></trans-unit>
      <trans-unit id="shortcut.clickToContinueToFirstChildNode" xml:space="preserve">
				<source>This is a shortcut to the first child page.&lt;br /&gt;Click {0} to continue to the page.</source>
			<target xml:lang="vi" state="needs-translation">This is a shortcut to the first child page.&lt;br /&gt;Click {0} to continue to the page.</target></trans-unit>
      <trans-unit id="shortcut.clickToContinueToParentNode" xml:space="preserve">
				<source>This is a shortcut to the parent page.&lt;br /&gt;Click {0} to continue to the page.</source>
			<target xml:lang="vi" state="needs-translation">This is a shortcut to the parent page.&lt;br /&gt;Click {0} to continue to the page.</target></trans-unit>
      <!-- javascript -->
      <trans-unit id="content.components.contentContextBar.fullScreenButton.title" xml:space="preserve">
				<source>Full Screen</source>
			<target xml:lang="vi" state="translated">Toàn màn hình</target></trans-unit>
      <trans-unit id="content.components.contentContextBar.liveShortcutButton.title" xml:space="preserve">
				<source>Open page in live workspace</source>
			<target xml:lang="vi" state="needs-translation">Open page in live workspace</target></trans-unit>
      <trans-unit id="discardAll" xml:space="preserve">
				<source>Discard all</source>
			<target xml:lang="vi" state="translated">Loại bỏ tất cả</target></trans-unit>
      <trans-unit id="content.components.discardAllDialog.discardAllChangesHeader" xml:space="preserve">
				<source>Discard all changes</source>
			<target xml:lang="vi" state="translated">Loại bỏ tất cả thay đổi</target></trans-unit>
      <trans-unit id="content.components.discardAllDialog.discardAllChangesSubheader" xml:space="preserve">
				<source>Are you sure that you want to discard all changes in this workspace?</source>
			<target xml:lang="vi" state="translated">Bạn có chắc bạn muốn loại bỏ tất cả những thay đổi trong không gian làm việc này?</target></trans-unit>
      <trans-unit id="publishAll" xml:space="preserve">
				<source>Publish all</source>
			<target xml:lang="vi" state="translated">Công khai tất cả</target></trans-unit>
      <trans-unit id="content.components.publishAllDialog.header" xml:space="preserve">
				<source>Publish all changes</source>
			<target xml:lang="vi" state="translated">Công khai tất cả thay đổi</target></trans-unit>
      <trans-unit id="content.components.publishAllDialog.subheader" xml:space="preserve">
				<source>Are you sure that you want to publish all changes?</source>
			<target xml:lang="vi" state="translated">Bạn có chắc chắn muốn công khai tất cả thay đổi</target></trans-unit>
      <trans-unit id="content.components.dirtyWorkspaceDialog.dirtyWorkspaceHeader" xml:space="preserve">
				<source>Pending changes</source>
			<target xml:lang="vi" state="translated">Đang xử lý những thay đổi</target></trans-unit>
      <trans-unit id="content.components.dirtyWorkspaceDialog.dirtyWorkspaceContainsChanges" xml:space="preserve">
				<source>Your personal workspace currently contains unpublished changes. In order to switch to a different target workspace you need to either publish or discard pending changes first.</source>
			<target xml:lang="vi" state="needs-translation">Your personal workspace currently contains unpublished changes. In order to switch to a different target workspace you need to either publish or discard pending changes first.</target></trans-unit>
      <trans-unit id="content.components.dirtyWorkspaceDialog.dirtyWorkspacePleaseReviewChanges" xml:space="preserve">
				<source>Please review your changes, publish or discard them, and then choose a new target workspace again.</source>
			<target xml:lang="vi" state="needs-translation">Please review your changes, publish or discard them, and then choose a new target workspace again.</target></trans-unit>
      <trans-unit id="content.components.editPreviewPanel.modes" xml:space="preserve">
				<source>Editing Modes</source>
			<target xml:lang="vi" state="translated">Chỉnh sửa chế độ</target></trans-unit>
      <trans-unit id="content.components.editPreviewPanel.previewCentral" xml:space="preserve">
				<source>Preview Central</source>
			<target xml:lang="vi" state="needs-translation">Preview Central</target></trans-unit>
      <trans-unit id="content.inspector.unappliedChangesDialog.header" xml:space="preserve">
				<source>You still have changes. What do you want to do with them?</source>
			<target xml:lang="vi" state="needs-translation">You still have changes. What do you want to do with them?</target></trans-unit>
      <trans-unit id="content.inspector.inspectorView.selectedElement" xml:space="preserve">
				<source>Selected element</source>
			<target xml:lang="vi" state="translated">Phần tử đã chọn</target></trans-unit>
      <trans-unit id="content.inspector.unappliedChangesDialog.alert.title" xml:space="preserve">
				<source>There are fields that are not correctly filled in.</source>
			<target xml:lang="vi" state="needs-translation">There are fields that are not correctly filled in.</target></trans-unit>
      <trans-unit id="content.inspector.unappliedChangesDialog.alert.content" xml:space="preserve">
				<source>The fields marked with an error are not yet correctly filled in. Please complete them properly.</source>
			<target xml:lang="vi" state="needs-translation">The fields marked with an error are not yet correctly filled in. Please complete them properly.</target></trans-unit>
      <trans-unit id="content.inspector.unappliedChangesDialog.button.default" xml:space="preserve">
				<source>Continue editing</source>
			<target xml:lang="vi" state="translated">Tiếp tục chỉnh sửa</target></trans-unit>
      <trans-unit id="content.inspector.unappliedChangesDialog.button.danger" xml:space="preserve">
				<source>Throw away</source>
			<target xml:lang="vi" state="translated">Bỏ qua</target></trans-unit>
      <trans-unit id="content.inspector.unappliedChangesDialog.button.success" xml:space="preserve">
				<source>Apply</source>
			<target xml:lang="vi" state="translated">Đồng ý</target><alt-trans><target xml:lang="vi">Áp dụng</target></alt-trans></trans-unit>
      <trans-unit id="content.inspector.editors.masterPluginEditor.selectPlugin" xml:space="preserve">
				<source>Select a Plugin</source>
			<target xml:lang="vi" state="translated">Chọn Plugin</target></trans-unit>
      <trans-unit id="content.inspector.editors.masterPluginEditor.noPluginConfigured" xml:space="preserve">
				<source>No plugin configured</source>
			<target xml:lang="vi" state="translated">Không có plugin đã cấu hình</target></trans-unit>
      <trans-unit id="content.inspector.editors.pluginViewsEditor.displayedOnPage" xml:space="preserve">
				<source>view is displayed on page</source>
			<target xml:lang="vi" state="translated">Xem trước để hiển thị trên trang</target></trans-unit>
      <trans-unit id="content.inspector.editors.pluginViewsEditor.displayedOnCurrentPage" xml:space="preserve">
				<source>view is displayed on current page</source>
			<target xml:lang="vi" state="needs-translation">view is displayed on current page</target></trans-unit>
      <trans-unit id="content.inspector.editors.dateTimeEditor.noDateSet" xml:space="preserve">
				<source>No date set</source>
			<target xml:lang="vi" state="translated">Không có ngày được thiết lập</target></trans-unit>
      <trans-unit id="content.inspector.editors.codeEditor.editCode" xml:space="preserve">
				<source>Edit code</source>
			<target xml:lang="vi" state="translated">Chỉnh sửa code</target></trans-unit>
      <trans-unit id="content.inspector.editors.linkEditor.search" xml:space="preserve">
				<source>Paste a link, or type to search</source>
			<target xml:lang="vi" state="translated">Dán link hoặc nhập để tìm kiếm</target></trans-unit>
      <trans-unit id="content.inspector.editors.nodeTypeEditor.unableToLoadSubNodeTypes" xml:space="preserve">
				<source>Unable to load sub node types of:</source>
			<target xml:lang="vi" state="needs-translation">Unable to load sub node types of:</target></trans-unit>
      <trans-unit id="content.inspector.groups.type" xml:space="preserve">
				<source>Change type</source>
			<target xml:lang="vi" state="translated">Thay đổi kiểu</target></trans-unit>
      <trans-unit id="content-inspector-groups-nodeInfo" xml:space="preserve">
				<source>Additional info</source>
			<target xml:lang="vi" state="translated">Thông tin bổ sung</target></trans-unit>
      <trans-unit id="content-inspector-groups-visibility" xml:space="preserve">
				<source>Visibility</source>
			<target xml:lang="vi" state="translated">Khả năng hiển thị</target></trans-unit>
      <trans-unit id="content-inspector-groups-document" xml:space="preserve">
				<source>Document options</source>
			<target xml:lang="vi" state="translated">Tùy chọn tài liệu</target></trans-unit>
      <trans-unit id="content.inspector.validators.stringLength.outOfBounds" xml:space="preserve">
<<<<<<< HEAD
				<source>The length of this text must be between {{minimum}} and {{maximum}} characters.</source>
			<target xml:lang="vi" state="translated">Độ dài của văn bản nên ở khoảng {{minimum}} và {{maximum}} ký tự.</target></trans-unit>
      <trans-unit id="content.inspector.validators.stringLength.smallerThanMinimum" xml:space="preserve">
				<source>This field must contain at least {{minimum}} characters.</source>
			<target xml:lang="vi" state="translated">Trường này phải chứa ít nhất {{minimum}} ký tự.</target></trans-unit>
      <trans-unit id="content.inspector.validators.stringLength.greaterThanMaximum" xml:space="preserve">
				<source>This text may not exceed {{maximum}} characters.</source>
			<target xml:lang="vi" state="translated">Văn bản này không thể vượt quá {{maximum}} ký tự.</target></trans-unit>
=======
				<source>The length of this text must be between {minimum} and {maximum} characters.</source>
			<target xml:lang="vi" state="needs-translation">The length of this text must be between {minimum} and {maximum} characters.</target></trans-unit>
      <trans-unit id="content.inspector.validators.stringLength.smallerThanMinimum" xml:space="preserve">
				<source>This field must contain at least {minimum} characters.</source>
			<target xml:lang="vi" state="needs-translation">This field must contain at least {minimum} characters.</target></trans-unit>
      <trans-unit id="content.inspector.validators.stringLength.greaterThanMaximum" xml:space="preserve">
				<source>This text may not exceed {maximum} characters.</source>
			<target xml:lang="vi" state="needs-translation">This text may not exceed {maximum} characters.</target></trans-unit>
>>>>>>> cfc71656
      <trans-unit id="content.inspector.validators.alphanumericValidator" xml:space="preserve">
				<source>Only regular characters (a to z, umlauts, ...) and numbers are allowed.</source>
			<target xml:lang="vi" state="needs-translation">Only regular characters (a to z, umlauts, ...) and numbers are allowed.</target></trans-unit>
      <trans-unit id="content.inspector.validators.countValidator.notCountable" xml:space="preserve">
				<source>The given subject was not countable.</source>
			<target xml:lang="vi" state="needs-translation">The given subject was not countable.</target></trans-unit>
      <trans-unit id="content.inspector.validators.countValidator.countBetween" xml:space="preserve">
				<source>The count must be between {minimum} and {maximum}.</source>
			<target xml:lang="vi" state="needs-translation">The count must be between {minimum} and {maximum}.</target></trans-unit>
      <trans-unit id="content.inspector.validators.dateTimeRangeValidator.invalidDate" xml:space="preserve">
				<source>The given value was not a valid date.</source>
			<target xml:lang="vi" state="needs-translation">The given value was not a valid date.</target></trans-unit>
      <trans-unit id="content.inspector.validators.dateTimeRangeValidator.mustBeBetween" xml:space="preserve">
				<source>The given date must be between {formatEarliestDate} and {formatLatestDate}</source>
			<target xml:lang="vi" state="needs-translation">The given date must be between {formatEarliestDate} and {formatLatestDate}</target></trans-unit>
      <trans-unit id="content.inspector.validators.dateTimeRangeValidator.mustBeAfter" xml:space="preserve">
				<source>The given date must be after {formatEarliestDate}</source>
			<target xml:lang="vi" state="needs-translation">The given date must be after {formatEarliestDate}</target></trans-unit>
      <trans-unit id="content.inspector.validators.dateTimeRangeValidator.mustBeBefore" xml:space="preserve">
				<source>The given date must be before {formatLatestDate}</source>
			<target xml:lang="vi" state="needs-translation">The given date must be before {formatLatestDate}</target></trans-unit>
      <trans-unit id="content.inspector.validators.emailAddressValidator.invalidEmail" xml:space="preserve">
				<source>Please specify a valid email address.</source>
			<target xml:lang="vi" state="needs-translation">Please specify a valid email address.</target></trans-unit>
      <trans-unit id="content.inspector.validators.floatValidator.validFloatExpected" xml:space="preserve">
				<source>A valid float number is expected.</source>
			<target xml:lang="vi" state="needs-translation">A valid float number is expected.</target></trans-unit>
      <trans-unit id="content.inspector.validators.integerValidator.aValidIntegerNumberIsExpected" xml:space="preserve">
				<source>A valid integer number is expected.</source>
			<target xml:lang="vi" state="needs-translation">A valid integer number is expected.</target></trans-unit>
      <trans-unit id="content.inspector.validators.labelValidator.invalidLabel" xml:space="preserve">
				<source>Only letters, numbers, spaces and certain punctuation marks are expected.</source>
			<target xml:lang="vi" state="needs-translation">Only letters, numbers, spaces and certain punctuation marks are expected.</target></trans-unit>
      <trans-unit id="content.inspector.validators.notEmptyValidator.isEmpty" xml:space="preserve">
				<source>This property is required.</source>
			<target xml:lang="vi" state="translated">Thuộc tính này là bắt buộc</target></trans-unit>
      <trans-unit id="content.inspector.validators.numberRangeValidator.validNumberExpected" xml:space="preserve">
				<source>A valid number is expected.</source>
			<target xml:lang="vi" state="needs-translation">A valid number is expected.</target></trans-unit>
      <trans-unit id="content.inspector.validators.numberRangeValidator.numberShouldBeInRange" xml:space="preserve">
<<<<<<< HEAD
				<source>Please enter a valid number between {{minimum}} and {{maximum}}</source>
			<target xml:lang="vi" state="translated">Vui lòng nhập vào số hợp lệ trong khoảng {{minimum}} and {{maximum}}</target></trans-unit>
=======
				<source>Please enter a valid number between {minimum} and {maximum}</source>
			<target xml:lang="vi" state="needs-translation">Please enter a valid number between {minimum} and {maximum}</target></trans-unit>
>>>>>>> cfc71656
      <trans-unit id="content.inspector.validators.regularExpressionValidator.patternDoesNotMatch" xml:space="preserve">
				<source>The given subject did not match the pattern ({pattern})</source>
			<target xml:lang="vi" state="needs-translation">The given subject did not match the pattern ({pattern})</target></trans-unit>
      <trans-unit id="content.inspector.validators.stringValidator.stringIsExpected" xml:space="preserve">
				<source>A valid string is expected.</source>
			<target xml:lang="vi" state="needs-translation">A valid string is expected.</target></trans-unit>
      <trans-unit id="content.inspector.validators.textValidator.validTextWithoutAnyXMLtagsIsExpected" xml:space="preserve">
				<source>Valid text without any XML tags is expected.</source>
			<target xml:lang="vi" state="needs-translation">Valid text without any XML tags is expected.</target></trans-unit>
      <trans-unit id="content.inspector.validators.uuidValidator.invalidUuid" xml:space="preserve">
				<source>The given subject is not a valid UUID.</source>
			<target xml:lang="vi" state="needs-translation">The given subject is not a valid UUID.</target></trans-unit>
      <trans-unit id="content.menu.menuPanel.content" xml:space="preserve">
				<source>Content</source>
			<target xml:lang="vi" state="translated">Nội dung</target></trans-unit>
      <trans-unit id="content.navigate.deleteNodeDialog.header" xml:space="preserve">
				<source>Do you really want to delete</source>
			<target xml:lang="vi" state="needs-translation">Do you really want to delete</target></trans-unit>
      <trans-unit id="content.navigate.createNewHoldPosition" xml:space="preserve">
				<source>Create new (hold to select position)</source>
			<target xml:lang="vi" state="needs-translation">Create new (hold to select position)</target></trans-unit>
      <trans-unit id="content.navigate.deleteNodeDialog.subheader.1a" xml:space="preserve">
				<source>This will delete the element</source>
			<target xml:lang="vi" state="needs-translation">This will delete the element</target></trans-unit>
      <trans-unit id="content.navigate.deleteNodeDialog.subheader.1b" xml:space="preserve">
				<source>and it's children</source>
			<target xml:lang="vi" state="needs-translation">and it's children</target></trans-unit>
      <trans-unit id="content.navigate.deleteNodeDialog.subheader.2" xml:space="preserve">
				<source>This action can be undone in the workspace management.</source>
			<target xml:lang="vi" state="needs-translation">This action can be undone in the workspace management.</target></trans-unit>
      <trans-unit id="content.navigate.pasteHoldPosition" xml:space="preserve">
				<source>Paste (hold to select position)</source>
			<target xml:lang="vi" state="needs-translation">Paste (hold to select position)</target></trans-unit>
      <trans-unit id="height" xml:space="preserve">
				<source>Height</source>
			<target xml:lang="vi" state="translated">Chiều cao</target></trans-unit>
      <trans-unit id="inlineEditing.dialogs.deleteNodeDialog.header.1a" xml:space="preserve">
				<source>Do you really want to delete</source>
			<target xml:lang="vi" state="needs-translation">Do you really want to delete</target></trans-unit>
      <trans-unit id="inlineEditing.dialogs.deleteNodeDialog.header.1b" xml:space="preserve">
				<source>this element</source>
			<target xml:lang="vi" state="needs-translation">this element</target></trans-unit>
      <trans-unit id="inlineEditing.dialogs.deleteNodeDialog.subheader.1" xml:space="preserve">
				<source>This will delete the element.</source>
			<target xml:lang="vi" state="needs-translation">This will delete the element.</target></trans-unit>
      <trans-unit id="inlineEditing.dialogs.deleteNodeDialog.subheader.2" xml:space="preserve">
				<source>This action can be undone in the workspace management.</source>
			<target xml:lang="vi" state="needs-translation">This action can be undone in the workspace management.</target></trans-unit>
      <trans-unit id="media" xml:space="preserve">
				<source>Media</source>
			<target xml:lang="vi" state="translated">Tập tin đa phương tiện</target></trans-unit>
      <trans-unit id="crop" xml:space="preserve">
				<source>Crop</source>
			<target xml:lang="vi" state="translated">Cắt</target></trans-unit>
      <trans-unit id="width" xml:space="preserve">
				<source>Width</source>
			<target xml:lang="vi" state="translated">Chiều rộng</target></trans-unit>
      <trans-unit id="translate.requiredProperty" xml:space="preserve">
				<source>Missing required property: </source>
			<target xml:lang="vi" state="translated">Thiếu thuộc tính yêu cầu: </target><alt-trans><target xml:lang="vi">Thiếu thuộc tính yêu cầu:</target></alt-trans></trans-unit>
      <trans-unit id="workspaces" xml:space="preserve">
				<source>Workspaces</source>
			<target xml:lang="vi" state="translated">Không gian làm việc</target></trans-unit>
      <trans-unit id="inlineEditing.dialogs.nodeUpdateFailureDialog.header" xml:space="preserve">
				<source>An error occurred during saving</source>
			<target xml:lang="vi" state="translated">Có lỗi xảy ra trong quá trình lưu</target></trans-unit>
      <trans-unit id="inlineEditing.dialogs.nodeUpdateFailureDialog.subheader" xml:space="preserve">
				<source>Reload the page to attempt to fix the problem.</source>
			<target xml:lang="vi" state="needs-translation">Reload the page to attempt to fix the problem.</target></trans-unit>
      <trans-unit id="inlineEditing.dialogs.nodeUpdateFailureDialog.reloadButtonTitle" xml:space="preserve">
				<source>Reload the backend</source>
			<target xml:lang="vi" state="needs-translation">Reload the backend</target></trans-unit>
      <trans-unit id="inlineEditing.dialogs.nodeUpdateFailureDialog.reloadButtonLabel" xml:space="preserve">
				<source>Reload</source>
			<target xml:lang="vi" state="translated">Tải lại</target></trans-unit>
      <!-- Edit / preview modes -->
      <trans-unit id="editPreviewModes.inPlace" xml:space="preserve">
				<source>In-Place</source>
			<target xml:lang="vi" state="needs-translation">In-Place</target></trans-unit>
      <trans-unit id="editPreviewModes.rawContent" xml:space="preserve">
				<source>Raw Content</source>
			<target xml:lang="vi" state="translated">Nội dung dạng thô</target></trans-unit>
      <trans-unit id="editPreviewModes.desktop" xml:space="preserve">
				<source>Desktop</source>
			<target xml:lang="vi" state="translated">Màn hình chính</target></trans-unit>
      <!-- Login -->
      <trans-unit id="login.index.title" xml:space="preserve">
				<source>Login to</source>
			<target xml:lang="vi" state="translated">Đăng nhập vào</target></trans-unit>
      <trans-unit id="authenticating" xml:space="preserve">
				<source>Authenticating</source>
			<target xml:lang="vi" state="needs-translation">Authenticating</target></trans-unit>
      <trans-unit id="logout" xml:space="preserve">
				<source>Logout</source>
			<target xml:lang="vi" state="translated">Đăng xuất</target></trans-unit>
      <!-- Error handlers -->
      <trans-unit id="error.exception.goToSetup" xml:space="preserve">
				<source>Go to setup</source>
			<target xml:lang="vi" state="translated">Đi đến cài đặt</target></trans-unit>
      <trans-unit id="error.exception.noHomepageException.title" xml:space="preserve">
				<source>Missing Homepage</source>
			<target xml:lang="vi" state="translated">Thiếu Trang chủ</target></trans-unit>
      <trans-unit id="error.exception.noHomepageException.description" xml:space="preserve">
				<source>Either no site has been defined, the site does not contain a homepage or the active site couldn't be determined.</source>
			<target xml:lang="vi" state="needs-translation">Either no site has been defined, the site does not contain a homepage or the active site couldn't be determined.</target></trans-unit>
      <trans-unit id="error.exception.noHomepageException.setupMessage" xml:space="preserve">
				<source>You might want to set the site's domain or import a new site in the setup.</source>
			<target xml:lang="vi" state="needs-translation">You might want to set the site's domain or import a new site in the setup.</target></trans-unit>
      <trans-unit id="error.exception.databaseConnectionExceptions.title" xml:space="preserve">
				<source>Database Error</source>
			<target xml:lang="vi" state="translated">Lỗi cơ sở dữ liệu</target></trans-unit>
      <trans-unit id="error.exception.databaseConnectionExceptions.description" xml:space="preserve">
				<source>Sorry, we detected an error with your database. Check your log files in Data/Logs/* for more information.</source>
			<target xml:lang="vi" state="needs-translation">Sorry, we detected an error with your database. Check your log files in Data/Logs/* for more information.</target></trans-unit>
      <trans-unit id="error.exception.databaseConnectionExceptions.setupMessage" xml:space="preserve">
				<source>You might want to configure or check your database configuration in the setup.</source>
			<target xml:lang="vi" state="translated">Bạn có thể muốn đặt cấu hình hoặc kiểm tra cấu hình cơ sở dữ liệu của bạn trong việc cài đặt.</target></trans-unit>
      <trans-unit id="error.exception.notFoundExceptions.title" xml:space="preserve">
				<source>Page Not Found</source>
			<target xml:lang="vi" state="translated">Không tìm thấy trang này</target></trans-unit>
      <trans-unit id="error.exception.notFoundExceptions.description" xml:space="preserve">
				<source>Sorry, the page you requested was not found.</source>
			<target xml:lang="vi" state="translated">Xin lỗi, không tìm thấy trang bạn yêu cầu.</target></trans-unit>
      <trans-unit id="error.invalidNodeType.title" xml:space="preserve">
				<source>Invalid NodeType</source>
			<target xml:lang="vi" state="translated">NodeType không hợp lệ</target></trans-unit>
      <trans-unit id="error.invalidNodeType.description" xml:space="preserve">
				<source>The configuration of the NodeType that is supposed to be rendered here is not available. Probably you renamed the NodeType and are missing a migration or you simply misspelled it.</source>
			<target xml:lang="vi" state="needs-translation">The configuration of the NodeType that is supposed to be rendered here is not available. Probably you renamed the NodeType and are missing a migration or you simply misspelled it.</target></trans-unit>
      <!-- Miscellaneous -->
      <trans-unit id="masterPlugins.nodeTypeOnPageLabel" xml:space="preserve">
				<source>"{nodeTypeName}" on page "{pageLabel}"</source>
			<target xml:lang="vi" state="translated">"{nodeTypeName}" trên trang "{pageLabel}"</target></trans-unit>
      <!-- Service output -->
      <trans-unit id="service.nodes.title" xml:space="preserve">
				<source>Nodes</source>
			<target xml:lang="vi" state="translated">Nút</target></trans-unit>
      <trans-unit id="service.nodes.show" xml:space="preserve">
				<source>Show</source>
			<target xml:lang="vi" state="translated">Hiển thị</target></trans-unit>
      <trans-unit id="service.nodes.noPublicUrl" xml:space="preserve">
				<source>This node cannot be accessed through a public URL</source>
			<target xml:lang="vi" state="translated">Nút này không thể truy cập thông qua một URL công khai</target></trans-unit>
      <trans-unit id="service.nodes.nodeProperties" xml:space="preserve">
				<source>Node Properties</source>
			<target xml:lang="vi" state="translated">Thuộc tính của nút</target></trans-unit>
    </body>
  </file>
</xliff><|MERGE_RESOLUTION|>--- conflicted
+++ resolved
@@ -310,25 +310,14 @@
 				<source>Document options</source>
 			<target xml:lang="vi" state="translated">Tùy chọn tài liệu</target></trans-unit>
       <trans-unit id="content.inspector.validators.stringLength.outOfBounds" xml:space="preserve">
-<<<<<<< HEAD
-				<source>The length of this text must be between {{minimum}} and {{maximum}} characters.</source>
-			<target xml:lang="vi" state="translated">Độ dài của văn bản nên ở khoảng {{minimum}} và {{maximum}} ký tự.</target></trans-unit>
-      <trans-unit id="content.inspector.validators.stringLength.smallerThanMinimum" xml:space="preserve">
-				<source>This field must contain at least {{minimum}} characters.</source>
-			<target xml:lang="vi" state="translated">Trường này phải chứa ít nhất {{minimum}} ký tự.</target></trans-unit>
-      <trans-unit id="content.inspector.validators.stringLength.greaterThanMaximum" xml:space="preserve">
-				<source>This text may not exceed {{maximum}} characters.</source>
-			<target xml:lang="vi" state="translated">Văn bản này không thể vượt quá {{maximum}} ký tự.</target></trans-unit>
-=======
 				<source>The length of this text must be between {minimum} and {maximum} characters.</source>
-			<target xml:lang="vi" state="needs-translation">The length of this text must be between {minimum} and {maximum} characters.</target></trans-unit>
+			<target xml:lang="vi" state="translated">Độ dài của văn bản nên ở khoảng {minimum} và {maximum} ký tự.</target></trans-unit>
       <trans-unit id="content.inspector.validators.stringLength.smallerThanMinimum" xml:space="preserve">
 				<source>This field must contain at least {minimum} characters.</source>
-			<target xml:lang="vi" state="needs-translation">This field must contain at least {minimum} characters.</target></trans-unit>
+			<target xml:lang="vi" state="translated">Trường này phải chứa ít nhất {minimum} ký tự.</target></trans-unit>
       <trans-unit id="content.inspector.validators.stringLength.greaterThanMaximum" xml:space="preserve">
 				<source>This text may not exceed {maximum} characters.</source>
-			<target xml:lang="vi" state="needs-translation">This text may not exceed {maximum} characters.</target></trans-unit>
->>>>>>> cfc71656
+			<target xml:lang="vi" state="translated">Văn bản này không thể vượt quá {maximum} ký tự.</target></trans-unit>
       <trans-unit id="content.inspector.validators.alphanumericValidator" xml:space="preserve">
 				<source>Only regular characters (a to z, umlauts, ...) and numbers are allowed.</source>
 			<target xml:lang="vi" state="needs-translation">Only regular characters (a to z, umlauts, ...) and numbers are allowed.</target></trans-unit>
@@ -369,13 +358,8 @@
 				<source>A valid number is expected.</source>
 			<target xml:lang="vi" state="needs-translation">A valid number is expected.</target></trans-unit>
       <trans-unit id="content.inspector.validators.numberRangeValidator.numberShouldBeInRange" xml:space="preserve">
-<<<<<<< HEAD
-				<source>Please enter a valid number between {{minimum}} and {{maximum}}</source>
-			<target xml:lang="vi" state="translated">Vui lòng nhập vào số hợp lệ trong khoảng {{minimum}} and {{maximum}}</target></trans-unit>
-=======
 				<source>Please enter a valid number between {minimum} and {maximum}</source>
-			<target xml:lang="vi" state="needs-translation">Please enter a valid number between {minimum} and {maximum}</target></trans-unit>
->>>>>>> cfc71656
+			<target xml:lang="vi" state="translated">Vui lòng nhập vào số hợp lệ trong khoảng {minimum} and {maximum}</target></trans-unit>
       <trans-unit id="content.inspector.validators.regularExpressionValidator.patternDoesNotMatch" xml:space="preserve">
 				<source>The given subject did not match the pattern ({pattern})</source>
 			<target xml:lang="vi" state="needs-translation">The given subject did not match the pattern ({pattern})</target></trans-unit>
