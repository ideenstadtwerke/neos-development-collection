--- conflicted
+++ resolved
@@ -55,20 +55,17 @@
 							</f:if>
 							<tr>
 								<th>{neos:backend.translate(id: 'media.metadata.type', source: 'Modules', package: 'TYPO3.Neos')}</th>
-								<td>{asset.resource.mediatype}</td>
+								<td><span class="neos-label">{asset.resource.mediatype}</span></td>
 							</tr>
 							<tr>
 								<th>{neos:backend.translate(id: 'media.metadata.identifier', source: 'Modules', package: 'TYPO3.Neos')}</th>
-								<td>{asset.identifier}</td>
+								<td><span class="neos-label">{asset.identifier}</span></td>
 							</tr>
 						</tbody>
 					</table>
-<<<<<<< HEAD
 					<f:if condition="{asset.inUse}">
 						<f:link.action action="relatedNodes" arguments="{asset:asset}" class="neos-button">{neos:backend.translate(id: 'media.relatedNodes', quantity: '{asset.usageCount}', arguments: {0: asset.usageCount}, source: 'Modules', package: 'TYPO3.Neos')}</f:link.action>
 					</f:if>
-=======
->>>>>>> a4f1091d
 				</fieldset>
 			</div>
 			<div class="neos-span6 neos-image-example">
@@ -76,7 +73,6 @@
 			</div>
 		</div>
 		<div class="neos-footer">
-<<<<<<< HEAD
 			<f:link.action action="index" class="neos-button neos-action-cancel">{neos:backend.translate(id: 'media.cancel', source: 'Modules', package: 'TYPO3.Neos')}</f:link.action>
 			<f:security.ifAccess privilegeTarget="TYPO3.Neos:Backend.Module.Media.ReplaceAssetResource">
 				<f:link.action action="replaceAssetResource" arguments="{asset: asset}" class="neos-button">{neos:backend.translate(id: 'media.replaceAssetResource', source: 'Modules', package: 'TYPO3.Neos')}</f:link.action>
@@ -89,33 +85,31 @@
 					<a title="{neos:backend.translate(id: 'media.clickToDelete', source: 'Modules', package: 'TYPO3.Neos')}" data-toggle="modal" href="#asset-{asset -> f:format.identifier()}" class="neos-button neos-button-danger">{neos:backend.translate(id: 'media.delete', source: 'Modules', package: 'TYPO3.Neos')}</a>
 				</f:else>
 			</f:if>
-=======
-			<f:link.action action="index" class="neos-button">{neos:backend.translate(id: 'media.cancel', source: 'Modules', package: 'TYPO3.Neos')}</f:link.action>
-			<a title="{neos:backend.translate(id: 'media.clickToDelete', source: 'Modules', package: 'TYPO3.Neos')}" data-toggle="modal" href="#asset-{asset -> f:format.identifier()}" class="neos-button neos-button-danger">{neos:backend.translate(id: 'media.delete', source: 'Modules', package: 'TYPO3.Neos')}</a>
->>>>>>> a4f1091d
 			<f:form.submit id="save" class="neos-button neos-button-primary" value="{neos:backend.translate(id: 'media.saveEditing', source: 'Modules', package: 'TYPO3.Neos')}" />
 		</div>
 		<div class="neos-hide" id="asset-{asset -> f:format.identifier()}">
-			<div class="neos-modal">
-				<div class="neos-modal-header">
-					<button type="button" class="neos-close neos-button" data-dismiss="modal"></button>
-					<div class="neos-header">
-						{neos:backend.translate(id: 'media.message.reallyDeleteAsset', arguments: {0: asset.label}, source: 'Modules', package: 'TYPO3.Neos')}
-					</div>
-					<div>
-						<div class="neos-subheader">
-							<p>
-								{neos:backend.translate(id: 'media.message.willBeDeleted', source: 'Modules', package: 'TYPO3.Neos')}<br />
-								{neos:backend.translate(id: 'media.message.operationCannotBeUndone', source: 'Modules', package: 'TYPO3.Neos')}
-							</p>
+			<div class="neos-modal-centered">
+				<div class="neos-modal-content">
+					<div class="neos-modal-header">
+						<button type="button" class="neos-close neos-button" data-dismiss="modal"></button>
+						<div class="neos-header">
+							{neos:backend.translate(id: 'media.message.reallyDeleteAsset', arguments: {0: asset.label}, source: 'Modules', package: 'TYPO3.Neos')}
+						</div>
+						<div>
+							<div class="neos-subheader">
+								<p>
+									{neos:backend.translate(id: 'media.message.willBeDeleted', source: 'Modules', package: 'TYPO3.Neos')}<br />
+									{neos:backend.translate(id: 'media.message.operationCannotBeUndone', source: 'Modules', package: 'TYPO3.Neos')}
+								</p>
+							</div>
 						</div>
 					</div>
-				</div>
-				<div class="neos-modal-footer">
-					<a href="#" class="neos-button" data-dismiss="modal">{neos:backend.translate(id: 'media.cancel', source: 'Modules', package: 'TYPO3.Neos')}</a>
-					<button type="submit" form="postHelper" formaction="{f:uri.action(action: 'delete', arguments: {asset: asset})}" title="{neos:backend.translate(id: 'media.tooltip.deleteAsset', source: 'Modules', package: 'TYPO3.Neos')}" class="neos-button neos-button-mini neos-button-danger">
-						{neos:backend.translate(id: 'media.message.confirmDelete', source: 'Modules', package: 'TYPO3.Neos')}
-					</button>
+					<div class="neos-modal-footer">
+						<a href="#" class="neos-button" data-dismiss="modal">{neos:backend.translate(id: 'media.cancel', source: 'Modules', package: 'TYPO3.Neos')}</a>
+						<button type="submit" form="postHelper" formaction="{f:uri.action(action: 'delete', arguments: {asset: asset})}" title="{neos:backend.translate(id: 'media.tooltip.deleteAsset', source: 'Modules', package: 'TYPO3.Neos')}" class="neos-button neos-button-mini neos-button-danger">
+							{neos:backend.translate(id: 'media.message.confirmDelete', source: 'Modules', package: 'TYPO3.Neos')}
+						</button>
+					</div>
 				</div>
 			</div>
 			<div class="neos-modal-backdrop neos-in"></div>
