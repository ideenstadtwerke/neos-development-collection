{namespace neos=TYPO3\Neos\ViewHelpers}
<f:layout name="BackendSubModule" />

<f:section name="subtitle">
	<h2>{site.name}</h2>
</f:section>

<f:section name="content">
	<f:form action="updateSite" name="site" object="{site}" class="sites sites-edit">
		<div>
			<div class="neos-row-fluid">
				<fieldset class="neos-span5">
					<legend>{neos:backend.translate(id: 'site', value: 'Site')}</legend>
					<div class="neos-control-group{f:validation.ifHasErrors(for: 'site.name', then: ' neos-error')}">
						<label class="neos-control-label" for="name">{neos:backend.translate(id: 'name', value: 'Name')}</label>
						<div class="neos-controls">
							<f:form.textfield property="name" id="name" class="neos-span12" required="true" />
							<f:render partial="Module/Shared/FieldValidationResults" arguments="{fieldname: 'site.name'}"/>
						</div>
					</div>
					<div class="neos-control-group{f:validation.ifHasErrors(for: 'newSiteNodeName', then: ' neos-error')}">
						<label class="neos-control-label" for="node-name">{neos:backend.translate(id: 'rootNodeName', value: 'Root node name')}</label>
						<div class="neos-controls">
							<f:form.textfield name="newSiteNodeName" id="node-name" value="{site.nodeName}" additionalAttributes="{pattern: '^[a-z0-9\-]+$'}" class="neos-span12" required="true" />
							<f:render partial="Module/Shared/FieldValidationResults" arguments="{fieldname: 'newSiteNodeName'}"/>
						</div>
					</div>
					<div class="neos-control-group">
						<label class="neos-control-label" for="asset-collection">{neos:backend.translate(id: 'state', value: 'Default asset collection')}</label>
						<div class="neos-controls">
							<f:form.select property="assetCollection" id="asset-collection" options="{assetCollections}" optionLabelField="title" prependOptionLabel="None" prependOptionValue="" class="neos-span12" />
						</div>
					</div>
					<p>
						<label>{neos:backend.translate(id: 'state', value: 'Status')}</label>
						<f:if condition="{site.online}">
							<f:then>
								<span class="neos-badge neos-badge-success">{neos:backend.translate(id: 'active', value: 'Active')}</span>
							</f:then>
							<f:else>
								<span class="neos-badge neos-badge-warning">{neos:backend.translate(id: 'inactive', value: 'Inactive')}</span>
							</f:else>
						</f:if>
					</p>
				</fieldset>
				<fieldset class="neos-span5 neos-offset1">
					<legend>{neos:backend.translate(id: 'domains', value: 'Domains')}</legend>
					<table class="neos-table">
						<thead>
							<tr>
								<th>{neos:backend.translate(id: 'domain', value: 'Domain')}</th>
								<th class="neos-aCenter">{neos:backend.translate(id: 'primary')}</th>
							</tr>
						</thead>
						<tbody>
						<f:for each="{domains}" as="domain" key="number">
							<tr>
								<td>
									{f:if(condition: domain.scheme, then: '{domain.scheme}://')}<b>{domain.hostPattern}</b>{f:if(condition: domain.port, then: ':{domain.port}')}
									<f:if condition="{domain.active} == 0">
										<span class="neos-badge neos-badge-warning">{neos:backend.translate(id: 'inactive', value: 'Inactive')}</span>
									</f:if>
								</td>
								<td class="neos-aCenter check">
									<f:if condition="{domain.active}">
										<label class="neos-radio">
											<f:form.radio property="primaryDomain" value="{domain}" checked="{f:if(condition: '{site.primaryDomain} == {domain}', then: 'checked')}" /><span></span>
										</label>
									</f:if>
								</td>
								<td class="neos-action aRight">
									<div class="neos-pull-right">
										<f:link.action action="editDomain" arguments="{domain: domain}" class="neos-button" title="{neos:backend.translate(id: 'clickToEdit', value: 'Click to edit')}" additionalAttributes="{data-neos-toggle: 'tooltip'}">
											<i class="icon-pencil icon-white"></i>
										</f:link.action>
										<f:if condition="{domain.active} == 1">
											<f:then>
												<button form="postHelper" formaction="{f:uri.action(action: 'deactivateDomain', arguments: {domain: domain})}" type="submit" class="neos-button neos-button-warning" title="{neos:backend.translate(id: 'clickToDeactivate', value: 'Click to deactivate')}" data-neos-toggle="tooltip">
													<i class="icon-minus-sign icon-white"></i>
												</button>
											</f:then>
											<f:else>
												<button form="postHelper" formaction="{f:uri.action(action: 'activateDomain', arguments: {domain: domain})}" type="submit" class="neos-button neos-button-success" title="{neos:backend.translate(id: 'clickToActivate', value: 'Click to activate')}" data-neos-toggle="tooltip">
													<i class="icon-plus-sign icon-white"></i>
												</button>
											</f:else>
										</f:if>
										<button class="neos-button neos-button-danger" title="{neos:backend.translate(id: 'clickToDelete', value: 'Click to delete')}" data-toggle="modal" href="#{site.nodeName}-{number}" data-neos-toggle="tooltip">
											<i class="icon-trash icon-white"></i>
										</button>
										<div class="neos-hide" id="{site.nodeName}-{number}">
											<div class="neos-modal-centered">
												<div class="neos-modal-content">
													<div class="neos-modal-header">
														<button type="button" class="neos-close neos-button" data-dismiss="modal"></button>
														<div class="neos-header">{neos:backend.translate(id: 'domain.deleteConfirmQuestion', arguments: {0: domain}, value: 'Do you really want to delete "{domain}"? This action cannot be undone.')}</div>
													</div>
													<div class="neos-modal-footer">
														<a href="#" class="neos-button" data-dismiss="modal">{neos:backend.translate(id: 'cancel', value: 'Cancel')}</a>
														<button form="postHelper" formaction="{f:uri.action(action: 'deleteDomain', arguments: {site: site, domain: domain})}" type="submit" class="neos-button-danger neos-button" title="{neos:backend.translate(id: 'deleteConfirm', value: 'Yes, delete it!')}">
															{neos:backend.translate(id: 'deleteConfirm', value: 'Yes, delete it!')}
														</button>
													</div>
												</div>
											</div>
											<div class="neos-modal-backdrop neos-in"></div>
										</div>
									</div>
								</td>
							</tr>
						</f:for>
						</tbody>
					</table>
					<div class="neos-pull-right">
						<f:link.action action="newDomain" arguments="{site: site}" class="neos-button neos-button-primary" title="{neos:backend.translate(id: 'clickToCreate', value: 'Click to create new')}" >{neos:backend.translate(id: 'domain.add', value: 'Add Domain')}</f:link.action>
					</div>
				</fieldset>
			</div>

			<div class="neos-row-fluid">
				<fieldset class="neos-span5">
					<legend>{neos:backend.translate(id: 'sites.sitePackage', value: 'Site package')}</legend>
					<table class="neos-info-table">
						<tbody>
							<tr>
								<th>{neos:backend.translate(id: 'packageKey', value: 'Package Key')}</th>
								<td><span class="neos-label">{site.siteResourcesPackageKey}</span></td>
							</tr>
							<f:if condition="{sitePackageMetaData.title}">
								<tr>
									<th>{neos:backend.translate(id: 'title', value: 'Title')}</th>
									<td>{sitePackageMetaData.title}</td>
								</tr>
							</f:if>
							<f:if condition="{sitePackageMetaData.version}">
								<tr>
									<th>{neos:backend.translate(id: 'version', value: 'Version')}</th>
									<td>{sitePackageMetaData.version}</td>
								</tr>
							</f:if>
							<f:if condition="{sitePackageMetaData.description}">
								<tr>
									<th>{neos:backend.translate(id: 'description', value: 'Description')}</th>
									<td>{sitePackageMetaData.description}</td>
								</tr>
							</f:if>
						</tbody>
					</table>
				</fieldset>
			</div>
		</div>

		<div class="neos-footer">
			<f:link.action action="index" class="neos-button">{neos:backend.translate(id: 'cancel', value: 'Cancel')}</f:link.action>
			<button class="neos-button neos-button-danger" title="{neos:backend.translate(id: 'clickToDelete', value: 'Click here to delete this site')}" data-toggle="modal" href="#{site.nodeName}">
				{neos:backend.translate(id: 'sites.delete', value: 'Delete this site')}
			</button>
<<<<<<< HEAD
			<div class="neos-hide" id="{site.nodeName}">
				<div class="neos-modal-centered">
					<div class="neos-modal-content">
						<div class="neos-modal-header">
							<button type="button" class="neos-close neos-button" data-dismiss="modal"></button>
							<div class="neos-header">{neos:backend.translate(id: 'sites.confirmDeleteQuestion', arguments: {0: site.name}, value: 'Do you really want to delete "{site.name}"? This action cannot be undone.')}</div>
						</div>
						<div class="neos-modal-footer">
							<a href="#" class="neos-button" data-dismiss="modal">{neos:backend.translate(id: 'cancel', value: 'Cancel')}</a>
							<button form="postHelper" formaction="{f:uri.action(action: 'deleteSite', arguments: {site: site, domain: domain})}" type="submit" class="neos-button neos-button-danger" title="Yes, delete the site">
								{neos:backend.translate(id: 'sites.confirmDelete', value: 'Yes, delete the site')}
							</button>
						</div>
					</div>
				</div>
				<div class="neos-modal-backdrop neos-in"></div>
			</div>
=======
>>>>>>> 5b99035b
			<f:if condition="{site.online}">
				<f:then>
					<button form="postHelper" formaction="{f:uri.action(action: 'deactivateSite', arguments: {site: site})}" type="submit" class="neos-button neos-button-warning" title="{neos:backend.translate(id: 'clickToDeactivate', value: 'Click to deactivate')}">
						{neos:backend.translate(id: 'sites.deactivate', value: 'Deactivate site')}
					</button>
				</f:then>
				<f:else>
					<button form="postHelper" formaction="{f:uri.action(action: 'activateSite', arguments: {site: site})}" type="submit" class="neos-button neos-button-success" title="{neos:backend.translate(id: 'clickToActivate', value: 'Click to activate')}">
						{neos:backend.translate(id: 'sites.activate', value: 'Activate site')}
					</button>
				</f:else>
			</f:if>
			<f:form.submit value="{neos:backend.translate(id: 'save', value: 'Save')}" class="neos-button neos-button-primary" />
		</div>
		<div class="neos-hide" id="{site.nodeName}">
			<div class="neos-modal">
				<div class="neos-modal-header">
					<button type="button" class="neos-close neos-button" data-dismiss="modal"></button>
					<div class="neos-header">{neos:backend.translate(id: 'sites.confirmDeleteQuestion', arguments: {0: site.name}, value: 'Do you really want to delete "{site.name}"? This action cannot be undone.')}</div>
				</div>
				<div class="neos-modal-footer">
					<a href="#" class="neos-button" data-dismiss="modal">{neos:backend.translate(id: 'cancel', value: 'Cancel')}</a>
					<button form="postHelper" formaction="{f:uri.action(action: 'deleteSite', arguments: {site: site, domain: domain})}" type="submit" class="neos-button neos-button-danger" title="Yes, delete the site">
						{neos:backend.translate(id: 'sites.confirmDelete', value: 'Yes, delete the site')}
					</button>
				</div>
			</div>
			<div class="neos-modal-backdrop neos-in"></div>
		</div>
	</f:form>
	<f:form action="index" id="postHelper" method="post"></f:form>
</f:section><|MERGE_RESOLUTION|>--- conflicted
+++ resolved
@@ -155,26 +155,6 @@
 			<button class="neos-button neos-button-danger" title="{neos:backend.translate(id: 'clickToDelete', value: 'Click here to delete this site')}" data-toggle="modal" href="#{site.nodeName}">
 				{neos:backend.translate(id: 'sites.delete', value: 'Delete this site')}
 			</button>
-<<<<<<< HEAD
-			<div class="neos-hide" id="{site.nodeName}">
-				<div class="neos-modal-centered">
-					<div class="neos-modal-content">
-						<div class="neos-modal-header">
-							<button type="button" class="neos-close neos-button" data-dismiss="modal"></button>
-							<div class="neos-header">{neos:backend.translate(id: 'sites.confirmDeleteQuestion', arguments: {0: site.name}, value: 'Do you really want to delete "{site.name}"? This action cannot be undone.')}</div>
-						</div>
-						<div class="neos-modal-footer">
-							<a href="#" class="neos-button" data-dismiss="modal">{neos:backend.translate(id: 'cancel', value: 'Cancel')}</a>
-							<button form="postHelper" formaction="{f:uri.action(action: 'deleteSite', arguments: {site: site, domain: domain})}" type="submit" class="neos-button neos-button-danger" title="Yes, delete the site">
-								{neos:backend.translate(id: 'sites.confirmDelete', value: 'Yes, delete the site')}
-							</button>
-						</div>
-					</div>
-				</div>
-				<div class="neos-modal-backdrop neos-in"></div>
-			</div>
-=======
->>>>>>> 5b99035b
 			<f:if condition="{site.online}">
 				<f:then>
 					<button form="postHelper" formaction="{f:uri.action(action: 'deactivateSite', arguments: {site: site})}" type="submit" class="neos-button neos-button-warning" title="{neos:backend.translate(id: 'clickToDeactivate', value: 'Click to deactivate')}">
