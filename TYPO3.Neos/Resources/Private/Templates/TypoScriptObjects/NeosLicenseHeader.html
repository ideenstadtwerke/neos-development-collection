--- conflicted
+++ resolved
@@ -1,15 +1,6 @@
 <!--
-<<<<<<< HEAD
-	This website is powered by Neos, the next generation CMS, a free Open
-	Source Enterprise Content Management System licensed under the GNU/GPL.
-
-	Neos is based on Flow, a powerful PHP application framework licensed under the GNU/LGPL.
-
-	More information and contribution opportunities at http://neos.io
-=======
 	This website is powered by Neos, the Open Source Content Application Platform licensed under the GNU/GPL.
 	Neos is based on Flow, a powerful PHP application framework licensed under the MIT license.
 
 	More information and contribution opportunities at https://www.neos.io
->>>>>>> ed7312eb
 -->