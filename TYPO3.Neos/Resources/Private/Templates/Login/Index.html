--- conflicted
+++ resolved
@@ -27,85 +27,6 @@
 		</f:else>
 	</f:if>
 		<div class="neos-modal-centered">
-<<<<<<< HEAD
-			<f:if condition="{settings.userInterface.backendLoginForm.backgroundImage}">
-				<div class="neos-background-image-clone" style="background-image:url({f:uri.resource(path: settings.userInterface.backendLoginForm.backgroundImage)});"></div>
-			</f:if>
-			<div id="neos-login-box">
-				<f:render partial="Login/Logo" arguments="{width: '200px', height: '200px'}" />
-				<header>
-					<neos:backend.translate id="login.index.title">Login to</neos:backend.translate>
-					<strong>{site.name}</strong></header>
-				<div class="neos-login-body neos">
-					<f:form name="login" action="authenticate">
-						<f:form.hidden name="lastVisitedNode"/>
-						<fieldset>
-							<f:if condition="{username}">
-								<f:then>
-									<div class="neos-controls">
-										<f:form.textfield required="required" id="username" type="text"
-														  placeholder="{neos:backend.translate(id: 'username', value: 'Username')}"
-														  class="neos-span12"
-														  name="__authentication[TYPO3][Flow][Security][Authentication][Token][UsernamePassword][username]"
-														  value="{username}"/>
-									</div>
-									<div class="neos-controls">
-										<f:form.textfield required="required" id="password" type="password"
-														  placeholder="{neos:backend.translate(id: 'password', value: 'Password')}"
-														  class="neos-span12"
-														  name="__authentication[TYPO3][Flow][Security][Authentication][Token][UsernamePassword][password]"
-														  additionalAttributes="{autofocus:'autofocus'}"/>
-									</div>
-								</f:then>
-								<f:else>
-									<div class="neos-controls">
-										<f:form.textfield required="required" id="username" type="text"
-														  placeholder="{neos:backend.translate(id: 'username', value: 'Username')}"
-														  class="neos-span12"
-														  name="__authentication[TYPO3][Flow][Security][Authentication][Token][UsernamePassword][username]"
-														  additionalAttributes="{autofocus:'autofocus'}"
-														  value="{username}"/>
-									</div>
-									<div class="neos-controls">
-										<f:form.textfield required="required" id="password" type="password"
-														  placeholder="{neos:backend.translate(id: 'password', value: 'Password')}"
-														  class="neos-span12"
-														  name="__authentication[TYPO3][Flow][Security][Authentication][Token][UsernamePassword][password]"/>
-									</div>
-								</f:else>
-							</f:if>
-							<div class="neos-actions">
-								<!-- Forgot password link will be here -->
-								<f:form.button type="submit" class="neos-span5 neos-pull-right neos-button neos-login-btn">
-									<neos:backend.translate id="login" value="Login"/>
-								</f:form.button>
-								<button class="neos-span5 neos-pull-right neos-button neos-login-btn neos-disabled neos-hidden">
-									<neos:backend.translate id="authenticating" value="Authenticating"/>
-									<span class="neos-ellipsis"></span>
-								</button>
-								<f:flashMessages as="flashMessages">
-									<f:for each="{flashMessages}" as="flashMessage">
-										<f:if condition="{flashMessage.severity} == 'OK'">
-											<div class="neos-tooltip neos-bottom neos-in neos-tooltip-success">
-										</f:if>
-										<f:if condition="{flashMessage.severity} == 'Notice'">
-											<div class="neos-tooltip neos-bottom neos-in neos-tooltip-notice">
-										</f:if>
-										<f:if condition="{flashMessage.severity} == 'Warning'">
-											<div class="neos-tooltip neos-bottom neos-in neos-tooltip-warning">
-										</f:if>
-										<f:if condition="{flashMessage.severity} == 'Error'">
-											<script>
-												$(function () {
-													$('fieldset').effect('shake', {times: 1}, 60);
-												});
-											</script>
-											<div class="neos-tooltip neos-bottom neos-in neos-tooltip-error">
-										</f:if>
-										<div class="neos-tooltip-arrow"></div>
-										<div class="neos-tooltip-inner">{neos:backend.translate(id:
-											'flashMessage.{flashMessage.code}', package: 'TYPO3.Neos', value: flashMessage)}
-=======
 			<main class="neos-login-main">
 				<div class="neos-login-box {f:if(condition: settings.userInterface.backendLoginForm.backgroundImage, then: 'background-image-active')}">
 					<figure class="neos-login-box-logo">
@@ -135,7 +56,6 @@
 															  class="neos-span12"
 															  name="__authentication[TYPO3][Flow][Security][Authentication][Token][UsernamePassword][password]"
 															  additionalAttributes="{autofocus:'autofocus'}"/>
->>>>>>> 5475a9f3
 										</div>
 									</f:then>
 									<f:else>
@@ -194,25 +114,6 @@
 						</f:form>
 					</div>
 				</div>
-<<<<<<< HEAD
-			</div>
-		</div>
-		<div id="neos-login-footer">
-			<svg version="1.1" xmlns="http://www.w3.org/2000/svg" xmlns:xlink="http://www.w3.org/1999/xlink" x="0px" y="0px" width="50px" height="50px" viewBox="0 0 200 200" enable-background="new 0 0 200 200" xml:space="preserve">
-                <g>
-                    <polygon fill="#26224C" points="132.984,37.5 112.342,52.662 112.342,84.378 132.984,113.791 	"/>
-                    <polygon fill="#26224C" points="132.984,150.564 53.627,37.5 44.434,44.273 44.434,162.5 65.076,147.338 65.076,88.79 116.695,162.5 139.275,162.5 155.566,150.564"/>
-                    <polygon fill="#00ADEE" points="65.076,88.79 65.076,147.338 44.434,162.5 67.016,162.5 87.658,147.338 87.658,121.038"/>
-                    <polygon fill="#00ADEE" points="132.984,113.791 132.984,37.5 155.566,37.5 155.566,150.564 132.984,150.564 53.627,37.5 79.436,37.5"/>
-                </g>
-            </svg>
-			<p>
-				<a href="http://neos.io" target="_blank">Neos</a> –
-				© 2006-{f:format.date(date: 'now', format: 'Y')} This is free software, licensed under GPL3 or higher, and you are welcome to redistribute it under certain conditions;
-				Neos comes with ABSOLUTELY NO WARRANTY;
-				See <a href="http://neos.io" target="_blank">neos.io</a> for more details. Obstructing the appearance of this notice is prohibited by law.
-			</p>
-=======
 			</main>
 			<footer class="neos-login-footer">
 				<p>
@@ -222,7 +123,6 @@
 					See <a href="http://neos.io" target="_blank">neos.io</a> for more details. Obstructing the appearance of this notice is prohibited by law.
 				</p>
 			</footer>
->>>>>>> 5475a9f3
 		</div>
 
 		<script src="{f:uri.resource(path: '2/js/bootstrap.min.js', package: 'TYPO3.Twitter.Bootstrap')}"></script>
