{namespace m=TYPO3\Media\ViewHelpers}
{namespace neos=TYPO3\Neos\ViewHelpers}
<f:widget.paginate objects="{assets}" as="paginatedAssets" configuration="{itemsPerPage: 30, maximumNumberOfLinks: 7}">
	<table class="neos-table asset-list">
		<thead>
			<tr>
				<th></th>
				<th>
					<f:if condition="{sort} == 'Name'">
						<f:then>{neos:backend.translate(id: 'media.field.name', source: 'Modules', package: 'TYPO3.Neos')} <i class="icon-caret-down"></i></f:then>
						<f:else>
							<f:link.action action="index" title="{neos:backend.translate(id: 'media.sortByName', source: 'Modules', package: 'TYPO3.Neos')}" data="{neos-toggle: 'tooltip'}" arguments="{sort: 'Name'}" addQueryString="TRUE">
								{neos:backend.translate(id: 'media.field.name', source: 'Modules', package: 'TYPO3.Neos')}
							</f:link.action>
						</f:else>
					</f:if>
				</th>
				<th>
					<f:if condition="{sort} == 'Modified'">
						<f:then>{neos:backend.translate(id: 'media.field.lastModified', source: 'Modules', package: 'TYPO3.Neos')} <i class="icon-caret-down"></i></f:then>
						<f:else>
							<f:link.action action="index" title="{neos:backend.translate(id: 'media.sortByLastModified', source: 'Modules', package: 'TYPO3.Neos')}" data="{neos-toggle: 'tooltip'}" arguments="{sort: 'Modified'}" addQueryString="TRUE">
								{neos:backend.translate(id: 'media.field.lastModified', source: 'Modules', package: 'TYPO3.Neos')}
							</f:link.action>
						</f:else>
					</f:if>
				</th>
				<th>{neos:backend.translate(id: 'media.field.fileSize', source: 'Modules', package: 'TYPO3.Neos')}</th>
				<th>{neos:backend.translate(id: 'media.field.type', source: 'Modules', package: 'TYPO3.Neos')}</th>
				<th>{neos:backend.translate(id: 'media.field.tags', source: 'Modules', package: 'TYPO3.Neos')}</th>
				<th class="neos-action"></th>
			</tr>
		</thead>
		<tbody>
		<f:alias map="{'dragAndDropOnTagOrCollectionLabel': '{neos:backend.translate(id: \'media.tooltip.dragAndDropOnTagOrCollection\', source: \'Modules\', package: \'TYPO3.Neos\')}', 'editAsset': '{neos:backend.translate(id: \'media.tooltip.editAsset\', source: \'Modules\', package: \'TYPO3.Neos\')}'}">
			<f:for each="{paginatedAssets}" as="asset" iteration="iterator">
				<tr class="asset draggable-asset{f:if(condition: '{asset.tags -> f:count()} == 0', then: ' neos-media-untagged')}" data-asset-identifier="{asset -> f:format.identifier()}">
					<td>
						<f:if condition="{asset.width}">
							<f:then>
<<<<<<< HEAD
								<div class="neos-list-thumbnail" data-neos-toggle="popover" data-placement="{f:if(condition: '{iterator.index} > 2', then: 'top', else: 'bottom')}" data-trigger="hover" data-title="{asset.width} x {asset.height}" data-html="true" data-content="{m:image(asset: asset, preset: 'TYPO3.Neos:Thumbnail', alt: asset.label, async: settings.asyncThumbnails) -> f:format.htmlentities()}">
									<m:image asset="{asset}" preset="TYPO3.Neos:Thumbnail" alt="{asset.label}" async="{settings.asyncThumbnails}" />
=======
								<div class="neos-list-thumbnail" data-neos-toggle="popover" data-placement="{f:if(condition: '{iterator.index} > 2', then: 'top', else: 'bottom')}" data-trigger="hover" data-title="{asset.width} x {asset.height}" data-html="true" data-content="{m:thumbnail(asset: asset, maximumWidth: 250, maximumHeight: 250, alt: asset.label) -> f:format.htmlentities()}">
									<m:thumbnail asset="{asset}" allowCropping="false" maximumWidth="40" maximumHeight="40" alt="{asset.label}"/>
>>>>>>> 8d6213ac
								</div>
							</f:then>
							<f:else>
								<div class="neos-list-thumbnail">
<<<<<<< HEAD
									<m:image asset="{asset}" allowCropping="false" maximumWidth="40" maximumHeight="40" alt="{asset.label}" />
=======
									<m:thumbnail asset="{asset}" allowCropping="false" maximumWidth="40" maximumHeight="40" alt="{asset.label}"/>
>>>>>>> 8d6213ac
								</div>
							</f:else>
						</f:if>
						<i class="icon-move" title="{dragAndDropOnTagOrCollectionLabel}" data-neos-toggle="tooltip"></i>
					</td>
					<td class="asset-label"><f:format.crop maxCharacters="50">{asset.label}</f:format.crop></td>
					<td><span title="{asset.lastModified -> f:format.date(format: 'd-m-Y H:i')}" data-neos-toggle="tooltip">{asset.lastModified -> m:format.relativeDate()}</span></td>
					<td>{asset.resource.fileSize -> f:format.bytes()}</td>
					<td>{asset.resource.mediatype}</td>
					<td class="tags">
						<f:for each="{asset.tags}" as="tag">
							<span class="neos-label">{tag.label}</span>
						</f:for>
					</td>
					<td class="neos-action">
						<f:link.action action="edit" title="{editAsset}" class="neos-button neos-button-mini" arguments="{asset: asset}" data="{neos-toggle: 'tooltip'}"><i class="icon-pencil"></i></f:link.action>
						<button class="neos-button neos-button-mini neos-button-danger" title="{neos:backend.translate(id: 'media.tooltip.deleteAsset', source: 'Modules', package: 'TYPO3.Neos')}" data-neos-toggle="tooltip" data-modal="delete-asset-modal" data-label="{asset.label -> f:format.crop(maxCharacters: 50)}" data-object-identifier="{asset -> f:format.identifier()}"><i class="icon-trash icon-white"></i></button>
					</td>
				</tr>
			</f:for>
		</f:alias>
		</tbody>
	</table>
</f:widget.paginate><|MERGE_RESOLUTION|>--- conflicted
+++ resolved
@@ -38,22 +38,13 @@
 					<td>
 						<f:if condition="{asset.width}">
 							<f:then>
-<<<<<<< HEAD
-								<div class="neos-list-thumbnail" data-neos-toggle="popover" data-placement="{f:if(condition: '{iterator.index} > 2', then: 'top', else: 'bottom')}" data-trigger="hover" data-title="{asset.width} x {asset.height}" data-html="true" data-content="{m:image(asset: asset, preset: 'TYPO3.Neos:Thumbnail', alt: asset.label, async: settings.asyncThumbnails) -> f:format.htmlentities()}">
-									<m:image asset="{asset}" preset="TYPO3.Neos:Thumbnail" alt="{asset.label}" async="{settings.asyncThumbnails}" />
-=======
-								<div class="neos-list-thumbnail" data-neos-toggle="popover" data-placement="{f:if(condition: '{iterator.index} > 2', then: 'top', else: 'bottom')}" data-trigger="hover" data-title="{asset.width} x {asset.height}" data-html="true" data-content="{m:thumbnail(asset: asset, maximumWidth: 250, maximumHeight: 250, alt: asset.label) -> f:format.htmlentities()}">
-									<m:thumbnail asset="{asset}" allowCropping="false" maximumWidth="40" maximumHeight="40" alt="{asset.label}"/>
->>>>>>> 8d6213ac
+								<div class="neos-list-thumbnail" data-neos-toggle="popover" data-placement="{f:if(condition: '{iterator.index} > 2', then: 'top', else: 'bottom')}" data-trigger="hover" data-title="{asset.width} x {asset.height}" data-html="true" data-content="{m:thumbnail(asset: asset, preset: 'TYPO3.Neos:Thumbnail', alt: asset.label, async: settings.asyncThumbnails) -> f:format.htmlentities()}">
+									<m:thumbnail asset="{asset}" preset="TYPO3.Neos:Thumbnail" alt="{asset.label}" async="{settings.asyncThumbnails}" />
 								</div>
 							</f:then>
 							<f:else>
 								<div class="neos-list-thumbnail">
-<<<<<<< HEAD
-									<m:image asset="{asset}" allowCropping="false" maximumWidth="40" maximumHeight="40" alt="{asset.label}" />
-=======
-									<m:thumbnail asset="{asset}" allowCropping="false" maximumWidth="40" maximumHeight="40" alt="{asset.label}"/>
->>>>>>> 8d6213ac
+									<m:thumbnail asset="{asset}" preset="TYPO3.Neos:Thumbnail"  alt="{asset.label}" async="{settings.asyncThumbnails}" />
 								</div>
 							</f:else>
 						</f:if>
