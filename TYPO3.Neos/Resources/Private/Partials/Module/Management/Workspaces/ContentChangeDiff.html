{namespace neos=TYPO3\Neos\ViewHelpers}
{namespace m=TYPO3\Media\ViewHelpers}
<div class="neos-content-diff">
    <table class="neos-content-diff">
        <tr>
            <th title="{f:if(condition: change.node.nodeType.label, then: '{neos:backend.translate(id: change.node.nodeType.label)}', else: '{change.node.nodeType.name}')}">
                <f:if condition="{change.configuration.ui.icon}">
<<<<<<< HEAD
                    <i class="{change.configuration.ui.icon}" title="{change.node.nodeType.name}" data-neos-toggle="tooltip"></i>
=======
                    <i class="{change.configuration.ui.icon}"></i>
>>>>>>> 5d7675e9
                </f:if>
                {change.node.label}
            </th>
        </tr>
        <f:for each="{change.contentChanges}" key="propertyName" as="contentChanges">
            <tr>
                <th>{neos:backend.translate(id: contentChanges.propertyLabel)}</th>
            </tr>
            <tr>
                <td>
                    <f:if condition="{contentChanges.type} == 'text'">
                        <table>
                            <f:for each="{contentChanges.diff}" key="index" as="blocks">
                                <f:for each="{blocks}" as="block">
                                    <tr>
                                        <td>
                                            <f:for each="{block.base.lines}" as="line">
                                                {line -> f:format.raw()}
                                            </f:for>
                                        </td>
                                        <td>
                                            <f:for each="{block.changed.lines}" as="line">
                                                {line -> f:format.raw()}
                                            </f:for>
                                        </td>
                                    </tr>
                                </f:for>
                            </f:for>
                        </table>
                    </f:if>
                    <f:if condition="{contentChanges.type} == 'asset'">
                        <table>
                            <tr>
                                <td>
                                    <f:if condition="{contentChanges.original}">
                                        <m:image asset="{contentChanges.original}" allowCropping="false" maximumWidth="500" maximumHeight="500" alt=""/>
                                    </f:if>
                                </td>
                                <td>
                                    <f:if condition="{contentChanges.changed}">
                                        <m:image asset="{contentChanges.changed}" allowCropping="false" maximumWidth="500" maximumHeight="500" alt=""/>
                                    </f:if>
                                </td>
                            </tr>
                        </table>
                    </f:if>
                    <f:if condition="{contentChanges.type} == 'datetime'">
                        <table>
                            <tr>
                                <td>
                                    <f:format.date format="d.m.Y H:i:s" date="{contentChanges.original}" />
                                </td>
                                <td>
                                    <f:format.date format="d.m.Y H:i:s" date="{contentChanges.changed}" />
                                </td>
                            </tr>
                        </table>
                    </f:if>
                </td>
            </tr>
        </f:for>
    </table>
</div><|MERGE_RESOLUTION|>--- conflicted
+++ resolved
@@ -3,13 +3,9 @@
 <div class="neos-content-diff">
     <table class="neos-content-diff">
         <tr>
-            <th title="{f:if(condition: change.node.nodeType.label, then: '{neos:backend.translate(id: change.node.nodeType.label)}', else: '{change.node.nodeType.name}')}">
+            <th title="{f:if(condition: change.node.nodeType.label, then: '{neos:backend.translate(id: change.node.nodeType.label)}', else: '{change.node.nodeType.name}')}" data-neos-toggle="tooltip">
                 <f:if condition="{change.configuration.ui.icon}">
-<<<<<<< HEAD
-                    <i class="{change.configuration.ui.icon}" title="{change.node.nodeType.name}" data-neos-toggle="tooltip"></i>
-=======
                     <i class="{change.configuration.ui.icon}"></i>
->>>>>>> 5d7675e9
                 </f:if>
                 {change.node.label}
             </th>
