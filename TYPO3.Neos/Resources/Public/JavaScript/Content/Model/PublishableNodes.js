/**
 * Publishable nodes
 *
 * Contains the currently publishable (proxy) nodes.
 */
define(
  [
    'emberjs',
    'Library/jquery-with-dependencies',
    'vie',
    'Content/Model/Node',
    'Content/Components/TargetWorkspaceController',
    'Shared/EventDispatcher',
    'Shared/NodeTypeService',
    'Shared/ResourceCache',
    'Shared/Configuration',
    'Shared/Notification',
    'Shared/Endpoint/WorkspaceEndpoint',
    'Content/Application',
    'Shared/I18n'
  ], function (Ember,
               $,
               vie,
               EntityWrapper,
               TargetWorkspaceController,
               EventDispatcher,
               NodeTypeService,
               ResourceCache,
               Configuration,
               Notification,
               WorkspaceEndpoint,
               ContentModule,
               I18n) {
    return Ember.Object.extend({
      publishableEntitySubjects: [],
      workspaceWidePublishableEntitySubjects: [],
      publishRunning: false,
      publishAllRunning: false,
      discardRunning: false,
      discardAllRunning: false,
      targetWorkspaceController: TargetWorkspaceController,

      noChanges: function () {
        return this.get('publishableEntitySubjects').length === 0;
      }.property('publishableEntitySubjects.length'),

      numberOfPublishableNodes: function () {
        return this.get('publishableEntitySubjects').length;
      }.property('publishableEntitySubjects.length'),

      noWorkspaceWideChanges: function () {
        return this.get('workspaceWidePublishableEntitySubjects').length === 0;
      }.property('workspaceWidePublishableEntitySubjects.length'),

      numberOfWorkspaceWidePublishableNodes: function () {
        return this.get('workspaceWidePublishableEntitySubjects').length;
      }.property('workspaceWidePublishableEntitySubjects.length'),

      init: function () {
        vie.entities.on('change', this._updatePublishableEntities, this);

<<<<<<< HEAD
        EventDispatcher
          .on('nodeCreated', this, 'getWorkspaceWideUnpublishedNodes')
          .on('nodeDeleted', this, 'getWorkspaceWideUnpublishedNodes')
          .on('nodeMoved', this, 'getWorkspaceWideUnpublishedNodes')
          .on('contentChanged', this, '_updatePublishableEntities');
        ContentModule.on('pageLoaded', this, '_updatePublishableEntities');
      },
=======
			EventDispatcher
				.on('nodeCreated', this, 'getWorkspaceWideUnpublishedNodes')
				.on('nodeDeleted', this, 'getWorkspaceWideUnpublishedNodes')
				.on('nodeUpdated', this, 'getWorkspaceWideUnpublishedNodes')
				.on('nodeMoved', this, 'getWorkspaceWideUnpublishedNodes')
				.on('contentChanged', this, '_updatePublishableEntities')
				.on('nodeUpdated', this, '_updatePublishableEntities')
				.on('nodesUpdated', this, '_updatePublishableEntities');
			ContentModule.on('pageLoaded', this, '_updatePublishableEntities');
		},
>>>>>>> 9846b30d

      /**
       * @return {void}
       */
      _updatePublishableEntities: function () {
        var publishableEntitySubjects = [],
          documentNodeContextPath = $('#neos-document-metadata').attr('about');

        vie.entities.forEach(function (entity) {
          if (this._isEntityPublishable(entity)) {
            var entitySubject = entity.id,
              nodeContextPath = entitySubject.slice(1, entitySubject.length - 1);
            if (!this.get('workspaceWidePublishableEntitySubjects').findBy('nodeContextPath', nodeContextPath)) {
              this.get('workspaceWidePublishableEntitySubjects').addObject({
                nodeContextPath: nodeContextPath,
                documentNodeContextPath: documentNodeContextPath
              });
            }
            publishableEntitySubjects.push(entitySubject);
          }
        }, this);
        this.set('publishableEntitySubjects', publishableEntitySubjects);
      }.observes('targetWorkspaceController.userWorkspace'),

      /**
       * Check whether the entity is publishable or not. Everything which is in the user workspace is publishable.
       *
       * @param {object} entity
       * @return {boolean}
       */
      _isEntityPublishable: function (entity) {
        var attributes = EntityWrapper.extractAttributesFromVieEntity(entity);
        return attributes.__workspaceName && attributes.__workspaceName === this.get('targetWorkspaceController.userWorkspace.name');
      },

      /**
       * Publish all blocks which are unsaved *and* on current page.
       *
       * @param {bool} autoPublish
       * @return {void}
       */
      publishChanges: function (autoPublish) {
        var that = this,
          targetWorkspaceName = this.get('targetWorkspaceController.targetWorkspace.name'),
          entitySubjects = this.get('publishableEntitySubjects'),
          nodes = entitySubjects.map(function (subject) {
            return vie.entities.get(subject).fromReference(subject);
          });

        if (nodes.length > 0) {
          that.set('publishRunning', true);
          WorkspaceEndpoint.publishNodes(nodes, targetWorkspaceName).then(
            function () {
              entitySubjects.forEach(function (subject) {
                that._removeNodeFromPublishableEntitySubjects(subject, targetWorkspaceName);
              });
              that._updatePublishableEntities();
              that.getWorkspaceWideUnpublishedNodes();

              if (autoPublish !== true) {
                var documentMetadata = $('#neos-document-metadata'),
                  nodeType = documentMetadata.data('node-_node-type'),
                  page = vie.entities.get(vie.service('rdfa').getElementSubject(documentMetadata)),
                  namespace = Configuration.get('TYPO3_NAMESPACE'),
                  title = typeof page !== 'undefined' && typeof page.get(namespace + 'title') !== 'undefined' ? page.get(namespace + 'title') : '',
                  nodeTypeDefinition = NodeTypeService.getNodeTypeDefinition(nodeType);
                Notification.ok('Published changes for ' + I18n.translate(nodeTypeDefinition.ui.label) + ' "' + $('<a />').html(title).text() + '"');
              }
              that.set('publishRunning', false);
            },
            function (error) {
              that.set('publishRunning', false);
              Notification.error('Unexpected error while publishing changes: ' + JSON.stringify(error));
            }
          );
        }
      },

      /**
       * @param {string} entitySubject
       * @param {string} workspaceOverride
       * @return {void}
       */
      _removeNodeFromPublishableEntitySubjects: function (entitySubject, workspaceOverride) {
        var that = this,
          entity = vie.entities.get(entitySubject);
        if (workspaceOverride) {
          // This is done silently to avoid VIE overriding the existing inline values
          entity.set('typo3:__workspaceName', workspaceOverride, {silent: true});
        }

        var nodeContextPath = entitySubject.slice(1, entitySubject.length - 1),
          node = that.get('workspaceWidePublishableEntitySubjects').findBy('nodeContextPath', nodeContextPath);
        if (node) {
          that.get('workspaceWidePublishableEntitySubjects').removeObject(node);
        }
      },

      /**
       * Discard all blocks which are unsaved *and* on current page.
       *
       * @return {void}
       */
      discardChanges: function () {
        var that = this,
          entitySubjects = this.get('publishableEntitySubjects'),
          nodes = entitySubjects.map(function (subject) {
            return vie.entities.get(subject).fromReference(subject);
          });

        if (nodes.length > 0) {
          that.set('discardRunning', true);
          WorkspaceEndpoint.discardNodes(nodes).then(
            function () {
              entitySubjects.forEach(function (subject) {
                that._removeNodeFromPublishableEntitySubjects(subject);
              });
              that.set('publishableEntitySubjects', []);
              that.getWorkspaceWideUnpublishedNodes();
              require(
                {context: 'neos'},
                [
                  'Content/Application'
                ],
                function (ContentModule) {
                  ContentModule.reloadPage();
                  ContentModule.one('pageLoaded', function () {
                    Ember.run.next(function () {
                      EventDispatcher.trigger('nodesInvalidated');
                      EventDispatcher.trigger('contentChanged');
                    });
                  });
                }
              );
              var documentMetadata = $('#neos-document-metadata'),
                nodeType = documentMetadata.data('node-_node-type'),
                page = vie.entities.get(vie.service('rdfa').getElementSubject(documentMetadata)),
                namespace = Configuration.get('TYPO3_NAMESPACE'),
                title = typeof page !== 'undefined' && typeof page.get(namespace + 'title') !== 'undefined' ? page.get(namespace + 'title') : '',
                nodeTypeDefinition = NodeTypeService.getNodeTypeDefinition(nodeType);
              Notification.ok('Discarded changes for ' + nodeTypeDefinition.ui.label + ' "' + title + '"');
              that.set('discardRunning', false);
            },
            function (error) {
              that.set('discardRunning', false);
              Notification.error('Unexpected error while discarding changes: ' + JSON.stringify(error));
            }
          );
        }
      },

      /**
       * Publishes everything inside the current workspace.
       *
       * @return {void}
       */
      publishAll: function () {
        var that = this,
          entitySubjects = this.get('publishableEntitySubjects'),
          sourceWorkspaceName = this.get('targetWorkspaceController.userWorkspace.name'),
          targetWorkspaceName = this.get('targetWorkspaceController.targetWorkspace.name');

        that.set('publishAllRunning', true);
        WorkspaceEndpoint.publishAll(sourceWorkspaceName, targetWorkspaceName).then(
          function () {
            entitySubjects.forEach(function (subject) {
              that._removeNodeFromPublishableEntitySubjects(subject, targetWorkspaceName);
            });
            that._updatePublishableEntities();
            that.set('workspaceWidePublishableEntitySubjects', []);
            Notification.ok('Published all changes.');
            that.set('publishAllRunning', false);
          },
          function (error) {
            that.set('publishAllRunning', false);
            Notification.error('Unexpected error while publishing all changes: ' + JSON.stringify(error));
          }
        );
      },

      /**
       * Discards everything inside the current workspace.
       *
       * @return {void}
       */
      discardAll: function () {
        var that = this,
          workspaceName = this.get('targetWorkspaceController.userWorkspace.name');

        that.set('discardAllRunning', true);
        WorkspaceEndpoint.discardAll(workspaceName).then(
          function () {
            that.set('publishableEntitySubjects', []);
            that.set('workspaceWidePublishableEntitySubjects', []);
            require(
              {context: 'neos'},
              [
                'Content/Application'
              ],
              function (ContentModule) {
                ContentModule.reloadPage();
                ContentModule.one('pageLoaded', function () {
                  Ember.run.next(function () {
                    EventDispatcher.trigger('nodesInvalidated');
                    EventDispatcher.trigger('contentChanged');
                  });
                });
              }
            );
            Notification.ok('Discarded all changes.');
            that.set('discardAllRunning', false);
          },
          function (error) {
            that.set('discardAllRunning', false);
            Notification.error('Unexpected error while discarding all changes: ' + JSON.stringify(error));
          }
        );
      },

      /**
       * Get all unpublished nodes inside the current workspace.
       *
       * @return {void}
       */
      getWorkspaceWideUnpublishedNodes: function () {
        var workspaceName = $('#neos-document-metadata').data('neos-context-workspace-name'),
          that = this;

        WorkspaceEndpoint.getWorkspaceWideUnpublishedNodes(workspaceName).then(
          function (result) {
            that.set('workspaceWidePublishableEntitySubjects', result.data);
          }
        );
      }
    }).create();
  });<|MERGE_RESOLUTION|>--- conflicted
+++ resolved
@@ -59,26 +59,16 @@
       init: function () {
         vie.entities.on('change', this._updatePublishableEntities, this);
 
-<<<<<<< HEAD
         EventDispatcher
           .on('nodeCreated', this, 'getWorkspaceWideUnpublishedNodes')
           .on('nodeDeleted', this, 'getWorkspaceWideUnpublishedNodes')
+          .on('nodeUpdated', this, 'getWorkspaceWideUnpublishedNodes')
           .on('nodeMoved', this, 'getWorkspaceWideUnpublishedNodes')
-          .on('contentChanged', this, '_updatePublishableEntities');
+          .on('contentChanged', this, '_updatePublishableEntities')
+          .on('nodeUpdated', this, '_updatePublishableEntities')
+          .on('nodesUpdated', this, '_updatePublishableEntities');
         ContentModule.on('pageLoaded', this, '_updatePublishableEntities');
       },
-=======
-			EventDispatcher
-				.on('nodeCreated', this, 'getWorkspaceWideUnpublishedNodes')
-				.on('nodeDeleted', this, 'getWorkspaceWideUnpublishedNodes')
-				.on('nodeUpdated', this, 'getWorkspaceWideUnpublishedNodes')
-				.on('nodeMoved', this, 'getWorkspaceWideUnpublishedNodes')
-				.on('contentChanged', this, '_updatePublishableEntities')
-				.on('nodeUpdated', this, '_updatePublishableEntities')
-				.on('nodesUpdated', this, '_updatePublishableEntities');
-			ContentModule.on('pageLoaded', this, '_updatePublishableEntities');
-		},
->>>>>>> 9846b30d
 
       /**
        * @return {void}
