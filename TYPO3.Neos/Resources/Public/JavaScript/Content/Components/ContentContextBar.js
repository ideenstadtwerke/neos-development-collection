--- conflicted
+++ resolved
@@ -2,7 +2,6 @@
  * Context context bar
  */
 define(
-<<<<<<< HEAD
   [
     'emberjs',
     './ContextBar',
@@ -52,47 +51,13 @@
         } else {
           this.set('previewUri', location.href.replace(/@[A-Za-z0-9;&,\-_=]+/g, '@' + targetWorkspaceName));
         }
-      }.observes('targetWorkspaceController.targetWorkspace', 'contentDimensionController.selectedDimensions')
+      }.observes('targetWorkspaceController.targetWorkspace', 'contentDimensionController.selectedDimensions'),
+
+      /**
+       * Show tooltip for inserted elements
+       */
+      didInsertElement: function() {
+        this.$('[data-neos-tooltip]').tooltip();
+      }
     })
-  });
-=======
-[
-	'emberjs',
-	'./ContextBar',
-	'./ContentDimensionSelector',
-	'../FullScreenController',
-	'../Application',
-	'Shared/Configuration',
-	'text!./ContentContextBar.html'
-], function(
-	Ember,
-	ContextBar,
-	ContentDimensionSelector,
-	FullScreenController,
-	ContentModule,
-	Configuration,
-	template
-) {
-	return ContextBar.extend({
-		classNames: 'neos-content-context-bar',
-		template: Ember.Handlebars.compile(template),
-		ContentDimensionSelector: ContentDimensionSelector,
-		fullScreenController: FullScreenController,
-		Configuration: Configuration,
-		init: function() {
-			this.updateCurrentUri();
-			var that = this;
-			ContentModule.on('pageLoaded', function() {
-				that.updateCurrentUri();
-			});
-		},
-		updateCurrentUri: function() {
-			this.set('liveUri', location.href.replace(/@[A-Za-z0-9;&,\-_=]+/g, ''));
-		},
-
-		didInsertElement: function() {
-			this.$('[data-neos-tooltip]').tooltip();
-		}
-	});
-});
->>>>>>> ad1e3ca4
+  });