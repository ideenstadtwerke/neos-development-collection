--- conflicted
+++ resolved
@@ -246,11 +246,7 @@
 				if (error.xhr.status === 404 && error.xhr.getResponseHeader('X-Neos-Node-Exists-In-Other-Dimensions')) {
 					that.set('showInitialTranslationDialog', {numberOfNodesMissingInRootline: parseInt(error.xhr.getResponseHeader('X-Neos-Nodes-Missing-On-Rootline'))});
 				} else {
-<<<<<<< HEAD
-					Notification.error('Unexpected error while while fetching alternative content variants.');
-=======
 					Notification.error('Unexpected error while fetching alternative content variants: ' + JSON.stringify(error));
->>>>>>> 402ff656
 				}
 			});
 		},
