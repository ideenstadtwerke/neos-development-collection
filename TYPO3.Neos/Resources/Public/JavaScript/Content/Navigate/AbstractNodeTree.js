--- conflicted
+++ resolved
@@ -7,11 +7,7 @@
 		'Library/jquery-with-dependencies',
 		'../Application',
 		'Content/Model/Node',
-<<<<<<< HEAD
 		'Content/Components/AbstractPositionSelectorButton',
-		'vie',
-=======
->>>>>>> d2347c4a
 		'../Model/NodeSelection',
 		'Shared/Configuration',
 		'Shared/NodeTypeService',
@@ -28,11 +24,7 @@
 		$,
 		ContentModule,
 		EntityWrapper,
-<<<<<<< HEAD
 		AbstractPositionSelectorButton,
-		vieInstance,
-=======
->>>>>>> d2347c4a
 		NodeSelection,
 		Configuration,
 		NodeTypeService,
