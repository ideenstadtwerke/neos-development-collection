/**
 * Main Ember.Application for the Content Module.
 *
 * Entry point which initializes the Content Module UI
 */

define(
[
	'Library/jquery-with-dependencies',
	'Library/underscore',
	'Shared/ResourceCache',
	'Shared/LocalStorage',
	'Shared/Configuration',
	'Shared/EventDispatcher',
	'Content/LoadingIndicator',
	'Content/Model/NodeSelection',
	'Content/Model/NodeActions',
	'Content/EditPreviewPanel/EditPreviewPanelController',
	'vie',
	'emberjs',
	'Content/InputEvents/KeyboardEvents',
	'create',
	'Shared/Notification',
	'Shared/HttpClient',
	'Content/Components/StorageManager'
],
function(
	$,
	_,
	ResourceCache,
	LocalStorage,
	Configuration,
	EventDispatcher,
	LoadingIndicator,
	NodeSelection,
	NodeActions,
	EditPreviewPanelController,
	vie,
	Ember,
	KeyboardEvents,
	CreateJS,
	Notification,
	HttpClient,
	StorageManager
) {
	var ContentModule = Ember.Application.extend(Ember.Evented, {
		rootElement: '#neos-application',
		router: null,

		/**
		 * The following setting is set to "true" when unfinished features should be shown.
		 *
		 * You can use it in the UI as following:
		 *
		 * Ember.View.extend({
		 *    template: Ember.Handlebars.compile('<span style="color:white">!!! Development mode !!!</span>'),
		 *    isVisibleBinding: 'ContentModule.showDevelopmentFeatures'
		 * })
		 *
		 * OR
		 *
		 * {{view T3.Content.UI.Button label="Inspect" isVisibleBinding="ContentModule.showDevelopmentFeatures"}}
		 *
		 * OR
		 * {{#boundIf ContentModule.showDevelopmentFeatures}}
		 *   Display only in development mode
		 * {{/boundif}}
		 */
		showDevelopmentFeatures: false,

		getCurrentUri: function() {
			return window.location.href;
		},

		_isLoadingPage : null,

		vie: null,

		_activeEntity: null,
		_loadPageRequest: null,

		_vieOptions: {
			stanbolUrl: null,
			dbPediaUrl: null
		},

		$loader: null,
		spinner: null,

		bootstrap: function() {
			var that = this;
			HttpClient.on('failure', function(xhr, status, message) {
				if (status === 'abort' || xhr.status === 401) {
					return;
				}
				if (xhr === undefined || xhr.status !== 404) {
					Notification.error('Server communication ' + status + ': ' + message);
				} else {
					that._handlePageNotFoundError(that.getCurrentUri());
				}
				LoadingIndicator.done();
			});

			this.set('vie', vie);
			if (window.T3.isContentModule) {
				this._initializeAjaxPageReload();
				this._initializeVie();
			}

			this._initializeDevelopmentFeatures();

			this._initializeNotifications();

			if (window.T3.isContentModule) {
				$('body').addClass('neos-backend');
				this._setPagePosition();
			}

			this._initializeDropdowns();

			if (window.T3.isContentModule) {
				this._initializeHistoryManagement();

				KeyboardEvents.initializeContentModuleEvents();
			}
		},

		/**
		 * Find a valid URI up in the document tree
		 *
		 * A valid URI in Neos backend for the root page is domain.com/@user-john and for a subpage,
		 * it's domain.com/page@user-john, so the script try the URL with / first and without on the
		 * second try. This slows down the process for deep tree discarding, but work more reliable.
		 *
		 * The method only reload the page with the new URL if the URL return a 20x HTTP code.
		 *
		 * @private
		 * @param currentUri
		 * @return {void}
		 */
		_handlePageNotFoundError: function(currentUri) {
			var that = this, retries = 1, retry = true, options = {};

			while (retry === true && retries <= 100 ) {
				currentUri = currentUri.replace(/\/([^\/]*)@/g, retries % 2 === 1 ? '/@' : '@');

				options = {
					type: 'GET',
					async: false,
					url: currentUri
				};

				$.ajax(options).done(function () {
					that.loadPage(currentUri);
					retry = false;
				});

				if (retries === 100) {
					Notification.error('Unable to find a valid document up in the document tree');
				}
				++retries;
			}
		},

		_initializeNotifications: function() {
				// Initialize notifications
			$(this.rootElement).append('<div class="neos-notification-container"></div>');
				// TODO: Remove with resolving #45049
			$('body').midgardNotifications();
		},

		_initializeDevelopmentFeatures: function() {
			var that = this;
			window.addEventListener('hashchange', function() {
				that._enableDevelopmentFeaturesIfNeeded();
			}, false);
			this._enableDevelopmentFeaturesIfNeeded();
		},

		_initializeVie: function() {
			var that = this,
				schemaLoadErrorCallback = function() {
					console.warn('Error loading schemas.', arguments);
				};

			if (this.get('_vieOptions').stanbolUrl) {
				vie.use(new vie.StanbolService({
					proxyDisabled: true,
					url: this.get('_vieOptions').stanbolUrl
				}));
			}

			if (this.get('_vieOptions').dbPediaUrl) {
				vie.use(new vie.DBPediaService({
					proxyDisabled: true,
					url: this.get('_vieOptions').dbPediaUrl
				}));
			}

			ResourceCache.getItem(Configuration.get('VieSchemaUri')).then(
				function(vieSchema) {
					ResourceCache.getItem(Configuration.get('NodeTypeSchemaUri')).then(
						function(nodeTypeSchema) {
							vie.Util.loadSchemaOrg(vie, vieSchema, null);
							Configuration.set('Schema', nodeTypeSchema.nodeTypes);
							that._initializeVieAfterSchemaIsLoaded(vie);
						},
						schemaLoadErrorCallback
					);
				},
				schemaLoadErrorCallback
			);
		},

		_initializeVieAfterSchemaIsLoaded: function() {
			NodeSelection.initialize();
			this.trigger('pageLoaded');

			this._initializeCreateJs();
		},

		_initializeCreateJs: function() {
				// Midgard Storage
			$('body').midgardStorage({
				vie: vie,
				url: function () { /* empty function to prevent Midgard error */ },
				localStorage: true,
				autoSave: true,
				autoSaveInterval: 2500
			});

			StorageManager.set('changes', $('body').data('Midgard-midgardStorage').changedModels);
			StorageManager.start();
			this.on('beforePageLoad', StorageManager, 'persist');

			CreateJS.initialize();
		},

		_initializeDropdowns: function() {
			$('.dropdown-toggle', this.rootElement).dropdown();
		},

		_initializeHistoryManagement: function() {
			var that = this;
			if (window.history && _.isFunction(window.history.replaceState)) {
				window.history.replaceState({uri: window.location.href}, document.title, window.location.href);
			}
			window.addEventListener('popstate', function(event) {
				if (event.state && event.state.uri) {
					that.loadPage(event.state.uri, true);
				}
			});
		},

		_enableDevelopmentFeaturesIfNeeded: function() {
			if (window.location.hash === '#dev') {
				this.set('showDevelopmentFeatures', true);
				LocalStorage.setItem('showDevelopmentFeatures', true);
			} else if (window.location.hash === '#nodev') {
				this.set('showDevelopmentFeatures', false);
				LocalStorage.removeItem('showDevelopmentFeatures');
			} else if(LocalStorage.getItem('showDevelopmentFeatures')) {
				this.set('showDevelopmentFeatures', true);
			}
		},

		/**
		 * Intercept all links, and instead use AJAX for reloading the page.
		 */
		_initializeAjaxPageReload: function() {
			this._linkInterceptionHandler($('a:not(' + this.rootElement + ' a)'));
			this._linkInterceptionHandler('a.neos-link-ajax', true);
		},

		_setPagePosition: function() {
			var hash = location.hash;
			if (hash.length > 0) {
				var contentElement = $('#' + hash.substring(1));
				if (contentElement.length > 0) {
					window.scroll(0, contentElement.position().top - $('body').offset().top);
				}
			}
		},

		reloadPage: function() {
			this.loadPage(this.getCurrentUri());
		},

		_linkInterceptionHandler: function(selector, constant) {
			var that = this;
			function clickHandler(e, link) {
				var $this = $(link),
					href = $this.attr('href'),
					protocolAndHost = location.protocol + '//' + location.host;
				// Check if the link is external by checking for a protocol
				if (href.match(/[a-z]*:\/\//) && href.substr(0, protocolAndHost.length) !== protocolAndHost) {
					return;
				}
				// Check if the link only points to a hash
				if (href[0] === '#') {
					return;
				}
				// Check if the link contains a hash and points to the current page
				if (href.indexOf('#') !== -1 && href.replace(protocolAndHost, '').split('#')[0] === location.pathname + location.search) {
					return;
				}

				// Check if the link is link to a static resource
				if (href.match(/_Resources\/Persistent/)) {
					return;
				}

				// Check if the parent content element is selected if so don't trigger the link
				if ($this.parents('.neos-contentelement-active').length !== 0) {
					e.preventDefault();
					return;
				}
				// Check if the the link is inside a inline editable container and not in preview mode if so don't trigger the link
				if ($this.parents('.neos-inline-editable').length !== 0 && EditPreviewPanelController.get('currentlyActiveMode.isPreviewMode') !== true) {
					e.preventDefault();
					return;
				}
				e.preventDefault();
				that.loadPage($this.attr('href'));
			}
			if (constant === true) {
				$(document).on('click', selector, function(e) {
					clickHandler(e, this);
				});
			} else {
				$(selector).on('click', function(e) {
					clickHandler(e, this);
				});
			}
		},

		loadPage: function(uri, ignorePushToHistory, callback) {
			var that = this;
			if (uri === '#') {
					// Often, pages use an URI of "#" to go to the homepage. In this case,
					// we get the current workspace name and redirect to this workspace instead.
				var workspaceName = $('#neos-document-metadata').data('neos-context-workspace-name');
				uri = '@' + workspaceName;
			}

			LoadingIndicator.start();
			this.set('_isLoadingPage', true);
			this.trigger('beforePageLoad');

			function pushUriToHistory() {
				if (window.history && !ignorePushToHistory && _.isFunction(window.history.pushState)) {
					window.history.pushState({uri: uri}, document.title, uri);
				}
			}

			var currentlyActiveContentElementNodePath = $('.neos-contentelement-active').attr('about');
			if (this.get('_loadPageRequest')) {
				this.get('_loadPageRequest').abort();
			}
			this.set('_loadPageRequest', HttpClient.getResource(
				uri,
				{
					xhr: function() {
						var xhr = $.ajaxSettings.xhr();
						xhr.onreadystatechange = function() {
							if (xhr.readyState === 1) {
								LoadingIndicator.set(0.1, 200);
							}
							if (xhr.readyState === 2) {
								LoadingIndicator.set(0.9, 100);
							}
							if (xhr.readyState === 3) {
								LoadingIndicator.set(0.99, 50);
							}
						};
						return xhr;
					}
				}
			));
			this.get('_loadPageRequest').then(
				function(htmlString) {
					var $htmlDom = $($.parseHTML(htmlString)),
						$documentMetadata = $htmlDom.filter('#neos-document-metadata');
					if ($documentMetadata.length === 0) {
						Notification.error('Could not read document metadata from response. Please open the location ' + uri + ' outside the Neos backend.');
						that.set('_isLoadingPage', false);
						LoadingIndicator.done();
						return;
					}

					pushUriToHistory();

					// Extract the HTML from the page, starting at (including) #neos-document-metadata until #neos-application.
					var $newContent = $htmlDom.filter('#neos-document-metadata').nextUntil('#neos-application').andSelf();

					// remove the current HTML content
					var $neosApplication = $('#neos-application');
					$neosApplication.prevAll().remove();
					$('body').prepend($newContent);
					that.set('_isLoadingPage', false);

					var $insertedContent = $neosApplication.prevAll();
					var $links = $insertedContent.find('a').add($insertedContent.filter('a'));
					that._linkInterceptionHandler($links);
					LoadingIndicator.done();

					$('title').html($htmlDom.filter('title').html());
					$('link[rel="neos-site"]').attr('href', $htmlDom.filter('link[rel="neos-site"]').attr('href'));

					// TODO: transfer body classes and other possibly important tags from the head section

					that._setPagePosition();

<<<<<<< HEAD
						// Update node selection (will update VIE)
						NodeSelection.initialize();
=======
					// Update node selection (will update VIE)
					NodeSelection.initialize();
					that.trigger('pageLoaded');

					// Send external event so site JS can act on it
					EventDispatcher.triggerExternalEvent('Neos.PageLoaded', 'Page is refreshed.');
>>>>>>> 0d0f3ba2

					if (EditPreviewPanelController.get('currentlyActiveMode.isPreviewMode') !== true) {
						// Refresh CreateJS, renders the button bars f.e.
						CreateJS.enableEdit();
					}

<<<<<<< HEAD
						// If doing a reload, we highlight the currently active content element again
						var $currentlyActiveContentElement = $('[about="' + currentlyActiveContentElementNodePath + '"]');
						if ($currentlyActiveContentElement.length === 1) {
							NodeSelection.updateSelection($currentlyActiveContentElement, {scrollToElement: true});
						}
=======
					// If doing a reload, we highlight the currently active content element again
					var $currentlyActiveContentElement = $('[about="' + currentlyActiveContentElementNodePath + '"]');
					if ($currentlyActiveContentElement.length === 1) {
						NodeSelection.updateSelection($currentlyActiveContentElement);
					}
>>>>>>> 0d0f3ba2

					that.set('_isLoadingPage', false);
					LoadingIndicator.done();

<<<<<<< HEAD
						that.trigger('pageLoaded');
						// Send external event so site JS can act on it
						EventDispatcher.triggerExternalEvent('Neos.PageLoaded', 'Page is refreshed.');

						if (typeof callback === 'function') {
							callback();
						}
					},
					function() {
						that.set('_isLoadingPage', false);
						LoadingIndicator.done();
=======
					if (typeof callback === 'function') {
						callback();
>>>>>>> 0d0f3ba2
					}
				},
				function() {
					that.set('_isLoadingPage', false);
					LoadingIndicator.done();
				}
			)
		}

	}).create();
	ContentModule.deferReadiness();

	return ContentModule;
});<|MERGE_RESOLUTION|>--- conflicted
+++ resolved
@@ -411,56 +411,29 @@
 
 					that._setPagePosition();
 
-<<<<<<< HEAD
-						// Update node selection (will update VIE)
-						NodeSelection.initialize();
-=======
 					// Update node selection (will update VIE)
 					NodeSelection.initialize();
-					that.trigger('pageLoaded');
-
-					// Send external event so site JS can act on it
-					EventDispatcher.triggerExternalEvent('Neos.PageLoaded', 'Page is refreshed.');
->>>>>>> 0d0f3ba2
 
 					if (EditPreviewPanelController.get('currentlyActiveMode.isPreviewMode') !== true) {
 						// Refresh CreateJS, renders the button bars f.e.
 						CreateJS.enableEdit();
 					}
 
-<<<<<<< HEAD
-						// If doing a reload, we highlight the currently active content element again
-						var $currentlyActiveContentElement = $('[about="' + currentlyActiveContentElementNodePath + '"]');
-						if ($currentlyActiveContentElement.length === 1) {
-							NodeSelection.updateSelection($currentlyActiveContentElement, {scrollToElement: true});
-						}
-=======
 					// If doing a reload, we highlight the currently active content element again
 					var $currentlyActiveContentElement = $('[about="' + currentlyActiveContentElementNodePath + '"]');
 					if ($currentlyActiveContentElement.length === 1) {
-						NodeSelection.updateSelection($currentlyActiveContentElement);
+						NodeSelection.updateSelection($currentlyActiveContentElement, {scrollToElement: true});
 					}
->>>>>>> 0d0f3ba2
 
 					that.set('_isLoadingPage', false);
 					LoadingIndicator.done();
 
-<<<<<<< HEAD
-						that.trigger('pageLoaded');
-						// Send external event so site JS can act on it
-						EventDispatcher.triggerExternalEvent('Neos.PageLoaded', 'Page is refreshed.');
-
-						if (typeof callback === 'function') {
-							callback();
-						}
-					},
-					function() {
-						that.set('_isLoadingPage', false);
-						LoadingIndicator.done();
-=======
+					that.trigger('pageLoaded');
+					// Send external event so site JS can act on it
+					EventDispatcher.triggerExternalEvent('Neos.PageLoaded', 'Page is refreshed.');
+
 					if (typeof callback === 'function') {
 						callback();
->>>>>>> 0d0f3ba2
 					}
 				},
 				function() {
