--- conflicted
+++ resolved
@@ -68,35 +68,16 @@
                 $bootstrap->getObjectManager()->get('TYPO3\Neos\Routing\Cache\RouteCacheFlusher')->registerNodeChange($node);
             }
         });
-<<<<<<< HEAD
         $dispatcher->connect('TYPO3\TYPO3CR\Domain\Model\Node', 'nodePathChanged', function (NodeInterface $node, $oldPath, $newPath, $recursion) {
             if (!$recursion) {
                 NodeUriPathSegmentGenerator::setUniqueUriPathSegment($node);
-=======
-        $dispatcher->connect('TYPO3\TYPO3CR\Domain\Model\NodeData', 'nodePathChanged', function (NodeData $nodeData) use ($bootstrap, $uriPathSegmentGenerator) {
-            if ($nodeData->getNodeType()->isOfType('TYPO3.Neos:Document')) {
-                $contextFactory = $bootstrap->getObjectManager()->get('TYPO3\TYPO3CR\Domain\Service\ContextFactoryInterface');
-                $nodeFactory = $bootstrap->getObjectManager()->get('TYPO3\TYPO3CR\Domain\Factory\NodeFactory');
-                $context = $contextFactory->create(array(
-                    'workspaceName' => $nodeData->getWorkspace()->getName(),
-                    'invisibleContentShown' => true,
-                    'removedContentShown' => true,
-                    'inaccessibleContentShown' => true
-                ));
-                $node = $nodeFactory->createFromNodeData($nodeData, $context);
-                $uriPathSegmentGenerator($node);
->>>>>>> e3f0880f
             }
         });
 
         $dispatcher->connect('TYPO3\Neos\Service\PublishingService', 'nodePublished', 'TYPO3\Neos\TypoScript\Cache\ContentCacheFlusher', 'registerNodeChange');
         $dispatcher->connect('TYPO3\Neos\Service\PublishingService', 'nodeDiscarded', 'TYPO3\Neos\TypoScript\Cache\ContentCacheFlusher', 'registerNodeChange');
 
-<<<<<<< HEAD
-        $dispatcher->connect('TYPO3\TYPO3CR\Domain\Model\Node', 'nodePathChanged', 'TYPO3\Neos\Routing\Cache\RouteCacheFlusher', 'registerNodePathChange');
-=======
-        $dispatcher->connect('TYPO3\TYPO3CR\Domain\Model\NodeData', 'nodePathChanged', 'TYPO3\Neos\Routing\Cache\RouteCacheFlusher', 'registerNodeDataChange');
->>>>>>> e3f0880f
+        $dispatcher->connect('TYPO3\TYPO3CR\Domain\Model\Node', 'nodePathChanged', 'TYPO3\Neos\Routing\Cache\RouteCacheFlusher', 'registerNodeChange');
         $dispatcher->connect('TYPO3\TYPO3CR\Domain\Model\Node', 'nodeRemoved', 'TYPO3\Neos\Routing\Cache\RouteCacheFlusher', 'registerNodeChange');
         $dispatcher->connect('TYPO3\Neos\Service\PublishingService', 'nodePublished', 'TYPO3\Neos\Routing\Cache\RouteCacheFlusher', 'registerNodeChange');
         $dispatcher->connect('TYPO3\Neos\Service\PublishingService', 'nodePublished', function ($node, $targetWorkspace) use ($bootstrap) {
