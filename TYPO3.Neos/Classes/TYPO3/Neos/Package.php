--- conflicted
+++ resolved
@@ -91,18 +91,11 @@
         $dispatcher->connect(PublishingService::class, 'nodePublished', 'TYPO3\Neos\TypoScript\Cache\ContentCacheFlusher', 'registerNodeChange');
         $dispatcher->connect(PublishingService::class, 'nodeDiscarded', 'TYPO3\Neos\TypoScript\Cache\ContentCacheFlusher', 'registerNodeChange');
 
-<<<<<<< HEAD
         $dispatcher->connect(Node::class, 'nodePathChanged', 'TYPO3\Neos\Routing\Cache\RouteCacheFlusher', 'registerNodeChange');
         $dispatcher->connect(Node::class, 'nodeRemoved', 'TYPO3\Neos\Routing\Cache\RouteCacheFlusher', 'registerNodeChange');
+        $dispatcher->connect('TYPO3\Neos\Service\PublishingService', 'nodeDiscarded', 'TYPO3\Neos\Routing\Cache\RouteCacheFlusher', 'registerNodeChange');
         $dispatcher->connect(PublishingService::class, 'nodePublished', 'TYPO3\Neos\Routing\Cache\RouteCacheFlusher', 'registerNodeChange');
         $dispatcher->connect(PublishingService::class, 'nodePublished', function ($node, $targetWorkspace) use ($bootstrap) {
-=======
-        $dispatcher->connect('TYPO3\TYPO3CR\Domain\Model\Node', 'nodePathChanged', 'TYPO3\Neos\Routing\Cache\RouteCacheFlusher', 'registerNodeChange');
-        $dispatcher->connect('TYPO3\TYPO3CR\Domain\Model\Node', 'nodeRemoved', 'TYPO3\Neos\Routing\Cache\RouteCacheFlusher', 'registerNodeChange');
-        $dispatcher->connect('TYPO3\Neos\Service\PublishingService', 'nodeDiscarded', 'TYPO3\Neos\Routing\Cache\RouteCacheFlusher', 'registerNodeChange');
-        $dispatcher->connect('TYPO3\Neos\Service\PublishingService', 'nodePublished', 'TYPO3\Neos\Routing\Cache\RouteCacheFlusher', 'registerNodeChange');
-        $dispatcher->connect('TYPO3\Neos\Service\PublishingService', 'nodePublished', function ($node, $targetWorkspace) use ($bootstrap) {
->>>>>>> 83f114c9
             $cacheManager = $bootstrap->getObjectManager()->get(CacheManager::class);
             if ($cacheManager->hasCache('Flow_Persistence_Doctrine')) {
                 $cacheManager->getCache('Flow_Persistence_Doctrine')->flush();
