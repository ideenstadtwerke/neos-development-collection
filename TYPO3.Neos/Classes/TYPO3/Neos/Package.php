<?php
namespace TYPO3\Neos;

/*
 * This file is part of the TYPO3.Neos package.
 *
 * (c) Contributors of the Neos Project - www.neos.io
 *
 * This package is Open Source Software. For the full copyright and license
 * information, please view the LICENSE file which was distributed with this
 * source code.
 */

use TYPO3\Flow\Cache\CacheManager;
use TYPO3\Flow\Core\Bootstrap;
use TYPO3\Flow\Package\Package as BasePackage;
use TYPO3\Neos\Utility\NodeUriPathSegmentGenerator;
use TYPO3\TYPO3CR\Domain\Model\NodeInterface;

/**
 * The Neos Package
 */
class Package extends BasePackage
{
    /**
     * @param Bootstrap $bootstrap The current bootstrap
     * @return void
     */
    public function boot(Bootstrap $bootstrap)
    {
        $dispatcher = $bootstrap->getSignalSlotDispatcher();

        $flushConfigurationCache = function () use ($bootstrap) {
            $cacheManager = $bootstrap->getEarlyInstance('TYPO3\Flow\Cache\CacheManager');
            $cacheManager->getCache('TYPO3_Neos_Configuration_Version')->flush();
        };

        $flushXliffServiceCache = function () use ($bootstrap) {
            $cacheManager = $bootstrap->getEarlyInstance('TYPO3\Flow\Cache\CacheManager');
            $cacheManager->getCache('TYPO3_Neos_XliffToJsonTranslations')->flush();
        };

        $dispatcher->connect('TYPO3\Flow\Monitor\FileMonitor', 'filesHaveChanged', function ($fileMonitorIdentifier, array $changedFiles) use ($flushConfigurationCache, $flushXliffServiceCache) {
            switch ($fileMonitorIdentifier) {
                case 'TYPO3CR_NodeTypesConfiguration':
                case 'Flow_ConfigurationFiles':
                    $flushConfigurationCache();
                    break;
                case 'Flow_TranslationFiles':
                    $flushConfigurationCache();
                    $flushXliffServiceCache();
            }
        });

        $dispatcher->connect('TYPO3\Neos\Domain\Model\Site', 'siteChanged', $flushConfigurationCache);
        $dispatcher->connect('TYPO3\Neos\Domain\Model\Site', 'siteChanged', 'TYPO3\Flow\Mvc\Routing\RouterCachingService', 'flushCaches');

        $dispatcher->connect('TYPO3\TYPO3CR\Domain\Model\Node', 'nodeUpdated', 'TYPO3\Neos\TypoScript\Cache\ContentCacheFlusher', 'registerNodeChange');
        $dispatcher->connect('TYPO3\TYPO3CR\Domain\Model\Node', 'nodeAdded', 'TYPO3\Neos\TypoScript\Cache\ContentCacheFlusher', 'registerNodeChange');
        $dispatcher->connect('TYPO3\TYPO3CR\Domain\Model\Node', 'nodeRemoved', 'TYPO3\Neos\TypoScript\Cache\ContentCacheFlusher', 'registerNodeChange');
        $dispatcher->connect('TYPO3\TYPO3CR\Domain\Model\Node', 'beforeNodeMove', 'TYPO3\Neos\TypoScript\Cache\ContentCacheFlusher', 'registerNodeChange');

<<<<<<< HEAD
        $dispatcher->connect('TYPO3\TYPO3CR\Domain\Model\Node', 'nodeAdded', NodeUriPathSegmentGenerator::class, '::setUniqueUriPathSegment');
        $dispatcher->connect('TYPO3\TYPO3CR\Domain\Model\Node', 'nodePropertyChanged', Service\ImageVariantGarbageCollector::class, 'removeUnusedImageVariant');
        $dispatcher->connect('TYPO3\TYPO3CR\Domain\Model\Node', 'nodePropertyChanged', function (NodeInterface $node, $propertyName) use ($bootstrap) {
=======
        $uriPathSegmentGenerator = function (\TYPO3\TYPO3CR\Domain\Model\NodeInterface $node) {
            if ($node->getNodeType()->isOfType('TYPO3.Neos:Document')) {
                $q = new FlowQuery(array($node));
                $possibleUriPathSegment = $initialUriPathSegment = !$node->hasProperty('uriPathSegment') ? $node->getName() : $node->getProperty('uriPathSegment');
                $i = 1;
                while (count($q->siblings('[instanceof TYPO3.Neos:Document][uriPathSegment="' . $possibleUriPathSegment . '"]')->get())) {
                    $possibleUriPathSegment = $initialUriPathSegment . '-' . $i++;
                }
                $node->setProperty('uriPathSegment', $possibleUriPathSegment);
            }
        };
        $dispatcher->connect('TYPO3\TYPO3CR\Domain\Model\Node', 'nodeAdded', $uriPathSegmentGenerator);
        $dispatcher->connect('TYPO3\TYPO3CR\Domain\Model\Node', 'nodePropertyChanged', function (NodeInterface $node, $propertyName) use ($uriPathSegmentGenerator, $bootstrap) {
>>>>>>> ed7312eb
            if ($propertyName === 'uriPathSegment') {
                NodeUriPathSegmentGenerator::setUniqueUriPathSegment($node);
                $bootstrap->getObjectManager()->get('TYPO3\Neos\Routing\Cache\RouteCacheFlusher')->registerNodeChange($node);
            }
        });
<<<<<<< HEAD
        $dispatcher->connect('TYPO3\TYPO3CR\Domain\Model\Node', 'nodePathChanged', function (NodeInterface $node, $oldPath, $newPath, $recursion) {
            if (!$recursion) {
                NodeUriPathSegmentGenerator::setUniqueUriPathSegment($node);
=======
        $dispatcher->connect('TYPO3\TYPO3CR\Domain\Model\NodeData', 'nodePathChanged', function (NodeData $nodeData) use ($bootstrap, $uriPathSegmentGenerator) {
            if ($nodeData->getNodeType()->isOfType('TYPO3.Neos:Document')) {
                $contextFactory = $bootstrap->getObjectManager()->get('TYPO3\TYPO3CR\Domain\Service\ContextFactoryInterface');
                $nodeFactory = $bootstrap->getObjectManager()->get('TYPO3\TYPO3CR\Domain\Factory\NodeFactory');
                $context = $contextFactory->create(array('workspaceName' => $nodeData->getWorkspace()->getName()));
                $node = $nodeFactory->createFromNodeData($nodeData, $context);
                $uriPathSegmentGenerator($node);
>>>>>>> ed7312eb
            }
        });

        $dispatcher->connect('TYPO3\Neos\Service\PublishingService', 'nodePublished', 'TYPO3\Neos\TypoScript\Cache\ContentCacheFlusher', 'registerNodeChange');
        $dispatcher->connect('TYPO3\Neos\Service\PublishingService', 'nodeDiscarded', 'TYPO3\Neos\TypoScript\Cache\ContentCacheFlusher', 'registerNodeChange');

        $dispatcher->connect('TYPO3\TYPO3CR\Domain\Model\Node', 'nodePathChanged', 'TYPO3\Neos\Routing\Cache\RouteCacheFlusher', 'registerNodePathChange');
        $dispatcher->connect('TYPO3\TYPO3CR\Domain\Model\Node', 'nodeRemoved', 'TYPO3\Neos\Routing\Cache\RouteCacheFlusher', 'registerNodeChange');
        $dispatcher->connect('TYPO3\Neos\Service\PublishingService', 'nodePublished', 'TYPO3\Neos\Routing\Cache\RouteCacheFlusher', 'registerNodeChange');
        $dispatcher->connect('TYPO3\Neos\Service\PublishingService', 'nodePublished', function ($node, $targetWorkspace) use ($bootstrap) {
            $cacheManager = $bootstrap->getObjectManager()->get(CacheManager::class);
            if ($cacheManager->hasCache('Flow_Persistence_Doctrine')) {
                $cacheManager->getCache('Flow_Persistence_Doctrine')->flush();
            }
        });
        $dispatcher->connect('TYPO3\Flow\Persistence\Doctrine\PersistenceManager', 'allObjectsPersisted', 'TYPO3\Neos\Routing\Cache\RouteCacheFlusher', 'commit');

        $dispatcher->connect('TYPO3\Neos\Domain\Service\SiteService', 'sitePruned', 'TYPO3\TypoScript\Core\Cache\ContentCache', 'flush');
        $dispatcher->connect('TYPO3\Neos\Domain\Service\SiteService', 'sitePruned', 'TYPO3\Flow\Mvc\Routing\RouterCachingService', 'flushCaches');

        $dispatcher->connect('TYPO3\Neos\Domain\Service\SiteImportService', 'siteImported', 'TYPO3\TypoScript\Core\Cache\ContentCache', 'flush');
        $dispatcher->connect('TYPO3\Neos\Domain\Service\SiteImportService', 'siteImported', 'TYPO3\Flow\Mvc\Routing\RouterCachingService', 'flushCaches');

        // Eventlog
        $dispatcher->connect('TYPO3\TYPO3CR\Domain\Model\Node', 'beforeNodeCreate', 'TYPO3\Neos\EventLog\Integrations\TYPO3CRIntegrationService', 'beforeNodeCreate');
        $dispatcher->connect('TYPO3\TYPO3CR\Domain\Model\Node', 'afterNodeCreate', 'TYPO3\Neos\EventLog\Integrations\TYPO3CRIntegrationService', 'afterNodeCreate');

        $dispatcher->connect('TYPO3\TYPO3CR\Domain\Model\Node', 'nodeUpdated', 'TYPO3\Neos\EventLog\Integrations\TYPO3CRIntegrationService', 'nodeUpdated');
        $dispatcher->connect('TYPO3\TYPO3CR\Domain\Model\Node', 'nodeRemoved', 'TYPO3\Neos\EventLog\Integrations\TYPO3CRIntegrationService', 'nodeRemoved');

        $dispatcher->connect('TYPO3\TYPO3CR\Domain\Model\Node', 'beforeNodePropertyChange', 'TYPO3\Neos\EventLog\Integrations\TYPO3CRIntegrationService', 'beforeNodePropertyChange');
        $dispatcher->connect('TYPO3\TYPO3CR\Domain\Model\Node', 'nodePropertyChanged', 'TYPO3\Neos\EventLog\Integrations\TYPO3CRIntegrationService', 'nodePropertyChanged');

        $dispatcher->connect('TYPO3\TYPO3CR\Domain\Model\Node', 'beforeNodeCopy', 'TYPO3\Neos\EventLog\Integrations\TYPO3CRIntegrationService', 'beforeNodeCopy');
        $dispatcher->connect('TYPO3\TYPO3CR\Domain\Model\Node', 'afterNodeCopy', 'TYPO3\Neos\EventLog\Integrations\TYPO3CRIntegrationService', 'afterNodeCopy');

        $dispatcher->connect('TYPO3\TYPO3CR\Domain\Model\Node', 'beforeNodeMove', 'TYPO3\Neos\EventLog\Integrations\TYPO3CRIntegrationService', 'beforeNodeMove');
        $dispatcher->connect('TYPO3\TYPO3CR\Domain\Model\Node', 'afterNodeMove', 'TYPO3\Neos\EventLog\Integrations\TYPO3CRIntegrationService', 'afterNodeMove');

        $dispatcher->connect('TYPO3\TYPO3CR\Domain\Service\Context', 'beforeAdoptNode', 'TYPO3\Neos\EventLog\Integrations\TYPO3CRIntegrationService', 'beforeAdoptNode');
        $dispatcher->connect('TYPO3\TYPO3CR\Domain\Service\Context', 'afterAdoptNode', 'TYPO3\Neos\EventLog\Integrations\TYPO3CRIntegrationService', 'afterAdoptNode');

        $dispatcher->connect('TYPO3\TYPO3CR\Domain\Model\Workspace', 'beforeNodePublishing', 'TYPO3\Neos\EventLog\Integrations\TYPO3CRIntegrationService', 'beforeNodePublishing');
        $dispatcher->connect('TYPO3\TYPO3CR\Domain\Model\Workspace', 'afterNodePublishing', 'TYPO3\Neos\EventLog\Integrations\TYPO3CRIntegrationService', 'afterNodePublishing');

        $dispatcher->connect('TYPO3\Flow\Persistence\Doctrine\PersistenceManager', 'allObjectsPersisted', 'TYPO3\Neos\EventLog\Integrations\TYPO3CRIntegrationService', 'updateEventsAfterPublish');
        $dispatcher->connect('TYPO3\TYPO3CR\Domain\Repository\NodeDataRepository', 'repositoryObjectsPersisted', 'TYPO3\Neos\EventLog\Integrations\TYPO3CRIntegrationService', 'updateEventsAfterPublish');
    }
}<|MERGE_RESOLUTION|>--- conflicted
+++ resolved
@@ -60,43 +60,17 @@
         $dispatcher->connect('TYPO3\TYPO3CR\Domain\Model\Node', 'nodeRemoved', 'TYPO3\Neos\TypoScript\Cache\ContentCacheFlusher', 'registerNodeChange');
         $dispatcher->connect('TYPO3\TYPO3CR\Domain\Model\Node', 'beforeNodeMove', 'TYPO3\Neos\TypoScript\Cache\ContentCacheFlusher', 'registerNodeChange');
 
-<<<<<<< HEAD
         $dispatcher->connect('TYPO3\TYPO3CR\Domain\Model\Node', 'nodeAdded', NodeUriPathSegmentGenerator::class, '::setUniqueUriPathSegment');
         $dispatcher->connect('TYPO3\TYPO3CR\Domain\Model\Node', 'nodePropertyChanged', Service\ImageVariantGarbageCollector::class, 'removeUnusedImageVariant');
         $dispatcher->connect('TYPO3\TYPO3CR\Domain\Model\Node', 'nodePropertyChanged', function (NodeInterface $node, $propertyName) use ($bootstrap) {
-=======
-        $uriPathSegmentGenerator = function (\TYPO3\TYPO3CR\Domain\Model\NodeInterface $node) {
-            if ($node->getNodeType()->isOfType('TYPO3.Neos:Document')) {
-                $q = new FlowQuery(array($node));
-                $possibleUriPathSegment = $initialUriPathSegment = !$node->hasProperty('uriPathSegment') ? $node->getName() : $node->getProperty('uriPathSegment');
-                $i = 1;
-                while (count($q->siblings('[instanceof TYPO3.Neos:Document][uriPathSegment="' . $possibleUriPathSegment . '"]')->get())) {
-                    $possibleUriPathSegment = $initialUriPathSegment . '-' . $i++;
-                }
-                $node->setProperty('uriPathSegment', $possibleUriPathSegment);
-            }
-        };
-        $dispatcher->connect('TYPO3\TYPO3CR\Domain\Model\Node', 'nodeAdded', $uriPathSegmentGenerator);
-        $dispatcher->connect('TYPO3\TYPO3CR\Domain\Model\Node', 'nodePropertyChanged', function (NodeInterface $node, $propertyName) use ($uriPathSegmentGenerator, $bootstrap) {
->>>>>>> ed7312eb
             if ($propertyName === 'uriPathSegment') {
                 NodeUriPathSegmentGenerator::setUniqueUriPathSegment($node);
                 $bootstrap->getObjectManager()->get('TYPO3\Neos\Routing\Cache\RouteCacheFlusher')->registerNodeChange($node);
             }
         });
-<<<<<<< HEAD
         $dispatcher->connect('TYPO3\TYPO3CR\Domain\Model\Node', 'nodePathChanged', function (NodeInterface $node, $oldPath, $newPath, $recursion) {
             if (!$recursion) {
                 NodeUriPathSegmentGenerator::setUniqueUriPathSegment($node);
-=======
-        $dispatcher->connect('TYPO3\TYPO3CR\Domain\Model\NodeData', 'nodePathChanged', function (NodeData $nodeData) use ($bootstrap, $uriPathSegmentGenerator) {
-            if ($nodeData->getNodeType()->isOfType('TYPO3.Neos:Document')) {
-                $contextFactory = $bootstrap->getObjectManager()->get('TYPO3\TYPO3CR\Domain\Service\ContextFactoryInterface');
-                $nodeFactory = $bootstrap->getObjectManager()->get('TYPO3\TYPO3CR\Domain\Factory\NodeFactory');
-                $context = $contextFactory->create(array('workspaceName' => $nodeData->getWorkspace()->getName()));
-                $node = $nodeFactory->createFromNodeData($nodeData, $context);
-                $uriPathSegmentGenerator($node);
->>>>>>> ed7312eb
             }
         });
 
