--- conflicted
+++ resolved
@@ -23,11 +23,8 @@
 use TYPO3\Neos\Domain\Model\User;
 use TYPO3\Neos\Domain\Repository\SiteRepository;
 use TYPO3\Neos\Domain\Service\ContentContextFactory;
-<<<<<<< HEAD
 use TYPO3\Neos\Domain\Service\UserService;
-=======
 use TYPO3\Neos\Domain\Service\SiteService;
->>>>>>> 84c67c62
 use TYPO3\Neos\Service\PublishingService;
 use TYPO3\TYPO3CR\Domain\Model\NodeInterface;
 use TYPO3\TYPO3CR\Domain\Model\Workspace;
@@ -189,34 +186,9 @@
             $this->redirect('new');
         }
 
-<<<<<<< HEAD
         $workspaceName = Utility::renderValidNodeName($title) . '-' . substr(uniqid(), 0, 4);
         while ($this->workspaceRepository->findOneByName($workspaceName) instanceof Workspace) {
             $workspaceName = Utility::renderValidNodeName($title) . '-' . substr(uniqid(), 0, 4);
-=======
-        $sites = array();
-        foreach ($this->publishingService->getUnpublishedNodes($workspace) as $node) {
-            $pathParts = explode('/', $node->getPath());
-            if (count($pathParts) > 2) {
-                $siteNodeName = $pathParts[2];
-                $q = new FlowQuery(array($node));
-                $document = $q->closest('[instanceof TYPO3.Neos:Document]')->get(0);
-                // FIXME: $document will be NULL if we have a broken rootline for this node. This actually should never happen, but currently can in some scenarios.
-                if ($document !== null) {
-                    $documentPath = implode('/', array_slice(explode('/', $document->getPath()), 3));
-                    $relativePath = str_replace(sprintf(SiteService::SITES_ROOT_PATH . '/%s/%s', $siteNodeName, $documentPath), '', $node->getPath());
-                    if (!isset($sites[$siteNodeName]['siteNode'])) {
-                        $sites[$siteNodeName]['siteNode'] = $this->siteRepository->findOneByNodeName($siteNodeName);
-                    }
-                    $sites[$siteNodeName]['documents'][$documentPath]['documentNode'] = $document;
-                    $change = array('node' => $node);
-                    if ($node->getNodeType()->isOfType('TYPO3.Neos:Node')) {
-                        $change['configuration'] = $node->getNodeType()->getFullConfiguration();
-                    }
-                    $sites[$siteNodeName]['documents'][$documentPath]['changes'][$relativePath] = $change;
-                }
-            }
->>>>>>> 84c67c62
         }
 
         if ($visibility === 'private') {
@@ -482,7 +454,7 @@
                     // FIXME: $document will be null if we have a broken root line for this node. This actually should never happen, but currently can in some scenarios.
                     if ($document !== null) {
                         $documentPath = implode('/', array_slice(explode('/', $document->getPath()), 3));
-                        $relativePath = str_replace(sprintf('/sites/%s/%s', $siteNodeName, $documentPath), '', $node->getPath());
+                        $relativePath = str_replace(sprintf(SiteService::SITES_ROOT_PATH . '/%s/%s', $siteNodeName, $documentPath), '', $node->getPath());
                         if (!isset($siteChanges[$siteNodeName]['siteNode'])) {
                             $siteChanges[$siteNodeName]['siteNode'] = $this->siteRepository->findOneByNodeName($siteNodeName);
                         }
