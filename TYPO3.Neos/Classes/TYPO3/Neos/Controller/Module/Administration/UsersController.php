--- conflicted
+++ resolved
@@ -13,7 +13,6 @@
 
 use TYPO3\Flow\Annotations as Flow;
 use TYPO3\Flow\Error\Message;
-<<<<<<< HEAD
 use TYPO3\Flow\I18n\EelHelper\TranslationHelper;
 use TYPO3\Flow\Property\PropertyMappingConfiguration;
 use TYPO3\Flow\Property\TypeConverter\PersistentObjectConverter;
@@ -24,8 +23,6 @@
 use TYPO3\Neos\Domain\Model\User;
 use TYPO3\Neos\Domain\Service\UserService;
 use TYPO3\Party\Domain\Model\ElectronicAddress;
-=======
->>>>>>> 8e41443f
 
 /**
  * The Neos User Admin module controller that allows for managing Neos users
@@ -134,7 +131,7 @@
     public function createAction($username, array $password, User $user, array $roleIdentifiers)
     {
         $this->userService->addUser($username, $password[0], $user, $roleIdentifiers);
-        $this->addFlashMessage('The user "%s" has been created.', 'User created', Message::SEVERITY_OK, array($username), 1416225561);
+        $this->addFlashMessage('The user "%s" has been created.', 'User created', Message::SEVERITY_OK, array(htmlspecialchars($username)), 1416225561);
         $this->redirect('index');
     }
 
@@ -180,7 +177,7 @@
             $this->redirect('index');
         }
         $this->userService->deleteUser($user);
-        $this->addFlashMessage('The user "%s" has been deleted.', 'User deleted', Message::SEVERITY_NOTICE, array($user->getName()->getFullName()), 1412374546);
+        $this->addFlashMessage('The user "%s" has been deleted.', 'User deleted', Message::SEVERITY_NOTICE, array(htmlspecialchars($user->getName()->getFullName())), 1412374546);
         $this->redirect('index');
     }
 
@@ -253,20 +250,12 @@
      */
     public function createElectronicAddressAction(User $user, ElectronicAddress $electronicAddress)
     {
-<<<<<<< HEAD
         /** @var User $user */
         $user->addElectronicAddress($electronicAddress);
         $this->userService->updateUser($user);
 
-        $this->addFlashMessage('An electronic address "%s" (%s) has been added.', 'Electronic address added', Message::SEVERITY_OK, array($electronicAddress->getIdentifier(), $electronicAddress->getType()), 1412374814);
+        $this->addFlashMessage('An electronic address "%s" (%s) has been added.', 'Electronic address added', Message::SEVERITY_OK, array(htmlspecialchars($electronicAddress->getIdentifier()), htmlspecialchars($electronicAddress->getType())), 1412374814);
         $this->redirect('edit', null, null, array('user' => $user));
-=======
-        $party = $account->getParty();
-        $party->addElectronicAddress($electronicAddress);
-        $this->partyRepository->update($party);
-        $this->addFlashMessage('An electronic "%s" (%s) address has been added.', 'Electronic address added', Message::SEVERITY_OK, array(htmlspecialchars($electronicAddress->getType()), htmlspecialchars($electronicAddress->getIdentifier())));
-        $this->redirect('edit', null, null, array('account' => $account));
->>>>>>> 8e41443f
     }
 
     /**
@@ -278,19 +267,11 @@
      */
     public function deleteElectronicAddressAction(User $user, ElectronicAddress $electronicAddress)
     {
-<<<<<<< HEAD
         $user->removeElectronicAddress($electronicAddress);
         $this->userService->updateUser($user);
 
-        $this->addFlashMessage('The electronic address "%s" (%s) has been deleted for "%s".', 'Electronic address removed', Message::SEVERITY_NOTICE, array($electronicAddress->getIdentifier(), $electronicAddress->getType(), $user->getName()), 1412374678);
+        $this->addFlashMessage('The electronic address "%s" (%s) has been deleted for "%s".', 'Electronic address removed', Message::SEVERITY_NOTICE, array(htmlspecialchars($electronicAddress->getIdentifier()), htmlspecialchars($electronicAddress->getType()), htmlspecialchars($user->getName())), 1412374678);
         $this->redirect('edit', null, null, array('user' => $user));
-=======
-        $party = $account->getParty();
-        $party->removeElectronicAddress($electronicAddress);
-        $this->partyRepository->update($party);
-        $this->addFlashMessage('The electronic address "%s" (%s) has been deleted for the person "%s".', 'Electronic address removed', Message::SEVERITY_OK, array(htmlspecialchars($electronicAddress->getType()), htmlspecialchars($electronicAddress->getIdentifier()), htmlspecialchars($party->getName())));
-        $this->redirect('edit', null, null, array('account' => $account));
->>>>>>> 8e41443f
     }
 
     /**
