--- conflicted
+++ resolved
@@ -38,11 +38,10 @@
      * Schedules flushing of the routing cache entries for the given $node
      * Note that child nodes are flushed automatically because they are tagged with all parents.
      *
-<<<<<<< HEAD
-     * @param NodeInterface $node The affected node data instance
+     * @param NodeInterface $node The node which has changed in some way
      * @return void
      */
-    public function registerNodePathChange(NodeInterface $node)
+    public function registerNodeChange(NodeInterface $node)
     {
         if (in_array($node->getIdentifier(), $this->tagsToFlush)) {
             return;
@@ -51,39 +50,6 @@
             return;
         }
         $this->tagsToFlush[] = $node->getIdentifier();
-=======
-     * @param NodeInterface $node
-     * @return void
-     */
-    public function registerNodeChange(NodeInterface $node)
-    {
-        $this->registerNodeDataChange($node->getNodeData());
->>>>>>> e3f0880f
-    }
-
-    /**
-     * Schedules flushing of the routing cache entries for the given $nodeData
-     * Note that child nodes are flushed automatically because they are tagged with all parents.
-     *
-     * @param NodeData $nodeData The node which has changed in some way
-     * @return void
-     */
-    public function registerNodeDataChange(NodeData $nodeData)
-    {
-<<<<<<< HEAD
-        $this->registerNodePathChange($node);
-        /** @var NodeInterface $childNode */
-        foreach ($node->getChildNodes('TYPO3.Neos:Document') as $childNode) {
-            $this->registerNodeChange($childNode);
-=======
-        if (in_array($nodeData->getIdentifier(), $this->tagsToFlush)) {
-            return;
->>>>>>> e3f0880f
-        }
-        if (!$nodeData->getNodeType()->isOfType('TYPO3.Neos:Document')) {
-            return;
-        }
-        $this->tagsToFlush[] = $nodeData->getIdentifier();
     }
 
     /**
