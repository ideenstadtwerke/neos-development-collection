--- conflicted
+++ resolved
@@ -32,17 +32,13 @@
     protected $contextFactory;
 
     /**
-<<<<<<< HEAD
      * @Flow\Inject
      * @var Context
      */
     protected $securityContext;
 
     /**
-     * Add the current node identifier to be used for cache entry tagging
-=======
      * Add the current node and all parent identifiers to be used for cache entry tagging
->>>>>>> 4ae22a43
      *
      * @Flow\Before("method(TYPO3\Flow\Mvc\Routing\RouterCachingService->extractUuids())")
      * @param \TYPO3\Flow\Aop\JoinPointInterface $joinPoint The current join point
@@ -54,45 +50,6 @@
         if (!isset($values['node']) || strpos($values['node'], '@') === false) {
             return;
         }
-<<<<<<< HEAD
-=======
-        list($nodePath, $contextArguments) = explode('@', $values['node']);
-        $context = $this->getContext($contextArguments);
-        $node = $context->getNode($nodePath);
-        if (!$node instanceof NodeInterface) {
-            return;
-        }
-
-        $values['node-identifier'] = $node->getIdentifier();
-        $node = $node->getParent();
-
-        $values['node-parent-identifier'] = array();
-        while ($node !== null) {
-            $values['node-parent-identifier'][] = $node->getIdentifier();
-            $node = $node->getParent();
-        }
-
-        $joinPoint->setMethodArgument('values', $values);
-    }
-
-    /**
-     * Create a context object based on the context stored in the node path
-     *
-     * @param string $contextArguments
-     * @return Context
-     */
-    protected function getContext($contextArguments)
-    {
-        $contextConfiguration = explode(';', $contextArguments);
-        $workspaceName = array_shift($contextConfiguration);
-        $dimensionConfiguration = explode('&', array_shift($contextConfiguration));
-
-        $dimensions = array();
-        foreach ($contextConfiguration as $dimension) {
-            list($dimensionName, $dimensionValue) = explode('=', $dimension);
-            $dimensions[$dimensionName] = explode(',', $dimensionValue);
-        }
->>>>>>> 4ae22a43
 
         // Build context explicitly without authorization checks because the security context isn't available yet
         // anyway and any Entity Privilege targeted on Workspace would fail at this point:
@@ -105,10 +62,20 @@
             ]);
 
             $node = $context->getNode($contextPathPieces['nodePath']);
-            if ($node instanceof NodeInterface) {
-                $values['node-identifier'] = $node->getIdentifier();
-                $joinPoint->setMethodArgument('values', $values);
+            if (!$node instanceof NodeInterface) {
+                return;
             }
+
+            $values['node-identifier'] = $node->getIdentifier();
+            $node = $node->getParent();
+
+            $values['node-parent-identifier'] = array();
+            while ($node !== NULL) {
+                $values['node-parent-identifier'][] = $node->getIdentifier();
+                $node = $node->getParent();
+            }
+
+            $joinPoint->setMethodArgument('values', $values);
         });
     }
 }