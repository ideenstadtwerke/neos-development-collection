--- conflicted
+++ resolved
@@ -222,11 +222,7 @@
         if (is_array($inspectorConfiguration)) {
             foreach ($inspectorConfiguration as $elementTypeName => $elementTypeItems) {
                 foreach ($elementTypeItems as $elementName => $elementConfiguration) {
-<<<<<<< HEAD
-                    if (!$this->shouldFetchTranslation($elementConfiguration)) {
-=======
-                    if (!is_array($elementConfiguration) || !$this->shouldGenerateLabel($elementConfiguration)) {
->>>>>>> 368035b5
+                    if (!is_array($elementConfiguration) || !$this->shouldFetchTranslation($elementConfiguration)) {
                         continue;
                     }
 
@@ -244,11 +240,7 @@
      * @param string $fieldName Name of the possibly existing subfield
      * @return boolean
      */
-<<<<<<< HEAD
-    protected function shouldFetchTranslation($parentConfiguration, $fieldName = 'label')
-=======
-    protected function shouldGenerateLabel(array $parentConfiguration, $fieldName = 'label')
->>>>>>> 368035b5
+    protected function shouldFetchTranslation(array $parentConfiguration, $fieldName = 'label')
     {
         $fieldValue = array_key_exists($fieldName, $parentConfiguration) ? $parentConfiguration[$fieldName] : '';
 
