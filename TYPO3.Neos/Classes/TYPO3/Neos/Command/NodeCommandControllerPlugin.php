<?php
namespace TYPO3\Neos\Command;

/*
 * This file is part of the TYPO3.Neos package.
 *
 * (c) Contributors of the Neos Project - www.neos.io
 *
 * This package is Open Source Software. For the full copyright and license
 * information, please view the LICENSE file which was distributed with this
 * source code.
 */

use TYPO3\Eel\FlowQuery\FlowQuery;
use TYPO3\Flow\Annotations as Flow;
use TYPO3\Flow\Cli\ConsoleOutput;
use TYPO3\Flow\Persistence\PersistenceManagerInterface;
use TYPO3\Flow\Utility\Arrays;
use TYPO3\Neos\Domain\Service\SiteService;
use TYPO3\Neos\Utility\NodeUriPathSegmentGenerator;
use TYPO3\TYPO3CR\Command\NodeCommandControllerPluginInterface;
use TYPO3\TYPO3CR\Domain\Model\NodeInterface;
use TYPO3\TYPO3CR\Domain\Model\NodeType;
use TYPO3\TYPO3CR\Domain\Repository\ContentDimensionRepository;
use TYPO3\TYPO3CR\Domain\Repository\NodeDataRepository;
use TYPO3\TYPO3CR\Domain\Repository\WorkspaceRepository;
use TYPO3\TYPO3CR\Domain\Service\ContentDimensionCombinator;
use TYPO3\TYPO3CR\Domain\Service\ContextFactoryInterface;
use TYPO3\TYPO3CR\Domain\Utility\NodePaths;

/**
 * A plugin for the TYPO3CR NodeCommandController which adds some tasks to the node:repair command:
 *
 * - adding missing URI segments
 * - removing dimensions on nodes / and /sites
 *
 * @Flow\Scope("singleton")
 */
class NodeCommandControllerPlugin implements NodeCommandControllerPluginInterface
{
    /**
     * @Flow\Inject
     * @var ContextFactoryInterface
     */
    protected $contextFactory;

    /**
     * @Flow\Inject
     * @var WorkspaceRepository
     */
    protected $workspaceRepository;

    /**
     * @Flow\Inject
     * @var ContentDimensionRepository
     */
    protected $contentDimensionRepository;

    /**
     * @Flow\Inject
     * @var NodeDataRepository
     */
    protected $nodeDataRepository;

    /**
     * @var ContentDimensionCombinator
     * @Flow\Inject
     */
    protected $dimensionCombinator;

    /**
     * @Flow\Inject
     * @var NodeUriPathSegmentGenerator
     */
    protected $nodeUriPathSegmentGenerator;

    /**
     * @var ConsoleOutput
     */
    protected $output;

    /**
     * @Flow\Inject
     * @var PersistenceManagerInterface
     */
    protected $persistenceManager;

    /**
     * Returns a short description
     *
     * @param string $controllerCommandName Name of the command in question, for example "repair"
     * @return string A piece of text to be included in the overall description of the node:xy command
     */
    public static function getSubCommandShortDescription($controllerCommandName)
    {
        switch ($controllerCommandName) {
            case 'repair':
                return 'Run integrity checks related to Neos features';
        }
    }

    /**
     * Returns a piece of description for the specific task the plugin solves for the specified command
     *
     * @param string $controllerCommandName Name of the command in question, for example "repair"
     * @return string A piece of text to be included in the overall description of the node:xy command
     */
    public static function getSubCommandDescription($controllerCommandName)
    {
        switch ($controllerCommandName) {
            case 'repair':
<<<<<<< HEAD
                return <<<'HELPTEXT'
<u>Generate missing URI path segments</u>

Generates URI path segment properties for all document nodes which don't have a path
segment set yet.

HELPTEXT;
=======
                return
                    '<u>Generate missing URI path segments</u>' . PHP_EOL .
                    PHP_EOL .
                    'Generates URI path segment properties for all document nodes which don\'t have a path' . PHP_EOL .
                    'segment set yet.' . PHP_EOL .
                    '<u>Remove content dimensions from / and /sites</u>' . PHP_EOL .
                    PHP_EOL .
                    'Removes content dimensions from the root and sites nodes' . PHP_EOL;
>>>>>>> 9b78cf7f
        }
    }

    /**
     * A method which runs the task implemented by the plugin for the given command
     *
     * @param string $controllerCommandName Name of the command in question, for example "repair"
     * @param ConsoleOutput $output An instance of ConsoleOutput which can be used for output or dialogues
     * @param NodeType $nodeType Only handle this node type (if specified)
     * @param string $workspaceName Only handle this workspace (if specified)
     * @param boolean $dryRun If TRUE, don't do any changes, just simulate what you would do
     * @param boolean $cleanup If FALSE, cleanup tasks are skipped
     * @param string $skip Skip the given check or checks (comma separated)
     * @param string $only Only execute the given check or checks (comma separated)
     * @return void
     */
    public function invokeSubCommand($controllerCommandName, ConsoleOutput $output, NodeType $nodeType = null, $workspaceName = 'live', $dryRun = false, $cleanup = true, $skip = null, $only = null)
    {
        $this->output = $output;
        $commandMethods = [
            'generateUriPathSegments' => [ 'cleanup' => false ]
        ];

        $skipCommandNames = Arrays::trimExplode(',', ($skip === null ? '' : $skip));
        $onlyCommandNames = Arrays::trimExplode(',', ($only === null ? '' : $only));

        switch ($controllerCommandName) {
            case 'repair':
<<<<<<< HEAD
                foreach ($commandMethods as $commandMethodName => $commandMethodConfiguration) {
                    if (in_array($commandMethodName, $skipCommandNames)) {
                        continue;
                    }
                    if ($onlyCommandNames !== [] && !in_array($commandMethodName, $onlyCommandNames)) {
                        continue;
                    }
                    if (!$cleanup && $commandMethodConfiguration['cleanup']) {
                        continue;
                    }
                    $this->$commandMethodName($workspaceName, $dryRun, $nodeType);
                }
=======
                $this->generateUriPathSegments($workspaceName, $dryRun);
                $this->removeContentDimensionsFromRootAndSitesNode($workspaceName, $dryRun);
>>>>>>> 9b78cf7f
        }
    }

    /**
     * Generate missing URI path segments
     *
     * This generates URI path segment properties for all document nodes which don't have
     * a path segment set yet.
     *
     * @param string $workspaceName
     * @param boolean $dryRun
     * @return void
     */
    public function generateUriPathSegments($workspaceName, $dryRun)
    {
        $baseContext = $this->createContext($workspaceName, []);
        $baseContextSitesNode = $baseContext->getNode(SiteService::SITES_ROOT_PATH);
        if (!$baseContextSitesNode) {
            $this->output->outputLine('<error>Could not find "' . SiteService::SITES_ROOT_PATH . '" root node</error>');
            return;
        }
        $baseContextSiteNodes = $baseContextSitesNode->getChildNodes();
        if ($baseContextSiteNodes === []) {
            $this->output->outputLine('<error>Could not find any site nodes in "' . SiteService::SITES_ROOT_PATH . '" root node</error>');
            return;
        }

        foreach ($this->dimensionCombinator->getAllAllowedCombinations() as $dimensionCombination) {
            $flowQuery = new FlowQuery($baseContextSiteNodes);
            $siteNodes = $flowQuery->context(['dimensions' => $dimensionCombination, 'targetDimensions' => []])->get();
            if (count($siteNodes) > 0) {
                $this->output->outputLine('Checking for nodes with missing URI path segment in dimension "%s"', array(trim(NodePaths::generateContextPath('', '', $dimensionCombination), '@;')));
                foreach ($siteNodes as $siteNode) {
                    $this->generateUriPathSegmentsForNode($siteNode, $dryRun);
                }
            }
        }

        $this->persistenceManager->persistAll();
    }

    /**
     * Traverses through the tree starting at the given root node and sets the uriPathSegment property derived from
     * the node label.
     *
     * @param NodeInterface $node The node where the traversal starts
     * @param boolean $dryRun
     * @return void
     */
    protected function generateUriPathSegmentsForNode(NodeInterface $node, $dryRun)
    {
        if ((string)$node->getProperty('uriPathSegment') === '') {
            $name = $node->getLabel() ?: $node->getName();
            $uriPathSegment = $this->nodeUriPathSegmentGenerator->generateUriPathSegment($node);
            if ($dryRun === false) {
                $node->setProperty('uriPathSegment', $uriPathSegment);
                $this->output->outputLine('Added missing URI path segment for "%s" (%s) => %s', array($node->getPath(), $name, $uriPathSegment));
            } else {
                $this->output->outputLine('Found missing URI path segment for "%s" (%s) => %s', array($node->getPath(), $name, $uriPathSegment));
            }
        }
        foreach ($node->getChildNodes('TYPO3.Neos:Document') as $childNode) {
            $this->generateUriPathSegmentsForNode($childNode, $dryRun);
        }
    }

    /**
     * Remove dimensions on nodes "/" and "/sites"
     *
     * This empties the content dimensions on those nodes, so when traversing via the Node API from the root node,
     * the nodes below "/sites" are always reachable.
     *
     * @param string $workspaceName
     * @param boolean $dryRun
     * @return void
     */
    public function removeContentDimensionsFromRootAndSitesNode($workspaceName, $dryRun)
    {
        $workspace = $this->workspaceRepository->findByIdentifier($workspaceName);
        $rootNodes = $this->nodeDataRepository->findByPath('/', $workspace);
        $sitesNodes = $this->nodeDataRepository->findByPath('/sites', $workspace);
        $this->output->outputLine('Checking for root and site nodes with content dimensions set ...');
        /** @var \TYPO3\TYPO3CR\Domain\Model\NodeData $rootNode */
        foreach ($rootNodes as $rootNode) {
            if ($rootNode->getDimensionValues() !== []) {
                if ($dryRun === false) {
                    $rootNode->setDimensions([]);
                    $this->nodeDataRepository->update($rootNode);
                    $this->output->outputLine('Removed content dimensions from root node');
                } else {
                    $this->output->outputLine('Found root node with content dimensions set.');
                }
            }
        }
        /** @var \TYPO3\TYPO3CR\Domain\Model\NodeData $sitesNode */
        foreach ($sitesNodes as $sitesNode) {
            if ($sitesNode->getDimensionValues() !== []) {
                if ($dryRun === false) {
                    $sitesNode->setDimensions([]);
                    $this->nodeDataRepository->update($sitesNode);
                    $this->output->outputLine('Removed content dimensions from node "/sites"');
                } else {
                    $this->output->outputLine('Found node "/sites"');
                }
            }
        }
    }

    /**
     * Creates a content context for given workspace and language identifiers
     *
     * @param string $workspaceName
     * @param array $dimensions
     * @return \TYPO3\TYPO3CR\Domain\Service\Context
     */
    protected function createContext($workspaceName, array $dimensions)
    {
        $contextProperties = array(
            'workspaceName' => $workspaceName,
            'dimensions' => $dimensions,
            'invisibleContentShown' => true,
            'inaccessibleContentShown' => true
        );

        return $this->contextFactory->create($contextProperties);
    }
}<|MERGE_RESOLUTION|>--- conflicted
+++ resolved
@@ -63,8 +63,8 @@
     protected $nodeDataRepository;
 
     /**
+     * @Flow\Inject
      * @var ContentDimensionCombinator
-     * @Flow\Inject
      */
     protected $dimensionCombinator;
 
@@ -109,24 +109,18 @@
     {
         switch ($controllerCommandName) {
             case 'repair':
-<<<<<<< HEAD
                 return <<<'HELPTEXT'
 <u>Generate missing URI path segments</u>
 
 Generates URI path segment properties for all document nodes which don't have a path
 segment set yet.
 
+<u>Remove content dimensions from / and /sites</u>
+removeContentDimensionsFromRootAndSitesNode
+
+Removes content dimensions from the root and sites nodes
+
 HELPTEXT;
-=======
-                return
-                    '<u>Generate missing URI path segments</u>' . PHP_EOL .
-                    PHP_EOL .
-                    'Generates URI path segment properties for all document nodes which don\'t have a path' . PHP_EOL .
-                    'segment set yet.' . PHP_EOL .
-                    '<u>Remove content dimensions from / and /sites</u>' . PHP_EOL .
-                    PHP_EOL .
-                    'Removes content dimensions from the root and sites nodes' . PHP_EOL;
->>>>>>> 9b78cf7f
         }
     }
 
@@ -147,7 +141,8 @@
     {
         $this->output = $output;
         $commandMethods = [
-            'generateUriPathSegments' => [ 'cleanup' => false ]
+            'generateUriPathSegments' => [ 'cleanup' => false ],
+            'removeContentDimensionsFromRootAndSitesNode' => [ 'cleanup' => true ]
         ];
 
         $skipCommandNames = Arrays::trimExplode(',', ($skip === null ? '' : $skip));
@@ -155,7 +150,6 @@
 
         switch ($controllerCommandName) {
             case 'repair':
-<<<<<<< HEAD
                 foreach ($commandMethods as $commandMethodName => $commandMethodConfiguration) {
                     if (in_array($commandMethodName, $skipCommandNames)) {
                         continue;
@@ -168,10 +162,6 @@
                     }
                     $this->$commandMethodName($workspaceName, $dryRun, $nodeType);
                 }
-=======
-                $this->generateUriPathSegments($workspaceName, $dryRun);
-                $this->removeContentDimensionsFromRootAndSitesNode($workspaceName, $dryRun);
->>>>>>> 9b78cf7f
         }
     }
 
