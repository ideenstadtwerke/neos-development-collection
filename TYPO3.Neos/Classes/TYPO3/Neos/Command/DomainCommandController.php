<?php
namespace TYPO3\Neos\Command;

/*
 * This file is part of the TYPO3.Neos package.
 *
 * (c) Contributors of the Neos Project - www.neos.io
 *
 * This package is Open Source Software. For the full copyright and license
 * information, please view the LICENSE file which was distributed with this
 * source code.
 */

use TYPO3\Flow\Annotations as Flow;
use TYPO3\Flow\Cli\CommandController;
use TYPO3\Flow\Validation\ValidatorResolver;
use TYPO3\Neos\Domain\Model\Domain;
use TYPO3\Neos\Domain\Model\Site;
use TYPO3\Neos\Domain\Repository\DomainRepository;
use TYPO3\Neos\Domain\Repository\SiteRepository;

/**
 * Domain command controller for the TYPO3.Neos package
 *
 * @Flow\Scope("singleton")
 */
class DomainCommandController extends CommandController
{
    /**
     * @var DomainRepository
     * @Flow\Inject
     */
    protected $domainRepository;

    /**
     * @var SiteRepository
     * @Flow\Inject
     */
    protected $siteRepository;

    /**
     * @var ValidatorResolver
     * @Flow\Inject
     */
    protected $validatorResolver;

    /**
     * Add a domain record
     *
     * @param string $siteNodeName The nodeName of the site rootNode, e.g. "neostypo3org"
<<<<<<< HEAD
     * @param string $hostname The hostname to match on, e.g. "neos.typo3.org"
=======
     * @param string $hostPattern The host pattern to match on, e.g. "flow.neos.io"
>>>>>>> 79a235e0
     * @param string $scheme The scheme for linking (http/https)
     * @param integer $port The port for linking (0-49151)
     * @return void
     */
    public function addCommand($siteNodeName, $hostname, $scheme = null, $port = null)
    {
        $site = $this->siteRepository->findOneByNodeName($siteNodeName);
        if (!$site instanceof Site) {
            $this->outputLine('<error>No site found with nodeName "%s".</error>', [$siteNodeName]);
            $this->quit(1);
        }

        $domains = $this->domainRepository->findByHostname($hostname);
        if ($domains->count() > 0) {
            $this->outputLine('<error>The host name "%s" is not unique.</error>', [$hostname]);
            $this->quit(1);
        }

        $domain = new Domain();
        if ($scheme !== null) {
            $domain->setScheme($scheme);
        }
        if ($port !== null) {
            $domain->setPort($port);
        }
        $domain->setSite($site);
        $domain->setHostname($hostname);

        $domainValidator = $this->validatorResolver->getBaseValidatorConjunction(Domain::class);
        $result = $domainValidator->validate($domain);
        if ($result->hasErrors()) {
            foreach ($result->getFlattenedErrors() as $propertyName => $errors) {
                $firstError = array_pop($errors);
                $this->outputLine('<error>Validation failed for "' . $propertyName . '": ' . $firstError . '</error>');
                $this->quit(1);
            }
        }

        $this->domainRepository->add($domain);

        $this->outputLine('Domain entry created.');
    }

    /**
     * Display a list of available domain records
     *
     * @param string $hostname An optional hostname to search for
     * @return void
     */
    public function listCommand($hostname = null)
    {
        if ($hostname === null) {
            $domains = $this->domainRepository->findAll();
        } else {
            $domains = $this->domainRepository->findByHostname($hostname);
        }

        if (count($domains) === 0) {
            $this->outputLine('No domain entries available.');
            $this->quit(0);
        }

        $availableDomains = [];
        foreach ($domains as $domain) {
<<<<<<< HEAD
            /** @var \TYPO3\Neos\Domain\Model\Domain $domain */
            $availableDomains[] = [
=======
            /** @var Domain $domain */
            array_push($availableDomains, array(
>>>>>>> 79a235e0
                'nodeName' => $domain->getSite()->getNodeName(),
                'hostname' => (string)$domain,
                'active' => $domain->getActive() ? 'active' : 'inactive'
            ];
        }

        $this->output->outputTable($availableDomains, ['Node name', 'Domain (Scheme/Host/Port)', 'State']);
    }

    /**
     * Delete a domain record by hostname
     *
     * @param string $hostname The hostname to remove
     * @return void
     */
    public function deleteCommand($hostname)
    {
        $domain = $this->domainRepository->findOneByHostname($hostname);
        if (!$domain instanceof Domain) {
            $this->outputLine('<error>Domain not found.</error>');
            $this->quit(1);
        }

        $this->domainRepository->remove($domain);
        $this->outputLine('Domain entry deleted.');
    }

    /**
     * Activate a domain record by hostname
     *
     * @param string $hostname The hostname to activate
     * @return void
     */
    public function activateCommand($hostname)
    {
        $domain = $this->domainRepository->findOneByHostname($hostname);
        if (!$domain instanceof Domain) {
            $this->outputLine('<error>Domain not found.</error>');
            $this->quit(1);
        }

        $domain->setActive(true);
        $this->domainRepository->update($domain);
        $this->outputLine('Domain entry activated.');
    }

    /**
     * Deactivate a domain record by hostname
     *
     * @param string $hostname The hostname to deactivate
     * @return void
     */
    public function deactivateCommand($hostname)
    {
        $domain = $this->domainRepository->findOneByHostname($hostname);
        if (!$domain instanceof Domain) {
            $this->outputLine('<error>Domain not found.</error>');
            $this->quit(1);
        }

        $domain->setActive(false);
        $this->domainRepository->update($domain);
        $this->outputLine('Domain entry deactivated.');
    }
}<|MERGE_RESOLUTION|>--- conflicted
+++ resolved
@@ -48,11 +48,7 @@
      * Add a domain record
      *
      * @param string $siteNodeName The nodeName of the site rootNode, e.g. "neostypo3org"
-<<<<<<< HEAD
-     * @param string $hostname The hostname to match on, e.g. "neos.typo3.org"
-=======
-     * @param string $hostPattern The host pattern to match on, e.g. "flow.neos.io"
->>>>>>> 79a235e0
+     * @param string $hostname The hostname to match on, e.g. "flow.neos.io"
      * @param string $scheme The scheme for linking (http/https)
      * @param integer $port The port for linking (0-49151)
      * @return void
@@ -117,13 +113,8 @@
 
         $availableDomains = [];
         foreach ($domains as $domain) {
-<<<<<<< HEAD
             /** @var \TYPO3\Neos\Domain\Model\Domain $domain */
             $availableDomains[] = [
-=======
-            /** @var Domain $domain */
-            array_push($availableDomains, array(
->>>>>>> 79a235e0
                 'nodeName' => $domain->getSite()->getNodeName(),
                 'hostname' => (string)$domain,
                 'active' => $domain->getActive() ? 'active' : 'inactive'
