--- conflicted
+++ resolved
@@ -10,10 +10,8 @@
  * information, please view the LICENSE file which was distributed with this
  * source code.
  */
+
 use TYPO3\Flow\Tests\UnitTestCase;
-use TYPO3\Neos\Domain\Model\Domain;
-use TYPO3\Neos\Domain\Model\Site;
-
 use TYPO3\Neos\Domain\Model\Domain;
 use TYPO3\Neos\Domain\Model\Site;
 
@@ -29,13 +27,8 @@
     public function setHostPatternAllowsForSettingTheHostPatternOfTheDomain()
     {
         $domain = new Domain();
-<<<<<<< HEAD
         $domain->setHostname('typo3.com');
         $this->assertSame('typo3.com', $domain->getHostname());
-=======
-        $domain->setHostPattern('typo3.com');
-        $this->assertSame('typo3.com', $domain->getHostPattern());
->>>>>>> 79a235e0
     }
 
     /**
@@ -43,10 +36,7 @@
      */
     public function setSiteSetsTheSiteTheDomainIsPointingTo()
     {
-<<<<<<< HEAD
         /** @var Site $mockSite */
-=======
->>>>>>> 79a235e0
         $mockSite = $this->getMockBuilder(Site::class)->disableOriginalConstructor()->getMock();
 
         $domain = new Domain;
