--- conflicted
+++ resolved
@@ -1,20 +1,6 @@
 <?php
 namespace TYPO3\Neos\Tests\Unit\Domain\Model;
 
-<<<<<<< HEAD
-/*                                                                        *
- * This script belongs to the TYPO3 Flow package "TYPO3.Neos".            *
- *                                                                        *
- * It is free software; you can redistribute it and/or modify it under    *
- * the terms of the GNU General Public License, either version 3 of the   *
- * License, or (at your option) any later version.                        *
- *                                                                        *
- * The TYPO3 project - inspiring people to share!                         *
- *                                                                        */
-use TYPO3\Flow\Security\Account;
-use TYPO3\Flow\Tests\UnitTestCase;
-use TYPO3\Neos\Domain\Model\User;
-=======
 /*
  * This file is part of the TYPO3.Neos package.
  *
@@ -24,7 +10,10 @@
  * information, please view the LICENSE file which was distributed with this
  * source code.
  */
->>>>>>> ed7312eb
+
+use TYPO3\Flow\Security\Account;
+use TYPO3\Flow\Tests\UnitTestCase;
+use TYPO3\Neos\Domain\Model\User;
 
 /**
  * Test case for the "User" domain model
