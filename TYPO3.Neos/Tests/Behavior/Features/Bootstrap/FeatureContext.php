<?php

/*
 * This file is part of the TYPO3.Neos package.
 *
 * (c) Contributors of the Neos Project - www.neos.io
 *
 * This package is Open Source Software. For the full copyright and license
 * information, please view the LICENSE file which was distributed with this
 * source code.
 */

use Behat\Behat\Exception\PendingException;
use Behat\Gherkin\Node\PyStringNode;
use Behat\Gherkin\Node\TableNode;
use Behat\MinkExtension\Context\MinkContext;
<<<<<<< HEAD
use TYPO3\Flow\Tests\Behavior\Features\Bootstrap\IsolatedBehatStepsTrait;
use TYPO3\Flow\Tests\Behavior\Features\Bootstrap\SecurityOperationsTrait;
use TYPO3\Flow\Utility\Arrays;
use PHPUnit_Framework_Assert as Assert;
use TYPO3\TYPO3CR\Tests\Behavior\Features\Bootstrap\NodeAuthorizationTrait;
use TYPO3\TYPO3CR\Tests\Behavior\Features\Bootstrap\NodeOperationsTrait;

require_once(__DIR__ . '/../../../../../../Application/Flowpack.Behat/Tests/Behat/FlowContext.php');
require_once(__DIR__ . '/../../../../../../Framework/TYPO3.Flow/Tests/Behavior/Features/Bootstrap/IsolatedBehatStepsTrait.php');
require_once(__DIR__ . '/../../../../../../Framework/TYPO3.Flow/Tests/Behavior/Features/Bootstrap/SecurityOperationsTrait.php');
require_once(__DIR__ . '/../../../../../TYPO3.TYPO3CR/Tests/Behavior/Features/Bootstrap/NodeOperationsTrait.php');
require_once(__DIR__ . '/../../../../../TYPO3.TYPO3CR/Tests/Behavior/Features/Bootstrap/NodeAuthorizationTrait.php');
require_once(__DIR__ . '/HistoryDefinitionsTrait.php');
=======
use PHPUnit_Framework_Assert as Assert;
use TYPO3\Flow\Utility\Arrays;

require_once(__DIR__ . '/../../../../../../Application/Flowpack.Behat/Tests/Behat/FlowContext.php');
>>>>>>> 01457fd7

/**
 * Features context
 */
class FeatureContext extends MinkContext
{
<<<<<<< HEAD
    use NodeOperationsTrait;
    use NodeAuthorizationTrait;
    use SecurityOperationsTrait;
    use IsolatedBehatStepsTrait;
    use HistoryDefinitionsTrait;

    /**
     * @var string
     */
    protected $behatTestHelperObjectName = 'TYPO3\Neos\Tests\Functional\Command\BehatTestHelper';
=======
>>>>>>> 01457fd7

    /**
     * @var \TYPO3\Flow\Object\ObjectManagerInterface
     */
    protected $objectManager;

    /**
     * @var \Behat\Mink\Element\ElementInterface
     */
    protected $selectedContentElement;

    /**
     * @var string
     */
    protected $lastExportedSiteXmlPathAndFilename = '';

    /**
     * @var array<\TYPO3\TYPO3CR\Domain\Model\NodeInterface>
     */
    private $currentNodes = array();

    /**
     * @var array
     */
    private $nodeTypesConfiguration = array();

    /**
     * Initializes the context
     *
     * @param array $parameters Context parameters (configured through behat.yml)
     */
    public function __construct(array $parameters)
    {
        $this->useContext('flow', new \Flowpack\Behat\Tests\Behat\FlowContext($parameters));
        $this->objectManager = $this->getSubcontext('flow')->getObjectManager();
        $this->environment = $this->objectManager->get('TYPO3\Flow\Utility\Environment');
        $this->nodeAuthorizationService = $this->objectManager->get('TYPO3\TYPO3CR\Service\AuthorizationService');
        $this->setupSecurity();
    }

    /**
     * @return \TYPO3\Flow\Object\ObjectManagerInterface
     */
    protected function getObjectManager()
    {
        return $this->objectManager;
    }

    /**
     * @Given /^I have the following nodes:$/
     * @When /^I create the following nodes:$/
     */
    public function iHaveTheFollowingNodes(TableNode $table)
    {
        /** @var \TYPO3\TYPO3CR\Domain\Service\NodeTypeManager $nodeTypeManager */
        $nodeTypeManager = $this->getObjectManager()->get('TYPO3\TYPO3CR\Domain\Service\NodeTypeManager');

        $rows = $table->getHash();
        foreach ($rows as $row) {
            $path = $row['Path'];
            $name = implode('', array_slice(explode('/', $path), -1, 1));
            $parentPath = implode('/', array_slice(explode('/', $path), 0, -1)) ?: '/';

            $context = $this->getContextForProperties($row, true);

            if (isset($row['Node Type']) && $row['Node Type'] !== '') {
                $nodeType = $nodeTypeManager->getNodeType($row['Node Type']);
            } else {
                $nodeType = null;
            }

            if (isset($row['Identifier'])) {
                $identifier = $row['Identifier'];
            } else {
                $identifier = null;
            }

            $parentNode = $context->getNode($parentPath);
            if ($parentNode === null) {
                throw new Exception(sprintf('Could not get parent node with path %s to create node %s', $parentPath, $path));
            }

            $node = $parentNode->createNode($name, $nodeType, $identifier);

            if (isset($row['Properties']) && $row['Properties'] !== '') {
                $properties = json_decode($row['Properties'], true);
                if ($properties === null) {
                    throw new Exception(sprintf('Error decoding json value "%s": %d', $row['Properties'], json_last_error()));
                }
                foreach ($properties as $propertyName => $propertyValue) {
                    $node->setProperty($propertyName, $propertyValue);
                }
            }
        }

        // Make sure we do not use cached instances
        $this->getSubcontext('flow')->persistAll();
        $this->resetNodeInstances();
    }

    /**
     * @return mixed
     */
    private function getObjectManager()
    {
        return $this->getSubcontext('flow')->getObjectManager();
    }

    /**
     *
     *
     * @param array $humanReadableContextProperties
     * @param boolean $addDimensionDefaults
     * @return \TYPO3\TYPO3CR\Domain\Service\Context
     * @throws Exception
     */
    protected function getContextForProperties(array $humanReadableContextProperties, $addDimensionDefaults = false)
    {
        /** @var \TYPO3\TYPO3CR\Domain\Service\ContextFactoryInterface $contextFactory */
        $contextFactory = $this->getObjectManager()->get('TYPO3\TYPO3CR\Domain\Service\ContextFactoryInterface');
        $contextProperties = array();
        if (isset($humanReadableContextProperties['Language'])) {
            $contextProperties['dimensions']['language'] = array($humanReadableContextProperties['Language'], 'mul_ZZ');
        }
        if (isset($humanReadableContextProperties['Language'])) {
            $contextProperties['dimensions']['language'] = Arrays::trimExplode(',', $humanReadableContextProperties['Language']);
        }
        if (isset($humanReadableContextProperties['Workspace'])) {
            $contextProperties['workspaceName'] = $humanReadableContextProperties['Workspace'];
        }
        foreach ($humanReadableContextProperties as $propertyName => $propertyValue) {
            // Set flexible dimensions from features
            if (strpos($propertyName, 'Dimension: ') === 0) {
                $contextProperties['dimensions'][substr($propertyName, strlen('Dimension: '))] = Arrays::trimExplode(',', $propertyValue);
            }

            if (strpos($propertyName, 'Target dimension: ') === 0) {
                $contextProperties['targetDimensions'][substr($propertyName, strlen('Target dimension: '))] = $propertyValue;
            }
        }

        if ($addDimensionDefaults) {
            $contentDimensionRepository = $this->getObjectManager()->get('TYPO3\TYPO3CR\Domain\Repository\ContentDimensionRepository');
            $availableDimensions = $contentDimensionRepository->findAll();
            foreach ($availableDimensions as $dimension) {
                if (isset($contextProperties['dimensions'][$dimension->getIdentifier()]) && !in_array($dimension->getDefault(), $contextProperties['dimensions'][$dimension->getIdentifier()])) {
                    $contextProperties['dimensions'][$dimension->getIdentifier()][] = $dimension->getDefault();
                }
            }
        }

        return $contextFactory->create($contextProperties);
    }

    /**
     * Makes sure to reset all node instances which might still be stored in the NodeDataRepository, ContextFactory or
     * NodeFactory.
     *
     * @return void
     * @throws Exception
     */
    public function resetNodeInstances()
    {
        $this->getSubcontext('flow')->getObjectManager()->get('TYPO3\TYPO3CR\Domain\Repository\NodeDataRepository')->reset();
        $this->getSubcontext('flow')->getObjectManager()->get('TYPO3\TYPO3CR\Domain\Service\ContextFactoryInterface')->reset();
        $this->getSubcontext('flow')->getObjectManager()->get('TYPO3\TYPO3CR\Domain\Factory\NodeFactory')->reset();
    }

    /**
     * @Given /^I have the following content dimensions:$/
     */
    public function iHaveTheFollowingContentDimensions(TableNode $table)
    {
        $contentDimensionRepository = $this->getObjectManager()->get('TYPO3\TYPO3CR\Domain\Repository\ContentDimensionRepository');
        $dimensions = array();
        foreach ($table->getHash() as $row) {
            $dimensions[$row['Identifier']] = array(
                'default' => $row['Default']
            );
        }
        $contentDimensionRepository->setDimensionsConfiguration($dimensions);
    }

    /**
     * @When /^I copy the node (into|after|before) path "([^"]*)" with the following context:$/
     */
    public function iCopyANodeToPath($position, $path, TableNode $table)
    {
        $rows = $table->getHash();
        $context = $this->getContextForProperties($rows[0]);

        $node = $this->iShouldHaveOneNode();
        $referenceNode = $context->getNode($path);
        if ($position === 'into') {
            $node->copyInto($referenceNode, $node->getName() . '-1');
        } elseif ($position === 'after') {
            $node->copyAfter($referenceNode, $node->getName() . '-1');
        } else {
            $node->copyBefore($referenceNode, $node->getName() . '-1');
        }
    }

    /**
     * @Then /^I should have one node$/
     *
     * @return \TYPO3\TYPO3CR\Domain\Model\NodeInterface
     */
    public function iShouldHaveOneNode()
    {
        Assert::assertCount(1, $this->currentNodes);

        return $this->currentNodes[0];
    }

    /**
     * @Given /^I set some property and rename the node to "([^"]*)"$/
     */
    public function iSetSomePropertyAndRenameTheNodeTo($newName)
    {
        $node = $this->iShouldHaveOneNode();
        $node->setHidden(null);
        $node->setName($newName);
    }

    /**
     * @Then /^I should (not |)be able to rename the node to "([^"]*)"$/
     */
    public function iShouldBeAbleToRenameTheNodeTo($not, $newName)
    {
        try {
            $this->iRenameTheNodeTo($newName);
        } catch (\Exception $exception) {
        }

        if (!empty($not) && !isset($exception)) {
            Assert::fail('Expected an exception while renaming the node');
        } elseif (empty($not) && isset($exception)) {
            throw $exception;
        }
    }

    /**
     * @Given /^I rename the node to "([^"]*)"$/
     *
     */
    public function iRenameTheNodeTo($newName)
    {
        $node = $this->iShouldHaveOneNode();
        $node->setName($newName);
    }

    /**
     * @When /^I move the node (into|after|before) path "([^"]*)" with the following context:$/
     */
    public function iMoveANodeToPath($position, $path, TableNode $table)
    {
        $rows = $table->getHash();
        $context = $this->getContextForProperties($rows[0]);

        $node = $this->iShouldHaveOneNode();
        $referenceNode = $context->getNode($path);
        if ($position === 'into') {
            $node->moveInto($referenceNode);
        } elseif ($position === 'after') {
            $node->moveAfter($referenceNode);
        } else {
            $node->moveBefore($referenceNode);
        }
    }

    /**
     * @When /^I get a node by identifier "([^"]*)" with the following context:$/
     */
    public function iGetANodeByIdentifierWithTheFollowingContext($identifier, TableNode $table)
    {
        $rows = $table->getHash();
        $context = $this->getContextForProperties($rows[0]);

        $node = $context->getNodeByIdentifier($identifier);
        if ($node !== null) {
            $this->currentNodes = array($node);
        } else {
            $this->currentNodes = array();
        }
    }

    /**
     * @When /^I get the child nodes of "([^"]*)" with the following context:$/
     */
    public function iGetTheChildNodesOfWithTheFollowingContext($path, TableNode $table)
    {
        $rows = $table->getHash();
        $context = $this->getContextForProperties($rows[0]);

        $node = $context->getNode($path);

        $this->currentNodes = $node->getChildNodes();
    }

    /**
     * @When /^I get the child nodes of "([^"]*)" with filter "([^"]*)" and the following context:$/
     */
    public function iGetTheChildNodesOfWithFilterAndTheFollowingContext($path, $filter, TableNode $table)
    {
        $rows = $table->getHash();
        $context = $this->getContextForProperties($rows[0]);

        $node = $context->getNode($path);

        $this->currentNodes = $node->getChildNodes($filter);
    }

    /**
     * @When /^I get the nodes on path "([^"]*)" to "([^"]*)" with the following context:$/
     */
    public function iGetTheNodesOnPathToWithTheFollowingContext($startingPoint, $endPoint, TableNode $table)
    {
        $rows = $table->getHash();
        $context = $this->getContextForProperties($rows[0]);

        $this->currentNodes = $context->getNodesOnPath($startingPoint, $endPoint);
    }

    /**
     * @When /^I publish the node$/
     */
    public function iPublishNodeToWorkspaceWithTheFollowingContext()
    {
        $node = $this->iShouldHaveOneNode();

        $publishingService = $this->getPublishingService();
        $publishingService->publishNode($node);

        $this->getSubcontext('flow')->persistAll();
        $this->resetNodeInstances();
    }

    /**
     * @return \TYPO3\Neos\Service\PublishingService $publishingService
     */
    private function getPublishingService()
    {
        /** @var \TYPO3\TYPO3CR\Service\PublishingService $publishingService */
        return $this->getObjectManager()->get('TYPO3\Neos\Service\PublishingService');
    }

    /**
     * @When /^I publish the workspace "([^"]*)"$/
     */
    public function iPublishTheWorkspace($sourceWorkspaceName)
    {
        $sourceContext = $this->getContextForProperties(array('Workspace' => $sourceWorkspaceName));
        $sourceWorkspace = $sourceContext->getWorkspace();

        $liveContext = $this->getContextForProperties(array('Workspace' => 'live'));
        $liveWorkspace = $liveContext->getWorkspace();

        $sourceWorkspace->publish($liveWorkspace);

        $this->getSubcontext('flow')->persistAll();
        $this->resetNodeInstances();
    }

    /**
     * @When /^I discard all changes in the workspace "([^"]*)"$/
     */
    public function iDiscardTheWorkspace($workspaceName)
    {
        $context = $this->getContextForProperties(array('Workspace' => $workspaceName));
        $workspace = $context->getWorkspace();

        /** @var PublishingServiceInterface $publishingService */
        $publishingService = $this->getObjectManager()->get('TYPO3\TYPO3CR\Service\PublishingServiceInterface');
        $publishingService->discardNodes($publishingService->getUnpublishedNodes($workspace));

        $this->getSubcontext('flow')->persistAll();
        $this->resetNodeInstances();
    }

    /**
     * @When /^I use the publishing service to publish nodes in the workspace "([^"]*)" with the following context:$/
     */
    public function iUseThePublishingServiceToPublishNodesInTheWorkspace($sourceWorkspaceName, TableNode $table)
    {
        /** @var PublishingServiceInterface $publishingService */
        $publishingService = $this->getObjectManager()->get('TYPO3\TYPO3CR\Service\PublishingServiceInterface');

        $rows = $table->getHash();
        $rows[0]['Workspace'] = $sourceWorkspaceName;

        $sourceContext = $this->getContextForProperties($rows[0]);
        $sourceWorkspace = $sourceContext->getWorkspace();

        $publishingService->publishNodes($publishingService->getUnpublishedNodes($sourceWorkspace));

        $this->getSubcontext('flow')->persistAll();
        $this->resetNodeInstances();
    }

    /**
     * @Given /^I remove the node$/
     */
    public function iRemoveTheNode()
    {
        $node = $this->iShouldHaveOneNode();
        $node->remove();

        $this->getSubcontext('flow')->persistAll();
        $this->resetNodeInstances();
    }

    /**
     * @Given /^I move the node (before|after|into) the node with path "([^"]*)"$/
     */
    public function iMoveTheNodeIntoTheNodeWithPath($action, $referenceNodePath)
    {
        $node = $this->iShouldHaveOneNode();
        $referenceNode = $node->getContext()->getNode($referenceNodePath);
        switch ($action) {
            case 'before':
                $node->moveBefore($referenceNode);
            break;
            case 'after':
                $node->moveAfter($referenceNode);
            break;
            case 'into':
                $node->moveInto($referenceNode);
            break;
            default:
                throw new \InvalidArgumentException('Unknown move action "' . $action . '"');
        }

        $this->getSubcontext('flow')->persistAll();
        $this->resetNodeInstances();
    }

    /**
     * @Then /^I should have (\d+) nodes$/
     */
    public function iShouldHaveNodes($count)
    {
        Assert::assertCount((integer)$count, $this->currentNodes);
    }

    /**
     * @Then /^the node should be hidden in index$/
     */
    public function theNodeShouldBeHiddenInIndex()
    {
        $currentNode = $this->iShouldHaveOneNode();
        Assert::assertTrue($currentNode->isHiddenInIndex(), 'The current node should be hidden in index, but it is not.');
    }

    /**
     * @When /^I set the node property "([^"]*)" to "([^"]*)"$/
     */
    public function iSetTheNodePropertyTo($propertyName, $propertyValue)
    {
        $currentNode = $this->iShouldHaveOneNode();
        $currentNode->setProperty($propertyName, $propertyValue);

        $this->getSubcontext('flow')->persistAll();
        $this->resetNodeInstances();
    }

    /**
     * @Given /^I set the node name to "([^"]*)"$/
     */
    public function iSetTheNodeNameTo($name)
    {
        $currentNode = $this->iShouldHaveOneNode();
        $currentNode->setName($name);

        $this->getSubcontext('flow')->persistAll();
        $this->resetNodeInstances();
    }

    /**
     * @Then /^The node language dimension should be "([^"]*)"$/
     */
    public function theNodeLanguagehouldBe($language)
    {
        $currentNode = $this->iShouldHaveOneNode();
        $dimensions = $currentNode->getDimensions();
        Assert::assertEquals($language, implode(',', $dimensions['language']), 'Language should match');
    }

    /**
     * @Then /^I should have a node with path "([^"]*)" and value "([^"]*)" for property "([^"]*)" for the following context:$/
     */
    public function iShouldHaveANodeWithPathAndValueForPropertyForTheFollowingContext($path, $propertyValue, $propertyName, TableNode $table)
    {
        $this->iGetANodeByPathWithTheFollowingContext($path, $table);
        $this->theNodePropertyShouldBe($propertyName, $propertyValue);
    }

    /**
     * @When /^I get a node by path "([^"]*)" with the following context:$/
     */
    public function iGetANodeByPathWithTheFollowingContext($path, TableNode $table)
    {
        $rows = $table->getHash();
        $context = $this->getContextForProperties($rows[0]);

        if ($context->getWorkspace(false) === null) {
            $context->getWorkspace(true);

            $this->getSubcontext('flow')->persistAll();
            $this->resetNodeInstances();

            $context = $this->getContextForProperties($rows[0]);
        }

        $node = $context->getNode($path);
        if ($node !== null) {
            $this->currentNodes = array($node);
        } else {
            $this->currentNodes = array();
        }
    }

    /**
     * @Then /^the node property "([^"]*)" should be "([^"]*)"$/
     */
    public function theNodePropertyShouldBe($propertyName, $propertyValue)
    {
        $currentNode = $this->iShouldHaveOneNode();
        Assert::assertEquals($propertyValue, $currentNode->getProperty($propertyName));
    }

    /**
     * @When /^I adopt the node to the following context:$/
     */
    public function iAdoptTheNodeToTheFollowingContext(TableNode $table)
    {
        $rows = $table->getHash();
        $context = $this->getContextForProperties($rows[0]);

        $currentNode = $this->iShouldHaveOneNode();
        $this->currentNodes = array($context->adoptNode($currentNode));
    }

    /**
     * @Then /^I should have the following nodes:$/
     */
    public function iShouldHaveTheFollowingNodes(TableNode $table)
    {
        $rows = $table->getHash();

        Assert::assertCount(count($rows), $this->currentNodes, 'Current nodes should match count of examples');

        foreach ($rows as $index => $row) {
            if (isset($row['Path'])) {
                Assert::assertEquals($row['Path'], $this->currentNodes[$index]->getPath(), 'Path should match on element ' . $index);
            }
            if (isset($row['Properties'])) {
                $nodeProperties = $this->currentNodes[$index]->getProperties();
                $testProperties = json_decode($row['Properties'], true);
                foreach ($testProperties as $property => $value) {
                    Assert::assertArrayHasKey($property, $nodeProperties, 'Expected property should exist');
                    Assert::assertEquals($value, $nodeProperties[$property], 'The value for property "' . $property . '" should match the expected value');
                }
            }
            if (isset($row['Language'])) {
                $dimensions = $this->currentNodes[$index]->getDimensions();
                Assert::assertEquals($row['Language'], implode(',', $dimensions['language']), 'Language should match');
            }
        }
    }

    /**
     * @Given /^the unpublished node count in workspace "([^"]*)" should be (\d+)$/
     */
    public function theUnpublishedNodeCountInWorkspaceShouldBe($workspaceName, $count)
    {
        $workspaceRepository = $this->getObjectManager()->get('TYPO3\TYPO3CR\Domain\Repository\WorkspaceRepository');
        $workspace = $workspaceRepository->findOneByName($workspaceName);
        $publishingService = $this->getObjectManager()->get('TYPO3\TYPO3CR\Service\PublishingServiceInterface');
        $unpublishedNodesCount = $publishingService->getUnpublishedNodesCount($workspace);
        Assert::assertEquals($count, $unpublishedNodesCount);
    }

    /**
     * @Then /^print the nodes$/
     */
    public function printTheNodes()
    {
        foreach ($this->currentNodes as $node) {
            $this->printDebug($node->getPath());
        }
    }

    /**
     * @AfterScenario @fixtures
     */
    public function resetCustomNodeTypes()
    {
        $this->getObjectManager()->get('TYPO3\TYPO3CR\Domain\Service\NodeTypeManager')->overrideNodeTypes(array());
    }

    /**
     * @Given /^I have the following (additional |)NodeTypes configuration:$/
     */
    public function iHaveTheFollowingNodetypesConfiguration($additional, PyStringNode $nodeTypesConfiguration)
    {
        if (strlen($additional) > 0) {
            $configuration = Arrays::arrayMergeRecursiveOverrule($this->nodeTypesConfiguration, Yaml::parse($nodeTypesConfiguration->getRaw()));
        } else {
            $this->nodeTypesConfiguration = Yaml::parse($nodeTypesConfiguration->getRaw());
            $configuration = $this->nodeTypesConfiguration;
        }
        $this->getObjectManager()->get('TYPO3\TYPO3CR\Domain\Service\NodeTypeManager')->overrideNodeTypes($configuration);
    }

    /**
     * @Then /^I should (not |)be able to create a child node of type "([^"]*)"$/
     */
    public function iShouldBeAbleToCreateAChildNodeOfType($not, $nodeTypeName)
    {
        $currentNode = $this->iShouldHaveOneNode();
        $nodeType = $this->getObjectManager()->get('TYPO3\TYPO3CR\Domain\Service\NodeTypeManager')->getNodeType($nodeTypeName);
        if (empty($not)) {
            // ALLOWED to create node
            Assert::assertTrue($currentNode->isNodeTypeAllowedAsChildNode($nodeType), 'isNodeTypeAllowed returned the wrong value');

            // thus, the following line should not throw an exception
            $currentNode->createNode(uniqid('custom-node'), $nodeType);
        } else {
            // FORBIDDEN to create node
            Assert::assertFalse($currentNode->isNodeTypeAllowedAsChildNode($nodeType), 'isNodeTypeAllowed returned the wrong value');

            // thus, the following line should throw an exception
            try {
                $currentNode->createNode(uniqid('custom-node'), $nodeType);
                Assert::fail('It was possible to create a custom node, although it should have been prevented');
            } catch (\TYPO3\TYPO3CR\Exception\NodeConstraintException $nodeConstraintExceptio) {
                // Expected exception
            }
        }
    }

    /**
     * @Then /^I expect to have (\d+) unpublished node[s]? for the following context:$/
     */
    public function iExpectToHaveUnpublishedNodesForTheFollowingContext($nodeCount, TableNode $table)
    {
        $rows = $table->getHash();
        $context = $this->getContextForProperties($rows[0]);

        $publishingService = $this->getPublishingService();
        Assert::assertEquals((int)$nodeCount, count($publishingService->getUnpublishedNodes($context->getWorkspace())));
    }

    /**
     * @Given /^I am not authenticated$/
     */
    public function iAmNotAuthenticated()
    {
        // Do nothing, every scenario has a new session
    }

    /**
     * @Then /^I should see a login form$/
     */
    public function iShouldSeeALoginForm()
    {
        $this->assertSession()->fieldExists('Username');
        $this->assertSession()->fieldExists('Password');
    }

    /**
     * @Given /^the following users exist:$/
     */
    public function theFollowingUsersExist(TableNode $table)
    {
        $rows = $table->getHash();
        /** @var \TYPO3\Neos\Domain\Service\UserService $userService */
        $userService = $this->objectManager->get('\TYPO3\Neos\Domain\Service\UserService');
        /** @var \TYPO3\Party\Domain\Repository\PartyRepository $partyRepository */
        $partyRepository = $this->objectManager->get('TYPO3\Party\Domain\Repository\PartyRepository');
        /** @var \TYPO3\Flow\Security\AccountRepository $accountRepository */
        $accountRepository = $this->objectManager->get('TYPO3\Flow\Security\AccountRepository');
        foreach ($rows as $row) {
            $roleIdentifiers = array_map(function ($role) {
                return 'TYPO3.Neos:' . $role;
            }, Arrays::trimExplode(',', $row['roles']));
            $userService->createUser($row['username'], $row['password'], $row['firstname'], $row['lastname'], $roleIdentifiers);
        }
        $this->getSubcontext('flow')->persistAll();
    }

    /**
     * @Given /^I am authenticated with "([^"]*)" and "([^"]*)" for the backend$/
     */
    public function iAmAuthenticatedWithAndForTheBackend($username, $password)
    {
        $this->visit('/neos/login');
        $this->fillField('Username', $username);
        $this->fillField('Password', $password);
        $this->pressButton('Login');
    }

    /**
     * @Then /^I should be on the "([^"]*)" page$/
     */
    public function iShouldBeOnThePage($page)
    {
        switch ($page) {
            case 'Login':
                $this->assertSession()->addressEquals('/neos/login');
            break;
            default:
                throw new PendingException();
        }
    }

    /**
     * @Then /^I should be in the "([^"]*)" module$/
     */
    public function iShouldBeInTheModule($moduleName)
    {
        switch ($moduleName) {
            case 'Content':
                $this->assertSession()->addressMatches('/^\/(?!neos).*@.+$/');
            break;
            default:
                throw new PendingException();
        }
    }

    /**
     * @When /^I follow "([^"]*)" in the main menu$/
     */
    public function iFollowInTheMainMenu($link)
    {
        $this->assertElementOnPage('ul.nav');
        $this->getSession()->getPage()->find('css', 'ul.nav')->findLink($link)->click();
    }

    /**
     * @Given /^I should be logged in as "([^"]*)"$/
     */
    public function iShouldBeLoggedInAs($name)
    {
        $this->assertSession()->elementTextContains('css', '#neos-user-actions .neos-user-menu', $name);
    }

    /**
     * @Then /^I should not be logged in$/
     */
    public function iShouldNotBeLoggedIn()
    {
        if ($this->getSession()->getPage()->findButton('logout')) {
            Assert::fail('"Logout" Button not expected');
        }
    }

    /**
     * @Given /^I should see the page title "([^"]*)"$/
     */
    public function iShouldSeeThePageTitle($title)
    {
        $this->assertSession()->elementTextContains('css', 'title', $title);
    }

    /**
     * @Then /^I should not see the top bar$/
     */
    public function iShouldNotSeeTheTopBar()
    {
        return array(
            new \Behat\Behat\Context\Step\Then('I should not see "Navigate"'),
            new \Behat\Behat\Context\Step\Then('I should not see "Edit / Preview"'),
        );
        //c1$this->assertElementOnPage('.neos-previewmode #neos-top-bar');
    }

    /**
     * @Given /^the Previewbutton should be active$/
     */
    public function thePreviewButtonShouldBeActive()
    {
        $button = $this->getSession()->getPage()->find('css', '.neos-full-screen-close > .neos-pressed');
        if ($button === null) {
            throw new \Behat\Mink\Exception\ElementNotFoundException($this->getSession(), 'button', 'id|name|label|value');
        }

        Assert::assertTrue($button->hasClass('neos-pressed'), 'Button should be pressed');
    }

    /**
     * @Given /^I imported the site "([^"]*)"$/
     */
    public function iImportedTheSite($packageKey)
    {
        /** @var \TYPO3\TYPO3CR\Domain\Repository\NodeDataRepository $nodeDataRepository */
        $nodeDataRepository = $this->objectManager->get('TYPO3\TYPO3CR\Domain\Repository\NodeDataRepository');
        /** @var \TYPO3\TYPO3CR\Domain\Service\ContextFactoryInterface $contextFactory */
        $contextFactory = $this->objectManager->get('TYPO3\TYPO3CR\Domain\Service\ContextFactoryInterface');
        $contentContext = $contextFactory->create(array('workspace' => 'live'));
        \TYPO3\Flow\Reflection\ObjectAccess::setProperty($nodeDataRepository, 'context', $contentContext, true);

        /** @var \TYPO3\Neos\Domain\Service\SiteImportService $siteImportService */
        $siteImportService = $this->objectManager->get('TYPO3\Neos\Domain\Service\SiteImportService');
        $siteImportService->importFromPackage($packageKey, $contentContext);

        $this->getSubcontext('flow')->persistAll();
    }

    /**
     * @When /^I go to the "([^"]*)" module$/
     */
    public function iGoToTheModule($module)
    {
        switch ($module) {
            case 'Administration / Site Management':
                $this->visit('/neos/administration/sites');
            break;
            case 'Administration / User Management':
                $this->visit('/neos/administration/users');
            break;
            default:
                throw new PendingException();
        }
    }

    /**
     * Clear the content cache. Since this could be needed for multiple Flow contexts, we have to do it on the
     * filesystem for now. Using a different cache backend than the FileBackend will not be possible with this approach.
     *
     * @BeforeScenario @fixtures
     */
    public function clearContentCache()
    {
        $directories = array_merge(
            glob(FLOW_PATH_DATA . 'Temporary/*/Cache/Data/TYPO3_TypoScript_Content'),
            glob(FLOW_PATH_DATA . 'Temporary/*/*/Cache/Data/TYPO3_TypoScript_Content')
        );
        if (is_array($directories)) {
            foreach ($directories as $directory) {
                \TYPO3\Flow\Utility\Files::removeDirectoryRecursively($directory);
            }
        }
    }

    /**
     * @BeforeScenario @fixtures
     */
    public function removeTestSitePackages()
    {
        $directories = glob(FLOW_PATH_PACKAGES . 'Sites/Test.*');
        if (is_array($directories)) {
            foreach ($directories as $directory) {
                \TYPO3\Flow\Utility\Files::removeDirectoryRecursively($directory);
            }
        }
    }

    /**
     * @BeforeScenario @fixtures
     */
    public function resetContextFactory()
    {
        /** @var \TYPO3\TYPO3CR\Domain\Service\ContextFactoryInterface $contextFactory */
        $contextFactory = $this->objectManager->get('TYPO3\TYPO3CR\Domain\Service\ContextFactoryInterface');
        \TYPO3\Flow\Reflection\ObjectAccess::setProperty($contextFactory, 'contextInstances', array(), true);
    }

    /**
     * @BeforeScenario @fixtures
     */
    public function resetContentDimensionConfiguration()
    {
        $this->resetContentDimensions();
    }

    /**
     * @return void
     * @throws Exception
     */
    public function resetContentDimensions()
    {
        $contentDimensionRepository = $this->getObjectManager()->get('TYPO3\TYPO3CR\Domain\Repository\ContentDimensionRepository');
        /** @var \TYPO3\TYPO3CR\Domain\Repository\ContentDimensionRepository $contentDimensionRepository */

        // Set the content dimensions to a fixed value for Behat scenarios
        $contentDimensionRepository->setDimensionsConfiguration(array('language' => array('default' => 'mul_ZZ')));
    }

    /**
     * @Then /^I should see the following sites in a table:$/
     */
    public function iShouldSeeTheFollowingSitesInATable(TableNode $table)
    {
        $sites = $table->getHash();

        $tableLocator = '.neos-module-wrap table.neos-table';
        $sitesTable = $this->assertSession()->elementExists('css', $tableLocator);

        $siteRows = $sitesTable->findAll('css', 'tbody tr');
        $actualSites = array_map(function ($row) {
            $firstColumn = $row->find('css', 'td:nth-of-type(1)');
            if ($firstColumn !== null) {
                return array(
                    'name' => $firstColumn->getText()
                );
            }
        }, $siteRows);

        $sortByName = function ($a, $b) {
            return strcmp($a['name'], $b['name']);
        };
        usort($sites, $sortByName);
        usort($actualSites, $sortByName);

        Assert::assertEquals($sites, $actualSites);
    }

    /**
     * @Given /^I follow "([^"]*)" for site "([^"]*)"$/
     */
    public function iFollowForSite($link, $siteName)
    {
        $rowLocator = sprintf("//table[@class='neos-table']//tr[td/text()='%s']", $siteName);
        $siteRow = $this->assertSession()->elementExists('xpath', $rowLocator);
        $siteRow->findLink($link)->click();
    }

    /**
     * @When /^I select the first content element$/
     */
    public function iSelectTheFirstContentElement()
    {
        $element = $this->assertSession()->elementExists('css', '.neos-contentelement');
        $element->click();

        $this->selectedContentElement = $element;
    }

    /**
     * @When /^I select the first headline content element$/
     */
    public function iSelectTheFirstHeadlineContentElement()
    {
        $element = $this->assertSession()->elementExists('css', '.typo3-neos-nodetypes-headline');
        $element->click();

        $this->selectedContentElement = $element;
    }

    /**
     * @Given /^I set the content to "([^"]*)"$/
     */
    public function iSetTheContentTo($content)
    {
        $editable = $this->assertSession()->elementExists('css', '.neos-inline-editable', $this->selectedContentElement);

        $this->spinWait(function () use ($editable) {
            return $editable->hasAttribute('contenteditable');
        }, 10000, 'editable has contenteditable attribute set');

        $editable->setValue($content);
    }

    /**
     * @param callable $callback
     * @param integer $timeout Timeout in milliseconds
     * @param string $message
     */
    public function spinWait($callback, $timeout, $message = '')
    {
        $waited = 0;
        while ($callback() !== true) {
            if ($waited > $timeout) {
                Assert::fail($message);

                return;
            }
            usleep(50000);
            $waited += 50;
        }
    }

    /**
     * @Given /^I wait for the changes to be saved$/
     */
    public function iWaitForTheChangesToBeSaved()
    {
        $this->getSession()->wait(30000, '$(".neos-indicator-saved").length > 0');
        $this->assertSession()->elementExists('css', '.neos-indicator-saved');
    }

    /**
     * @When /^I wait for the "([^"]*)"( button) to be visible$/
     */
    public function iWaitForElement($elementName)
    {
        $elementSelector = $this->getNamedElementSelector($elementName);

        $this->getSession()->wait(30000, '$("' . $elementSelector . '").length > 0');
        $this->assertSession()->elementExists('css', $elementSelector);
    }

    /**
     * @param string $elementName
     * @return string
     */
    protected function getNamedElementSelector($elementName)
    {
        switch ($elementName) {
            case 'Open full screen':
                return '.neos-full-screen-open';
            case 'Close full screen':
                return '.neos-full-screen-close';
            default:
                Assert::fail('No element definition found for named element "' . $elementName . '"');
        }
    }

    /**
     * @param string $path
     * @return string
     */
    public function locatePath($path)
    {
        return parent::locatePath($this->getSubcontext('flow')->resolvePath($path));
    }

    /**
     * @Given /^I have the site "([^"]*)"$/
     */
    public function iHaveTheSite($siteName)
    {
        $site = new \TYPO3\Neos\Domain\Model\Site($siteName);
        $site->setSiteResourcesPackageKey('TYPO3.NeosDemoTypo3Org');
        /** @var \TYPO3\Neos\Domain\Repository\SiteRepository $siteRepository */
        $siteRepository = $this->objectManager->get('TYPO3\Neos\Domain\Repository\SiteRepository');
        $siteRepository->add($site);

        $this->getSubContext('flow')->persistAll();
    }

    /**
     * @When /^I export the site "([^"]*)"$/
     */
    public function iExportTheSite($siteNodeName)
    {
        /** @var \TYPO3\Neos\Domain\Service\SiteExportService $siteExportService */
        $siteExportService = $this->objectManager->get('TYPO3\Neos\Domain\Service\SiteExportService');

        /** @var \TYPO3\Neos\Domain\Repository\SiteRepository $siteRepository */
        $siteRepository = $this->objectManager->get('TYPO3\Neos\Domain\Repository\SiteRepository');
        $site = $siteRepository->findOneByNodeName($siteNodeName);

        $this->lastExportedSiteXmlPathAndFilename = tempnam(sys_get_temp_dir(), 'Neos_LastExportedSite');

        file_put_contents($this->lastExportedSiteXmlPathAndFilename, $siteExportService->export(array($site)));
    }

    /**
     * @When /^I prune all sites$/
     */
    public function iPruneAllSites()
    {
        /** @var \TYPO3\Neos\Domain\Service\SiteService $siteService */
        $siteService = $this->objectManager->get('TYPO3\Neos\Domain\Service\SiteService');
        $siteService->pruneAll();

        $this->getSubContext('flow')->persistAll();
    }

    /**
     * @When /^I import the last exported site$/
     */
    public function iImportTheLastExportedSite()
    {
        // Persist any pending entity insertions (caused by lazy creation of live Workspace)
        // This is a workaround which should be solved by properly isolating all read-only steps
        $this->getSubContext('flow')->persistAll();
        $this->resetNodeInstances();

        /** @var \TYPO3\Neos\Domain\Service\SiteImportService $siteImportService */
        $siteImportService = $this->objectManager->get('TYPO3\Neos\Domain\Service\SiteImportService');
        $siteImportService->importFromFile($this->lastExportedSiteXmlPathAndFilename);
    }
}<|MERGE_RESOLUTION|>--- conflicted
+++ resolved
@@ -11,10 +11,8 @@
  */
 
 use Behat\Behat\Exception\PendingException;
-use Behat\Gherkin\Node\PyStringNode;
 use Behat\Gherkin\Node\TableNode;
 use Behat\MinkExtension\Context\MinkContext;
-<<<<<<< HEAD
 use TYPO3\Flow\Tests\Behavior\Features\Bootstrap\IsolatedBehatStepsTrait;
 use TYPO3\Flow\Tests\Behavior\Features\Bootstrap\SecurityOperationsTrait;
 use TYPO3\Flow\Utility\Arrays;
@@ -28,19 +26,12 @@
 require_once(__DIR__ . '/../../../../../TYPO3.TYPO3CR/Tests/Behavior/Features/Bootstrap/NodeOperationsTrait.php');
 require_once(__DIR__ . '/../../../../../TYPO3.TYPO3CR/Tests/Behavior/Features/Bootstrap/NodeAuthorizationTrait.php');
 require_once(__DIR__ . '/HistoryDefinitionsTrait.php');
-=======
-use PHPUnit_Framework_Assert as Assert;
-use TYPO3\Flow\Utility\Arrays;
-
-require_once(__DIR__ . '/../../../../../../Application/Flowpack.Behat/Tests/Behat/FlowContext.php');
->>>>>>> 01457fd7
 
 /**
  * Features context
  */
 class FeatureContext extends MinkContext
 {
-<<<<<<< HEAD
     use NodeOperationsTrait;
     use NodeAuthorizationTrait;
     use SecurityOperationsTrait;
@@ -51,8 +42,6 @@
      * @var string
      */
     protected $behatTestHelperObjectName = 'TYPO3\Neos\Tests\Functional\Command\BehatTestHelper';
-=======
->>>>>>> 01457fd7
 
     /**
      * @var \TYPO3\Flow\Object\ObjectManagerInterface
@@ -68,16 +57,6 @@
      * @var string
      */
     protected $lastExportedSiteXmlPathAndFilename = '';
-
-    /**
-     * @var array<\TYPO3\TYPO3CR\Domain\Model\NodeInterface>
-     */
-    private $currentNodes = array();
-
-    /**
-     * @var array
-     */
-    private $nodeTypesConfiguration = array();
 
     /**
      * Initializes the context
@@ -102,608 +81,12 @@
     }
 
     /**
-     * @Given /^I have the following nodes:$/
-     * @When /^I create the following nodes:$/
-     */
-    public function iHaveTheFollowingNodes(TableNode $table)
-    {
-        /** @var \TYPO3\TYPO3CR\Domain\Service\NodeTypeManager $nodeTypeManager */
-        $nodeTypeManager = $this->getObjectManager()->get('TYPO3\TYPO3CR\Domain\Service\NodeTypeManager');
-
-        $rows = $table->getHash();
-        foreach ($rows as $row) {
-            $path = $row['Path'];
-            $name = implode('', array_slice(explode('/', $path), -1, 1));
-            $parentPath = implode('/', array_slice(explode('/', $path), 0, -1)) ?: '/';
-
-            $context = $this->getContextForProperties($row, true);
-
-            if (isset($row['Node Type']) && $row['Node Type'] !== '') {
-                $nodeType = $nodeTypeManager->getNodeType($row['Node Type']);
-            } else {
-                $nodeType = null;
-            }
-
-            if (isset($row['Identifier'])) {
-                $identifier = $row['Identifier'];
-            } else {
-                $identifier = null;
-            }
-
-            $parentNode = $context->getNode($parentPath);
-            if ($parentNode === null) {
-                throw new Exception(sprintf('Could not get parent node with path %s to create node %s', $parentPath, $path));
-            }
-
-            $node = $parentNode->createNode($name, $nodeType, $identifier);
-
-            if (isset($row['Properties']) && $row['Properties'] !== '') {
-                $properties = json_decode($row['Properties'], true);
-                if ($properties === null) {
-                    throw new Exception(sprintf('Error decoding json value "%s": %d', $row['Properties'], json_last_error()));
-                }
-                foreach ($properties as $propertyName => $propertyValue) {
-                    $node->setProperty($propertyName, $propertyValue);
-                }
-            }
-        }
-
-        // Make sure we do not use cached instances
-        $this->getSubcontext('flow')->persistAll();
-        $this->resetNodeInstances();
-    }
-
-    /**
-     * @return mixed
-     */
-    private function getObjectManager()
-    {
-        return $this->getSubcontext('flow')->getObjectManager();
-    }
-
-    /**
-     *
-     *
-     * @param array $humanReadableContextProperties
-     * @param boolean $addDimensionDefaults
-     * @return \TYPO3\TYPO3CR\Domain\Service\Context
-     * @throws Exception
-     */
-    protected function getContextForProperties(array $humanReadableContextProperties, $addDimensionDefaults = false)
-    {
-        /** @var \TYPO3\TYPO3CR\Domain\Service\ContextFactoryInterface $contextFactory */
-        $contextFactory = $this->getObjectManager()->get('TYPO3\TYPO3CR\Domain\Service\ContextFactoryInterface');
-        $contextProperties = array();
-        if (isset($humanReadableContextProperties['Language'])) {
-            $contextProperties['dimensions']['language'] = array($humanReadableContextProperties['Language'], 'mul_ZZ');
-        }
-        if (isset($humanReadableContextProperties['Language'])) {
-            $contextProperties['dimensions']['language'] = Arrays::trimExplode(',', $humanReadableContextProperties['Language']);
-        }
-        if (isset($humanReadableContextProperties['Workspace'])) {
-            $contextProperties['workspaceName'] = $humanReadableContextProperties['Workspace'];
-        }
-        foreach ($humanReadableContextProperties as $propertyName => $propertyValue) {
-            // Set flexible dimensions from features
-            if (strpos($propertyName, 'Dimension: ') === 0) {
-                $contextProperties['dimensions'][substr($propertyName, strlen('Dimension: '))] = Arrays::trimExplode(',', $propertyValue);
-            }
-
-            if (strpos($propertyName, 'Target dimension: ') === 0) {
-                $contextProperties['targetDimensions'][substr($propertyName, strlen('Target dimension: '))] = $propertyValue;
-            }
-        }
-
-        if ($addDimensionDefaults) {
-            $contentDimensionRepository = $this->getObjectManager()->get('TYPO3\TYPO3CR\Domain\Repository\ContentDimensionRepository');
-            $availableDimensions = $contentDimensionRepository->findAll();
-            foreach ($availableDimensions as $dimension) {
-                if (isset($contextProperties['dimensions'][$dimension->getIdentifier()]) && !in_array($dimension->getDefault(), $contextProperties['dimensions'][$dimension->getIdentifier()])) {
-                    $contextProperties['dimensions'][$dimension->getIdentifier()][] = $dimension->getDefault();
-                }
-            }
-        }
-
-        return $contextFactory->create($contextProperties);
-    }
-
-    /**
-     * Makes sure to reset all node instances which might still be stored in the NodeDataRepository, ContextFactory or
-     * NodeFactory.
-     *
-     * @return void
-     * @throws Exception
-     */
-    public function resetNodeInstances()
-    {
-        $this->getSubcontext('flow')->getObjectManager()->get('TYPO3\TYPO3CR\Domain\Repository\NodeDataRepository')->reset();
-        $this->getSubcontext('flow')->getObjectManager()->get('TYPO3\TYPO3CR\Domain\Service\ContextFactoryInterface')->reset();
-        $this->getSubcontext('flow')->getObjectManager()->get('TYPO3\TYPO3CR\Domain\Factory\NodeFactory')->reset();
-    }
-
-    /**
-     * @Given /^I have the following content dimensions:$/
-     */
-    public function iHaveTheFollowingContentDimensions(TableNode $table)
-    {
-        $contentDimensionRepository = $this->getObjectManager()->get('TYPO3\TYPO3CR\Domain\Repository\ContentDimensionRepository');
-        $dimensions = array();
-        foreach ($table->getHash() as $row) {
-            $dimensions[$row['Identifier']] = array(
-                'default' => $row['Default']
-            );
-        }
-        $contentDimensionRepository->setDimensionsConfiguration($dimensions);
-    }
-
-    /**
-     * @When /^I copy the node (into|after|before) path "([^"]*)" with the following context:$/
-     */
-    public function iCopyANodeToPath($position, $path, TableNode $table)
-    {
-        $rows = $table->getHash();
-        $context = $this->getContextForProperties($rows[0]);
-
-        $node = $this->iShouldHaveOneNode();
-        $referenceNode = $context->getNode($path);
-        if ($position === 'into') {
-            $node->copyInto($referenceNode, $node->getName() . '-1');
-        } elseif ($position === 'after') {
-            $node->copyAfter($referenceNode, $node->getName() . '-1');
-        } else {
-            $node->copyBefore($referenceNode, $node->getName() . '-1');
-        }
-    }
-
-    /**
-     * @Then /^I should have one node$/
-     *
-     * @return \TYPO3\TYPO3CR\Domain\Model\NodeInterface
-     */
-    public function iShouldHaveOneNode()
-    {
-        Assert::assertCount(1, $this->currentNodes);
-
-        return $this->currentNodes[0];
-    }
-
-    /**
-     * @Given /^I set some property and rename the node to "([^"]*)"$/
-     */
-    public function iSetSomePropertyAndRenameTheNodeTo($newName)
-    {
-        $node = $this->iShouldHaveOneNode();
-        $node->setHidden(null);
-        $node->setName($newName);
-    }
-
-    /**
-     * @Then /^I should (not |)be able to rename the node to "([^"]*)"$/
-     */
-    public function iShouldBeAbleToRenameTheNodeTo($not, $newName)
-    {
-        try {
-            $this->iRenameTheNodeTo($newName);
-        } catch (\Exception $exception) {
-        }
-
-        if (!empty($not) && !isset($exception)) {
-            Assert::fail('Expected an exception while renaming the node');
-        } elseif (empty($not) && isset($exception)) {
-            throw $exception;
-        }
-    }
-
-    /**
-     * @Given /^I rename the node to "([^"]*)"$/
-     *
-     */
-    public function iRenameTheNodeTo($newName)
-    {
-        $node = $this->iShouldHaveOneNode();
-        $node->setName($newName);
-    }
-
-    /**
-     * @When /^I move the node (into|after|before) path "([^"]*)" with the following context:$/
-     */
-    public function iMoveANodeToPath($position, $path, TableNode $table)
-    {
-        $rows = $table->getHash();
-        $context = $this->getContextForProperties($rows[0]);
-
-        $node = $this->iShouldHaveOneNode();
-        $referenceNode = $context->getNode($path);
-        if ($position === 'into') {
-            $node->moveInto($referenceNode);
-        } elseif ($position === 'after') {
-            $node->moveAfter($referenceNode);
-        } else {
-            $node->moveBefore($referenceNode);
-        }
-    }
-
-    /**
-     * @When /^I get a node by identifier "([^"]*)" with the following context:$/
-     */
-    public function iGetANodeByIdentifierWithTheFollowingContext($identifier, TableNode $table)
-    {
-        $rows = $table->getHash();
-        $context = $this->getContextForProperties($rows[0]);
-
-        $node = $context->getNodeByIdentifier($identifier);
-        if ($node !== null) {
-            $this->currentNodes = array($node);
-        } else {
-            $this->currentNodes = array();
-        }
-    }
-
-    /**
-     * @When /^I get the child nodes of "([^"]*)" with the following context:$/
-     */
-    public function iGetTheChildNodesOfWithTheFollowingContext($path, TableNode $table)
-    {
-        $rows = $table->getHash();
-        $context = $this->getContextForProperties($rows[0]);
-
-        $node = $context->getNode($path);
-
-        $this->currentNodes = $node->getChildNodes();
-    }
-
-    /**
-     * @When /^I get the child nodes of "([^"]*)" with filter "([^"]*)" and the following context:$/
-     */
-    public function iGetTheChildNodesOfWithFilterAndTheFollowingContext($path, $filter, TableNode $table)
-    {
-        $rows = $table->getHash();
-        $context = $this->getContextForProperties($rows[0]);
-
-        $node = $context->getNode($path);
-
-        $this->currentNodes = $node->getChildNodes($filter);
-    }
-
-    /**
-     * @When /^I get the nodes on path "([^"]*)" to "([^"]*)" with the following context:$/
-     */
-    public function iGetTheNodesOnPathToWithTheFollowingContext($startingPoint, $endPoint, TableNode $table)
-    {
-        $rows = $table->getHash();
-        $context = $this->getContextForProperties($rows[0]);
-
-        $this->currentNodes = $context->getNodesOnPath($startingPoint, $endPoint);
-    }
-
-    /**
-     * @When /^I publish the node$/
-     */
-    public function iPublishNodeToWorkspaceWithTheFollowingContext()
-    {
-        $node = $this->iShouldHaveOneNode();
-
-        $publishingService = $this->getPublishingService();
-        $publishingService->publishNode($node);
-
-        $this->getSubcontext('flow')->persistAll();
-        $this->resetNodeInstances();
-    }
-
-    /**
      * @return \TYPO3\Neos\Service\PublishingService $publishingService
      */
     private function getPublishingService()
     {
         /** @var \TYPO3\TYPO3CR\Service\PublishingService $publishingService */
         return $this->getObjectManager()->get('TYPO3\Neos\Service\PublishingService');
-    }
-
-    /**
-     * @When /^I publish the workspace "([^"]*)"$/
-     */
-    public function iPublishTheWorkspace($sourceWorkspaceName)
-    {
-        $sourceContext = $this->getContextForProperties(array('Workspace' => $sourceWorkspaceName));
-        $sourceWorkspace = $sourceContext->getWorkspace();
-
-        $liveContext = $this->getContextForProperties(array('Workspace' => 'live'));
-        $liveWorkspace = $liveContext->getWorkspace();
-
-        $sourceWorkspace->publish($liveWorkspace);
-
-        $this->getSubcontext('flow')->persistAll();
-        $this->resetNodeInstances();
-    }
-
-    /**
-     * @When /^I discard all changes in the workspace "([^"]*)"$/
-     */
-    public function iDiscardTheWorkspace($workspaceName)
-    {
-        $context = $this->getContextForProperties(array('Workspace' => $workspaceName));
-        $workspace = $context->getWorkspace();
-
-        /** @var PublishingServiceInterface $publishingService */
-        $publishingService = $this->getObjectManager()->get('TYPO3\TYPO3CR\Service\PublishingServiceInterface');
-        $publishingService->discardNodes($publishingService->getUnpublishedNodes($workspace));
-
-        $this->getSubcontext('flow')->persistAll();
-        $this->resetNodeInstances();
-    }
-
-    /**
-     * @When /^I use the publishing service to publish nodes in the workspace "([^"]*)" with the following context:$/
-     */
-    public function iUseThePublishingServiceToPublishNodesInTheWorkspace($sourceWorkspaceName, TableNode $table)
-    {
-        /** @var PublishingServiceInterface $publishingService */
-        $publishingService = $this->getObjectManager()->get('TYPO3\TYPO3CR\Service\PublishingServiceInterface');
-
-        $rows = $table->getHash();
-        $rows[0]['Workspace'] = $sourceWorkspaceName;
-
-        $sourceContext = $this->getContextForProperties($rows[0]);
-        $sourceWorkspace = $sourceContext->getWorkspace();
-
-        $publishingService->publishNodes($publishingService->getUnpublishedNodes($sourceWorkspace));
-
-        $this->getSubcontext('flow')->persistAll();
-        $this->resetNodeInstances();
-    }
-
-    /**
-     * @Given /^I remove the node$/
-     */
-    public function iRemoveTheNode()
-    {
-        $node = $this->iShouldHaveOneNode();
-        $node->remove();
-
-        $this->getSubcontext('flow')->persistAll();
-        $this->resetNodeInstances();
-    }
-
-    /**
-     * @Given /^I move the node (before|after|into) the node with path "([^"]*)"$/
-     */
-    public function iMoveTheNodeIntoTheNodeWithPath($action, $referenceNodePath)
-    {
-        $node = $this->iShouldHaveOneNode();
-        $referenceNode = $node->getContext()->getNode($referenceNodePath);
-        switch ($action) {
-            case 'before':
-                $node->moveBefore($referenceNode);
-            break;
-            case 'after':
-                $node->moveAfter($referenceNode);
-            break;
-            case 'into':
-                $node->moveInto($referenceNode);
-            break;
-            default:
-                throw new \InvalidArgumentException('Unknown move action "' . $action . '"');
-        }
-
-        $this->getSubcontext('flow')->persistAll();
-        $this->resetNodeInstances();
-    }
-
-    /**
-     * @Then /^I should have (\d+) nodes$/
-     */
-    public function iShouldHaveNodes($count)
-    {
-        Assert::assertCount((integer)$count, $this->currentNodes);
-    }
-
-    /**
-     * @Then /^the node should be hidden in index$/
-     */
-    public function theNodeShouldBeHiddenInIndex()
-    {
-        $currentNode = $this->iShouldHaveOneNode();
-        Assert::assertTrue($currentNode->isHiddenInIndex(), 'The current node should be hidden in index, but it is not.');
-    }
-
-    /**
-     * @When /^I set the node property "([^"]*)" to "([^"]*)"$/
-     */
-    public function iSetTheNodePropertyTo($propertyName, $propertyValue)
-    {
-        $currentNode = $this->iShouldHaveOneNode();
-        $currentNode->setProperty($propertyName, $propertyValue);
-
-        $this->getSubcontext('flow')->persistAll();
-        $this->resetNodeInstances();
-    }
-
-    /**
-     * @Given /^I set the node name to "([^"]*)"$/
-     */
-    public function iSetTheNodeNameTo($name)
-    {
-        $currentNode = $this->iShouldHaveOneNode();
-        $currentNode->setName($name);
-
-        $this->getSubcontext('flow')->persistAll();
-        $this->resetNodeInstances();
-    }
-
-    /**
-     * @Then /^The node language dimension should be "([^"]*)"$/
-     */
-    public function theNodeLanguagehouldBe($language)
-    {
-        $currentNode = $this->iShouldHaveOneNode();
-        $dimensions = $currentNode->getDimensions();
-        Assert::assertEquals($language, implode(',', $dimensions['language']), 'Language should match');
-    }
-
-    /**
-     * @Then /^I should have a node with path "([^"]*)" and value "([^"]*)" for property "([^"]*)" for the following context:$/
-     */
-    public function iShouldHaveANodeWithPathAndValueForPropertyForTheFollowingContext($path, $propertyValue, $propertyName, TableNode $table)
-    {
-        $this->iGetANodeByPathWithTheFollowingContext($path, $table);
-        $this->theNodePropertyShouldBe($propertyName, $propertyValue);
-    }
-
-    /**
-     * @When /^I get a node by path "([^"]*)" with the following context:$/
-     */
-    public function iGetANodeByPathWithTheFollowingContext($path, TableNode $table)
-    {
-        $rows = $table->getHash();
-        $context = $this->getContextForProperties($rows[0]);
-
-        if ($context->getWorkspace(false) === null) {
-            $context->getWorkspace(true);
-
-            $this->getSubcontext('flow')->persistAll();
-            $this->resetNodeInstances();
-
-            $context = $this->getContextForProperties($rows[0]);
-        }
-
-        $node = $context->getNode($path);
-        if ($node !== null) {
-            $this->currentNodes = array($node);
-        } else {
-            $this->currentNodes = array();
-        }
-    }
-
-    /**
-     * @Then /^the node property "([^"]*)" should be "([^"]*)"$/
-     */
-    public function theNodePropertyShouldBe($propertyName, $propertyValue)
-    {
-        $currentNode = $this->iShouldHaveOneNode();
-        Assert::assertEquals($propertyValue, $currentNode->getProperty($propertyName));
-    }
-
-    /**
-     * @When /^I adopt the node to the following context:$/
-     */
-    public function iAdoptTheNodeToTheFollowingContext(TableNode $table)
-    {
-        $rows = $table->getHash();
-        $context = $this->getContextForProperties($rows[0]);
-
-        $currentNode = $this->iShouldHaveOneNode();
-        $this->currentNodes = array($context->adoptNode($currentNode));
-    }
-
-    /**
-     * @Then /^I should have the following nodes:$/
-     */
-    public function iShouldHaveTheFollowingNodes(TableNode $table)
-    {
-        $rows = $table->getHash();
-
-        Assert::assertCount(count($rows), $this->currentNodes, 'Current nodes should match count of examples');
-
-        foreach ($rows as $index => $row) {
-            if (isset($row['Path'])) {
-                Assert::assertEquals($row['Path'], $this->currentNodes[$index]->getPath(), 'Path should match on element ' . $index);
-            }
-            if (isset($row['Properties'])) {
-                $nodeProperties = $this->currentNodes[$index]->getProperties();
-                $testProperties = json_decode($row['Properties'], true);
-                foreach ($testProperties as $property => $value) {
-                    Assert::assertArrayHasKey($property, $nodeProperties, 'Expected property should exist');
-                    Assert::assertEquals($value, $nodeProperties[$property], 'The value for property "' . $property . '" should match the expected value');
-                }
-            }
-            if (isset($row['Language'])) {
-                $dimensions = $this->currentNodes[$index]->getDimensions();
-                Assert::assertEquals($row['Language'], implode(',', $dimensions['language']), 'Language should match');
-            }
-        }
-    }
-
-    /**
-     * @Given /^the unpublished node count in workspace "([^"]*)" should be (\d+)$/
-     */
-    public function theUnpublishedNodeCountInWorkspaceShouldBe($workspaceName, $count)
-    {
-        $workspaceRepository = $this->getObjectManager()->get('TYPO3\TYPO3CR\Domain\Repository\WorkspaceRepository');
-        $workspace = $workspaceRepository->findOneByName($workspaceName);
-        $publishingService = $this->getObjectManager()->get('TYPO3\TYPO3CR\Service\PublishingServiceInterface');
-        $unpublishedNodesCount = $publishingService->getUnpublishedNodesCount($workspace);
-        Assert::assertEquals($count, $unpublishedNodesCount);
-    }
-
-    /**
-     * @Then /^print the nodes$/
-     */
-    public function printTheNodes()
-    {
-        foreach ($this->currentNodes as $node) {
-            $this->printDebug($node->getPath());
-        }
-    }
-
-    /**
-     * @AfterScenario @fixtures
-     */
-    public function resetCustomNodeTypes()
-    {
-        $this->getObjectManager()->get('TYPO3\TYPO3CR\Domain\Service\NodeTypeManager')->overrideNodeTypes(array());
-    }
-
-    /**
-     * @Given /^I have the following (additional |)NodeTypes configuration:$/
-     */
-    public function iHaveTheFollowingNodetypesConfiguration($additional, PyStringNode $nodeTypesConfiguration)
-    {
-        if (strlen($additional) > 0) {
-            $configuration = Arrays::arrayMergeRecursiveOverrule($this->nodeTypesConfiguration, Yaml::parse($nodeTypesConfiguration->getRaw()));
-        } else {
-            $this->nodeTypesConfiguration = Yaml::parse($nodeTypesConfiguration->getRaw());
-            $configuration = $this->nodeTypesConfiguration;
-        }
-        $this->getObjectManager()->get('TYPO3\TYPO3CR\Domain\Service\NodeTypeManager')->overrideNodeTypes($configuration);
-    }
-
-    /**
-     * @Then /^I should (not |)be able to create a child node of type "([^"]*)"$/
-     */
-    public function iShouldBeAbleToCreateAChildNodeOfType($not, $nodeTypeName)
-    {
-        $currentNode = $this->iShouldHaveOneNode();
-        $nodeType = $this->getObjectManager()->get('TYPO3\TYPO3CR\Domain\Service\NodeTypeManager')->getNodeType($nodeTypeName);
-        if (empty($not)) {
-            // ALLOWED to create node
-            Assert::assertTrue($currentNode->isNodeTypeAllowedAsChildNode($nodeType), 'isNodeTypeAllowed returned the wrong value');
-
-            // thus, the following line should not throw an exception
-            $currentNode->createNode(uniqid('custom-node'), $nodeType);
-        } else {
-            // FORBIDDEN to create node
-            Assert::assertFalse($currentNode->isNodeTypeAllowedAsChildNode($nodeType), 'isNodeTypeAllowed returned the wrong value');
-
-            // thus, the following line should throw an exception
-            try {
-                $currentNode->createNode(uniqid('custom-node'), $nodeType);
-                Assert::fail('It was possible to create a custom node, although it should have been prevented');
-            } catch (\TYPO3\TYPO3CR\Exception\NodeConstraintException $nodeConstraintExceptio) {
-                // Expected exception
-            }
-        }
-    }
-
-    /**
-     * @Then /^I expect to have (\d+) unpublished node[s]? for the following context:$/
-     */
-    public function iExpectToHaveUnpublishedNodesForTheFollowingContext($nodeCount, TableNode $table)
-    {
-        $rows = $table->getHash();
-        $context = $this->getContextForProperties($rows[0]);
-
-        $publishingService = $this->getPublishingService();
-        Assert::assertEquals((int)$nodeCount, count($publishingService->getUnpublishedNodes($context->getWorkspace())));
     }
 
     /**
@@ -763,7 +146,7 @@
         switch ($page) {
             case 'Login':
                 $this->assertSession()->addressEquals('/neos/login');
-            break;
+                break;
             default:
                 throw new PendingException();
         }
@@ -777,7 +160,7 @@
         switch ($moduleName) {
             case 'Content':
                 $this->assertSession()->addressMatches('/^\/(?!neos).*@.+$/');
-            break;
+                break;
             default:
                 throw new PendingException();
         }
@@ -870,10 +253,10 @@
         switch ($module) {
             case 'Administration / Site Management':
                 $this->visit('/neos/administration/sites');
-            break;
+                break;
             case 'Administration / User Management':
                 $this->visit('/neos/administration/users');
-            break;
+                break;
             default:
                 throw new PendingException();
         }
@@ -927,19 +310,6 @@
     public function resetContentDimensionConfiguration()
     {
         $this->resetContentDimensions();
-    }
-
-    /**
-     * @return void
-     * @throws Exception
-     */
-    public function resetContentDimensions()
-    {
-        $contentDimensionRepository = $this->getObjectManager()->get('TYPO3\TYPO3CR\Domain\Repository\ContentDimensionRepository');
-        /** @var \TYPO3\TYPO3CR\Domain\Repository\ContentDimensionRepository $contentDimensionRepository */
-
-        // Set the content dimensions to a fixed value for Behat scenarios
-        $contentDimensionRepository->setDimensionsConfiguration(array('language' => array('default' => 'mul_ZZ')));
     }
 
     /**
@@ -1018,42 +388,12 @@
     }
 
     /**
-     * @param callable $callback
-     * @param integer $timeout Timeout in milliseconds
-     * @param string $message
-     */
-    public function spinWait($callback, $timeout, $message = '')
-    {
-        $waited = 0;
-        while ($callback() !== true) {
-            if ($waited > $timeout) {
-                Assert::fail($message);
-
-                return;
-            }
-            usleep(50000);
-            $waited += 50;
-        }
-    }
-
-    /**
      * @Given /^I wait for the changes to be saved$/
      */
     public function iWaitForTheChangesToBeSaved()
     {
         $this->getSession()->wait(30000, '$(".neos-indicator-saved").length > 0');
         $this->assertSession()->elementExists('css', '.neos-indicator-saved');
-    }
-
-    /**
-     * @When /^I wait for the "([^"]*)"( button) to be visible$/
-     */
-    public function iWaitForElement($elementName)
-    {
-        $elementSelector = $this->getNamedElementSelector($elementName);
-
-        $this->getSession()->wait(30000, '$("' . $elementSelector . '").length > 0');
-        $this->assertSession()->elementExists('css', $elementSelector);
     }
 
     /**
@@ -1073,12 +413,41 @@
     }
 
     /**
+     * @When /^I wait for the "([^"]*)"( button) to be visible$/
+     */
+    public function iWaitForElement($elementName)
+    {
+        $elementSelector = $this->getNamedElementSelector($elementName);
+
+        $this->getSession()->wait(30000, '$("' . $elementSelector . '").length > 0');
+        $this->assertSession()->elementExists('css', $elementSelector);
+    }
+
+    /**
      * @param string $path
      * @return string
      */
     public function locatePath($path)
     {
         return parent::locatePath($this->getSubcontext('flow')->resolvePath($path));
+    }
+
+    /**
+     * @param callable $callback
+     * @param integer $timeout Timeout in milliseconds
+     * @param string $message
+     */
+    public function spinWait($callback, $timeout, $message = '')
+    {
+        $waited = 0;
+        while ($callback() !== true) {
+            if ($waited > $timeout) {
+                Assert::fail($message);
+                return;
+            }
+            usleep(50000);
+            $waited += 50;
+        }
     }
 
     /**
