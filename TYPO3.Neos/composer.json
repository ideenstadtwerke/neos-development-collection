--- conflicted
+++ resolved
@@ -12,11 +12,7 @@
         "typo3/twitter-bootstrap": "*",
         "typo3/typo3cr": "*",
         "typo3/typoscript": "*",
-<<<<<<< HEAD
-=======
         "neos/fluid-adaptor": "*",
-        "league/commonmark": "^0.12.0",
->>>>>>> 387b3cc6
         "behat/transliterator": "~1.0"
     },
     "suggest": {
