module.exports = function (grunt) {
	var path = require('path'),
		packagePath = path.join(__dirname, '../'),
		libraryPath = path.join(packagePath, 'Resources/Public/Library/');

	grunt.initConfig({
		watch: {
			css: {
				files: path.join(packagePath, 'Resources/Private/Styles/**/*.scss'),
				tasks: ['compile-css'],
				options: {
					spawn: false,
					debounceDelay: 250,
					interrupt: true
				}
			}
		},
		compass: {
			compile: {
				options: {
					config: path.join(packagePath, 'Resources/Private/Styles/config.rb'),
					basePath: path.join(packagePath, 'Resources/Private/Styles'),
					trace: false,
					quiet: true,
					sourcemap: false,
					bundleExec: true
				}
			}
		},
		concat: {
			css: {
				options: {
					process: function (src, filepath) {
						if (filepath.indexOf('jcrop') !== -1) {
							console.log('jcrop', filepath);
							src = src.replace('url("', 'url("../Library/jcrop/css/');
						}
						if (filepath.indexOf('jquery-ui') !== -1) {
							console.log('jcrop', filepath);
							src = src.replace(/url\(/g, 'url(../Library/jquery-ui/css/custom-theme/');
						}
						return src;
					}
				},
				src: [
					path.join(packagePath, 'Resources/Public/Styles/Neos.css'),
					path.join(libraryPath, 'jquery-ui/css/custom-theme/jquery-ui-1.8.16.custom.css'),
					path.join(libraryPath, 'jcrop/css/jquery.Jcrop.css'),
					path.join(libraryPath, 'chosen/chosen/chosen.min.css')
				],
				dest: path.join(packagePath, 'Resources/Public/Styles', 'Includes-built.css')
			}
		},
		requirejs: {
			compile: {
				options: {
					mainConfigFile: 'build.js'
				}
			}
		},
		trimtrailingspaces: {
			js: {
				src: [libraryPath + 'jquery-with-dependencies.js'],
				filter: 'isFile',
				encoding: 'utf8'
			}
		}
	});

	/**
	 * QUnit tasks
	 *
	 * We run the tests on phantomjs, if you don't have that installed and running a ubuntu like machine
	 * run ./install-phantomjs.sh first
	 */
	grunt.config.merge({
		qunit: {
			all: [
				'../Tests/JavaScript/**/*.html'
			]
		}
	});

	grunt.config.merge({
		concat: {
			requirejs: {
				src: [
					libraryPath + 'requirejs/src/require.js'
				],
				dest: libraryPath + 'requirejs/require.js',
				options: {
					banner: 'if (!requirejs) {',
					footer: '}'
				}
			},

			aloha: {
				src: [
					libraryPath + 'aloha/aloha.js'
				],
				dest: libraryPath + 'aloha/aloha.js',
				options: {
					process: function(src, filepath) {
						src = src.replace(/\$\(function \(\) {\s*\n\s+element.appendTo\('body'\);\n\s+}\);/, "$(function(){ element.appendTo('#neos-application'); });");
						src = src.replace("jQuery('body').append(layer).bind('click', function(e) {", "jQuery('#neos-application').append(layer).bind('click', function(e) {");
						src = src.replace('var editableTrimedContent = jQuery.trim(this.getContents()),', "var editableTrimedContent = $('<div />').html(this.getContents()).text().trim(),");

						// Compatibility with no conflict jQuery UI
						src = src.replace(/\.button\(/g, '.uibutton(');

						// Fix broken this reference in list plugin
						src = src.replace('jQuery.each(this.templates[nodeName].classes, function () {', 'jQuery.each(this.templates[nodeName].classes, function (i, cssClass) {');
						src = src.replace(/listToStyle\.removeClass\(this\);/g, 'listToStyle.removeClass(cssClass);');
						src = src.replace('jQuery.each(plugin.templates[listtype].classes, function () {', 'jQuery.each(plugin.templates[listtype].classes, function (i, cssClass) {');

						// Workaround for jQueryUI menu issue / poorly written code in list plugin
						src = src.replace("elem.data('aloha-ui-menubutton-select', function (){", "elem.click(function (){");

						// We need to patch this file to make Aloha compatible with jquery UI 1.10.4
						src = src.replace("this.container.tabs('select', this.index);", "this.container.tabs('option', 'active', this.index);");

						// Remove instantiation of language repository in link plugin
						src = src.replace(/\s+LANG_REPOSITORY[\s\w=('\-./,]+\);/, '');

						// Remove setting of hreflang attribute on links
						src = src.replace(/\s+this.hrefField.setAttribute\('hreflang', ''\);/, '');

						// add "code" element
						src = src.replace(/var componentNameByElement = {\n/, "var componentNameByElement = { 'code': 'code'," + "\n");
						src = src.replace("availableButtons: [ 'u',", "availableButtons: [ 'code', 'u',");

<<<<<<< HEAD
						// tooltips
						src = src.replace(/tooltipClass: 'aloha aloha-ui-tooltip',/g, "placement: 'bottom',");
						src = src.replace(".tooltip('close', null, true);", ".tooltip('hide');");
						src = src.replace(".tooltip('disable');", ".tooltip('hide');");
						src = src.replace(".tooltip('enable');", ".tooltip('show');");
=======
						// fix https://github.com/alohaeditor/Aloha-Editor/issues/1525
						src = src.replace('RepositoryManager.markObject(targetObject, item);', 'executeForTargets(function (target) { RepositoryManager.markObject(target, item); });');
>>>>>>> 478ccf5e

						return src;
					}
				}
			},

			bootstrap: {
				src: [
					libraryPath + 'twitter-bootstrap/js/bootstrap-alert.js',
					libraryPath + 'twitter-bootstrap/js/bootstrap-dropdown.js',
					libraryPath + 'twitter-bootstrap/js/bootstrap-tooltip.js',
					libraryPath + 'twitter-bootstrap/js/bootstrap-popover.js',
					libraryPath + 'bootstrap-datetimepicker/js/bootstrap-datetimepicker.js'
				],
				dest: libraryPath + 'bootstrap-components.js',
				options: {
					banner: '',
					footer: '',
					process: function (src, filepath) {
						src = src.replace(/keydown\./g, 'keydown.neos-');
						src = src.replace(/focus\./g, 'focus.neos-');
						src = src.replace(/click\./g, 'click.neos-');
						src = src.replace(/Class\('(?!icon)/g, "Class('neos-");
						src = src.replace(/\.divider/g, ".neos-divider");
						src = src.replace(/pull-right/g, 'neos-pull-right');
						src = src.replace(/class="(?!icon)/g, 'class="neos-');
						src = src.replace(/(find|is|closest|filter)\(('|")\./g, "$1($2.neos-");
						src = src.replace(/, \./g, '., .neos-');

						// Dropdown
						src = src.replace(/' dropdown-menu'/g, "' neos-dropdown-menu'");
						src = src.replace(/\.dropdown form/g, '.neos-dropdown form');
						src = src.replace('data-toggle', 'data-neos-toggle');

						// Tooltip
						src = src.replace(/in top bottom left right/g, 'neos-in neos-top neos-bottom neos-left neos-right');
						src = src.replace(/\.addClass\(placement\)/g, ".addClass('neos-' + placement)");
						src = src.replace('delay: 0', "delay: { 'show': 500, 'hide': 100 }");

						// Popover
						src = src.replace(/fade top bottom left right in/g, 'neos-fade neos-top neos-bottom neos-left neos-right neos-in');

						// Datetimepicker
						src = src.replace(/case '(switch|prev|next|today)'/g, "case 'neos-$1'");
						src = src.replace(/'prev'/g, "'neos-prev'");
						src = src.replace(/= ' (old|new|disabled|active|today)'/g, "= ' neos-$1'");
						src = src.replace(/th\.today/g, 'th.neos-today');

						// clean up the mess:
						src = src.replace(/neos-neos/g, 'neos');

						return src;
					}
				}
			},

			select2: {
				src: [
					libraryPath + 'select2/select2.js'
				],
				dest: libraryPath + 'select2.js',
				options: {
					process: function (src, filepath) {
						src = src.replace(/window\.Select2/g, 'Utility.Select2');
						src = src.replace(/select2-(dropdown-open|measure-scrollbar|choice|resizer|chosen|search-choice-close|arrow|focusser|offscreen|drop|display-none|search|input|results|no-results|selected|selection-limit|more-results|match|active|container-active|container|default|allowclear|with-searchbox|focused|sizer|result|disabled|highlighted|locked)/g, 'neos-select2-$1');

						src = src.replace('if (this.indexOf("select2-") === 0) {', 'if (this.indexOf("neos-select2-") === 0) {');
						src = src.replace('if (this.indexOf("select2-") !== 0) {', 'if (this.indexOf("neos-select2-") !== 0) {');

						// make it work with position:fixed in the sidebar
						src = src.replace('if (above) {', 'if (false) {');
						src = src.replace('css.top = dropTop;', 'css.top = dropTop - $window.scrollTop();');

						// add bootstrap icon-close
						src = src.replace("<a href='#' onclick='return false;' class='neos-select2-search-choice-close' tabindex='-1'></a>", "<a href='#' onclick='return false;' class='neos-select2-search-choice-close'><i class='icon-remove'></i></a>");
						src = src.replace("<abbr class='neos-select2-search-choice-close'></abbr>", "<abbr class='neos-select2-search-choice-close'><i class='icon-remove'></i></abbr>");

						src = src.replace('this.body = thunk(function() { return opts.element.closest("body"); });', "this.body = thunk(function() { return opts.relative ? opts.element.parent() : $('#neos-application'); });");

						return src;
					}
				}
			},

			select2Css: {
				src: [
					libraryPath + 'select2/select2.css'
				],
				dest: libraryPath + 'select2/select2-prefixed.scss',
				options: {
					banner: '/* This file is autogenerated using the Gruntfile.*/',
					footer: '',
					process: function (src, filepath) {
						src = src.replace(/select2-(dropdown-open|measure-scrollbar|choice|resizer|chosen|search-choice-close|arrow|focusser|offscreen|drop|display-none|search|input|results|no-results|selected|selection-limit|more-results|match|active|container-active|container|default|allowclear|with-searchbox|focused|sizer|result|disabled|highlighted|locked)/g, 'neos-select2-$1');

						src = src.replace(/url\('select2.png'\)/g, "url('../Library/select2/select2.png')");
						src = src.replace(/url\('select2x2.png'\)/g, "url('../Library/select2/select2x2.png')");

						return src;
					}
				}
			},

			handlebars: {
				src: [
					libraryPath + 'handlebars/handlebars-1.0.0.js'
				],
				dest: libraryPath + 'handlebars.js',
				options: {
					banner: 'define(function() {',
					footer: '  return Handlebars;' +
					'});'
				}
			},

			// This file needs jQueryWithDependencies first
			ember: {
				src: [
					libraryPath + 'emberjs/ember-1.0.0.js',
					libraryPath + 'ember-i18n/lib/i18n.js'
				],
				dest: libraryPath + 'ember.js',
				options: {
					banner: 'define(["Library/jquery-with-dependencies", "Library/handlebars", "Library/cldr"], function(jQuery, Handlebars, CLDR) {' +
					'  CLDR.defaultLocale = window.T3Configuration.locale;' + // TODO: make configurable, as this is only used for plurals this is not highest prio (same behavior in cldr for most languages)
					'  var Ember = {exports: {}};' +
					'  var ENV = {LOG_VERSION: false};' +
					'  Ember.imports = {jQuery: jQuery, Handlebars: Handlebars};' +
						// TODO: window.T3 can be removed!
					'  Ember.lookup = { Ember: Ember, T3: window.T3};' +
					'  window.Ember = Ember;',
					footer: '  return Ember;' +
					'});',
					process: function(src) {
						src = src.replace('I18n.t(', 'I18n.translate(');
						src = src.replace("Handlebars.registerHelper('t'", "Handlebars.registerHelper('translate'");
						src = src.replace('t: function(key, context)', 'translate: function(key, context)');

						return src;
					}
				}
			},

			// This file needs jQueryWithDependencies first
			underscore: {
				src: [
					libraryPath + 'vie/lib/underscoreJS/underscore.js'
				],
				dest: libraryPath + 'underscore.js',
				options: {
					banner: 'define(function() {' +
					'  var root = {};' +
					'  (function() {',
					footer: '  }).apply(root);' +
					'  return root._;' +
					'});'
				}
			},

			backbone: {
				src: [
					libraryPath + 'vie/lib/backboneJS/backbone.js'
				],
				dest: libraryPath + 'backbone.js',
				options: {
					banner: 'define(["Library/underscore", "Library/jquery-with-dependencies"], function(_, jQuery) {' +
					'  var root = {_:_, jQuery:jQuery};' +
					'  (function() {',
					footer: '  }).apply(root);' +
					'  return root.Backbone;' +
					'});'
				}
			},

			vie: {
				src: [
					libraryPath + 'vie/vie.js'
				],
				dest: libraryPath + 'vie.js',
				options: {
					banner: 'define(["Library/underscore", "Library/backbone", "Library/jquery-with-dependencies"], function(_, Backbone, jQuery) {' +
					'  var root = {_:_, jQuery: jQuery, Backbone: Backbone};' +
					'  (function() {',
					footer: '  }).apply(root);' +
					'  return root.VIE;' +
					'});',
					process: function(src) {
						// Set "overrideAttributes" option when updating existing entities to prevent it from converting values into an array with old values
						return src.replace('entityInstance = this.vie.entities.addOrUpdate(entityInstance, {', 'entityInstance = this.vie.entities.addOrUpdate(entityInstance, {overrideAttributes: true,');
					}
				}
			},

			mousetrap: {
				src: [
					libraryPath + 'mousetrap/mousetrap.js'
				],
				dest: libraryPath + 'mousetrap.js'
			},

			create: {
				src: [
					libraryPath + 'createjs/create.js'
				],
				dest: libraryPath + 'create.js',
				options: {
					banner: 'define(["Library/underscore", "Library/backbone", "Library/jquery-with-dependencies"], function(_, Backbone, jQuery) {',
					footer: '});',
					process: function(src, filepath) {
						src = src.replace(/widget.options.autoSaveInterval/g, 200);
						src = src.replace(
							/[ ]*widget.saveRemoteAll\({(.|\n)*?}\);/i,

							'        var version = widget.changedModels.length > 0 ? widget.changedModels[0].midgardStorageVersion : widget.changedModels.reduce(function(previousValue, currentValue) {' + "\n" +
							'          return previousValue ? previousValue.midgardStorageVersion + currentValue.midgardStorageVersion : currentValue.midgardStorageVersion;' + "\n" +
							'        });' + "\n" +
							'        if (version !== currentVersion) {' + "\n" +
							'          currentVersion = version;' + "\n" +
							'          debouncedDoAutoSave();' + "\n" +
							'        }'
						);
						src = src.replace(
							'      var doAutoSave = function () {',

							'      var throttledDoAutoSave = _.throttle(function() {' + "\n" +
							'        widget.saveRemoteAll({' + "\n" +
							'          // We make autosaves silent so that potential changes from server' + "\n" +
							'          // don\'t disrupt user while writing.' + "\n" +
							'          silent: true' + "\n" +
							'        });' + "\n" +
							'      }, widget.options.autoSaveInterval);' + "\n" +
							'      var currentVersion;' + "\n" +
							'      var debouncedDoAutoSave = _.debounce(function() {' + "\n" +
							'        currentVersion = null;' + "\n" +
							'        throttledDoAutoSave();' + "\n" +
							'      }, 500);' + "\n" +
							'      var doAutoSave = function () {'
						);
						return src;
					}
				}
			},

			plupload: {
				src: [
					libraryPath + 'plupload/js/plupload.js',
					libraryPath + 'plupload/js/plupload.html5.js'
				],
				dest: libraryPath + 'plupload.js',
				options: {
					banner: 'define(["Library/jquery-with-dependencies"], function(jQuery) {',
					// TODO: get rid of the global 'window.plupload'.
					footer: '  return window.plupload;' +
					'});'
				}
			},

			codemirror: {
				src: [
					libraryPath + 'codemirror/lib/codemirror.js',
					libraryPath + 'codemirror/mode/xml/xml.js',
					libraryPath + 'codemirror/mode/css/css.js',
					libraryPath + 'codemirror/mode/javascript/javascript.js',
					libraryPath + 'codemirror/mode/htmlmixed/htmlmixed.js'
				],
				dest: libraryPath + 'codemirror.js',
				options: {
					banner: 'define(function() {',
					footer: '  window.CodeMirror = CodeMirror;' +
					'  return CodeMirror;' +
					'});'
				}
			},

			xregexp: {
				src: [
					libraryPath + 'XRegExp/xregexp.min.js'
				],
				dest: libraryPath + 'xregexp.js',
				options: {
					banner: 'define(function() {',
					footer: '  return XRegExp;' +
					'});'
				}
			},

			iso8601JsPeriod: {
				src: [
					libraryPath + 'iso8601-js-period/iso8601.min.js'
				],
				dest: libraryPath + 'iso8601-js-period.js',
				options: {
					banner: 'define(function() {' +
					'var iso8601JsPeriod = {};',
					footer: '  return iso8601JsPeriod.iso8601;' +
					'});',
					process: function (src, filepath) {
						return src.replace('window.nezasa=window.nezasa||{}', 'iso8601JsPeriod');
					}
				}
			},

			toastr: {
				src: [
					libraryPath + 'toastr/toastr.js'
				],
				dest: libraryPath + 'toastr.js',
				options: {
					process: function (src, filepath) {
						src = src.replace('toast-close-button', 'neos-close-button');
						src = src.replace("define(['jquery']", "define(['Library/jquery-with-dependencies']");
						return src;
					}
				}
			},

			nprogress: {
				src: [
					libraryPath + 'nprogress/nprogress.js'
				],
				dest: libraryPath + 'nprogress.js',
				options: {
					process: function (src, filepath) {
						src = src.replace("id='nprogress'", "id='neos-nprogress'");
						src = src.replace(/\#nprogress/g, '#neos-nprogress');
						src = src.replace('appendTo(document.body)', "appendTo('#neos-application')");
						src = src.replace(/\.(add|remove)Class\('/g, ".$1Class('neos-");
						src = src.replace("define(['jquery']", "define(['Library/jquery-with-dependencies']");
						return src;
					}
				}
			},

			sly: {
				src: [
					libraryPath + 'sly/sly.js'
				],
				dest: libraryPath + 'sly.js',
				options: {
					process: function (src, filepath) {
						src = src.replace('jQuery.', '$.');
						return src;
					}
				}
			},

			jQueryWithDependencies: {
				src: [
					libraryPath + 'jquery/jquery-2.0.3.js',
					libraryPath + 'jquery/jquery-migrate-1.2.1.js',
					libraryPath + 'jquery-easing/jquery.easing.1.3.js',
					libraryPath + 'jquery-ui/js/jquery-ui-1.10.4.custom.js',
					libraryPath + 'jquery-cookie/jquery.cookie.js',
					libraryPath + 'jquery-dynatree/js/jquery.dynatree.js',
					libraryPath + 'chosen/chosen/chosen.jquery.js',
					libraryPath + 'jcrop/js/jquery.Jcrop.js',
					libraryPath + 'select2.js',
					libraryPath + 'sly.js',
					libraryPath + 'bootstrap-components.js'
				],
				dest: libraryPath + 'jquery-with-dependencies.js',
				options: {
					banner: 'define(["Shared/Utility"], function(Utility) {' + "\n",
					footer: "\n"  + 'return jQuery.noConflict(true);' + "\n" + '});',
					process: function(src, filepath) {
						switch (filepath) {
							case libraryPath + 'jquery/jquery-2.0.3.js':
								// Replace call to define() in jquery which conflicts with the dependency resolution in r.js
								src = src.replace('define( "jquery", [], function () { return jQuery; } );', 'jQuery.migrateMute = true;');
								break;
							case libraryPath + 'jquery-ui/js/jquery-ui-1.10.4.custom.js':
								// Prevent conflict with Twitter Bootstrap
								src += "$.widget.bridge('uitooltip', $.ui.tooltip);";
								src += "$.widget.bridge('uibutton', $.ui.button);";
								break;
						}
						return src;
					}
				}
			}
		},

		cldr: {
			src: [
				libraryPath + 'ember-i18n/vendor/cldr-1.0.0.js'
			],
			dest: libraryPath + 'cldr.js',
			options: {
				banner: 'define(function() {' +
				'  var root = {};' +
				'  (function() {',
				footer: '  }).apply(root);' +
				'  return root.CLDR;' +
				'});'
			}
		}
	});

	/**
	 * SECTION: Convenience Helpers for documentation rendering.
	 *
	 * In order to render documents automatically:
	 * - make sure you have installed Node.js / NPM
	 * - make sure you have installed grunt-cli GLOBALLY "npm install -g grunt-cli"
	 * - install all dependencies of this grunt file: "npm install"
	 *
	 * Exposed Targets:
	 * - "grunt watch-docs": compile docs with OmniGraffle support as soon as they change
	 * - "grunt build-docs": compile docs with OmniGraffle support
	 */
	grunt.config.merge({
		watch: {
			documentation: {
				files: '../Documentation/**/*.rst',
				tasks: ['bgShell:compileDocumentation'],
				options: {
					debounceDelay: 100,
					nospawn: true
				}
			}
		},
		omnigraffle: {
			files: '../Documentation/IntegratorGuide/IntegratorDiagrams.graffle',
			tasks: ['docs'],
			options: {
				debounceDelay: 100,
				nospawn: true
			}
		},
		generatedDocumentationChanged: {
			files: '../Documentation/_make/build/html/**',
			tasks: ['_empty'],
			options: {
				livereload: true,
				debounceDelay: 100
			}
		},
		bgShell: {
			compileDocumentation: {
				cmd: 'cd ../Documentation/_make; make html',
				bg: false
			},
			compileOmnigraffle: {
				cmd: 'cd ../Documentation/IntegratorGuide; rm -Rf Diagrams/; osascript ../../Scripts/export_from_omnigraffle.scpt png `pwd`/IntegratorDiagrams.graffle `pwd`/Diagrams'
			}
		}
	});

	/**
	 * Load and register tasks
	 */
	require('matchdep').filter('grunt-*').forEach(grunt.loadNpmTasks);

	// Empty task
	grunt.registerTask('_empty', function () {});

	/**
	 * Build commands for execution in the build pipeline
	 */
	grunt.registerTask('build', ['build-js', 'build-css']);
	grunt.registerTask('build-js', ['compile-js', 'requirejs:compile']);
	grunt.registerTask('build-css', ['compile-css', 'concat:css']);
	grunt.registerTask('build-docs', ['bgShell:compileOmnigraffle', 'bgShell:compileDocumentation']);

	/**
	 * Compile commands for development context
	 */
	grunt.registerTask('compile', ['compile-js', 'compile-css']);
	grunt.registerTask('compile-js', function() {
		grunt.util._.forEach(grunt.config.get().concat, function(taskConfiguration, taskName) {
			if (taskName !== 'css') {
				grunt.task.run('concat:' + taskName);
				grunt.task.run('trimtrailingspaces:js');
			}
		});
	});
	grunt.registerTask('compile-css', ['compass:compile']);

	/**
	 * Watch commands
	 */
	grunt.registerTask('watch-js', function() { console.log('JavaScript sources are loaded by requirejs. Use the setting "TYPO3.Neos.userInterface.loadMinifiedJavascript: FALSE" instead')});
	grunt.registerTask('watch-css', ['watch:css']);
	grunt.registerTask('watch-docs', ['watch:documentation']);

	/**
	 * Testing commands
	 */
	grunt.registerTask('test', ['qunit']);
};<|MERGE_RESOLUTION|>--- conflicted
+++ resolved
@@ -129,16 +129,14 @@
 						src = src.replace(/var componentNameByElement = {\n/, "var componentNameByElement = { 'code': 'code'," + "\n");
 						src = src.replace("availableButtons: [ 'u',", "availableButtons: [ 'code', 'u',");
 
-<<<<<<< HEAD
 						// tooltips
 						src = src.replace(/tooltipClass: 'aloha aloha-ui-tooltip',/g, "placement: 'bottom',");
 						src = src.replace(".tooltip('close', null, true);", ".tooltip('hide');");
 						src = src.replace(".tooltip('disable');", ".tooltip('hide');");
 						src = src.replace(".tooltip('enable');", ".tooltip('show');");
-=======
+
 						// fix https://github.com/alohaeditor/Aloha-Editor/issues/1525
 						src = src.replace('RepositoryManager.markObject(targetObject, item);', 'executeForTargets(function (target) { RepositoryManager.markObject(target, item); });');
->>>>>>> 478ccf5e
 
 						return src;
 					}
